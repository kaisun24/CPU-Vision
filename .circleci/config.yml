--- conflicted
+++ resolved
@@ -190,17 +190,11 @@
       - image: circleci/python:3.7
     steps:
       - checkout
-<<<<<<< HEAD
-      - run: pip install --user --progress-bar=off "ufmt>=1.3" usort==0.6.4 black==21.8b0 flake8
-      - run: ufmt check .
-      - run: flake8 --config=setup.cfg .
-=======
       - run:
           command: |
             pip install --user --progress-bar off pre-commit
             pre-commit install-hooks
       - run: pre-commit run --all-files
->>>>>>> bc3f8f6c
 
   python_type_check:
     docker:
