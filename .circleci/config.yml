version: 2.1

# How to test the Linux jobs:
#   - Install CircleCI local CLI: https://circleci.com/docs/2.0/local-cli/
#   - circleci config process .circleci/config.yml > gen.yml && circleci local execute -c gen.yml --job binary_win_wheel_py3.8
#     - Replace binary_win_wheel_py3.8 with the name of the job you want to test.
#       Job names are 'name:' key.

executors:
  windows-cpu:
    machine:
      resource_class: windows.xlarge
      image: windows-server-2019-vs2019:stable
      shell: bash.exe

  windows-gpu:
    machine:
      resource_class: windows.gpu.nvidia.medium
      image: windows-server-2019-nvidia:stable
      shell: bash.exe

commands:
  checkout_merge:
    description: "checkout merge branch"
    steps:
      - checkout
#     - run:
#         name: Checkout merge branch
#         command: |
#           set -ex
#           BRANCH=$(git rev-parse --abbrev-ref HEAD)
#           if [[ "$BRANCH" != "main" ]]; then
#             git fetch --force origin ${CIRCLE_BRANCH}/merge:merged/${CIRCLE_BRANCH}
#             git checkout "merged/$CIRCLE_BRANCH"
#           fi
  designate_upload_channel:
    description: "inserts the correct upload channel into ${BASH_ENV}"
    steps:
      - run:
          name: adding UPLOAD_CHANNEL to BASH_ENV
          command: |
            our_upload_channel=nightly
            # On tags upload to test instead
            if [[ -n "${CIRCLE_TAG}" ]]; then
              our_upload_channel=test
            fi
            echo "export UPLOAD_CHANNEL=${our_upload_channel}" >> ${BASH_ENV}

  pip_install:
    parameters:
      args:
        type: string
      descr:
        type: string
        default: ""
      user:
        type: boolean
        default: true
    steps:
      - run:
          name: >
            <<^ parameters.descr >> pip install << parameters.args >> <</ parameters.descr >>
            <<# parameters.descr >> << parameters.descr >>            <</ parameters.descr >>
          command: >
            pip install
            <<# parameters.user >> --user <</ parameters.user >>
            --progress-bar=off
            << parameters.args >>

binary_common: &binary_common
  parameters:
    # Edit these defaults to do a release
    build_version:
      description: "version number of release binary; by default, build a nightly"
      type: string
      default: ""
    pytorch_version:
      description: "PyTorch version to build against; by default, use a nightly"
      type: string
      default: ""
    # Don't edit these
    python_version:
      description: "Python version to build against (e.g., 3.8)"
      type: string
    cu_version:
      description: "CUDA version to build against, in CU format (e.g., cpu or cu100)"
      type: string
      default: "cpu"
    unicode_abi:
      description: "Python 2.7 wheel only: whether or not we are cp27mu (default: no)"
      type: string
      default: ""
    wheel_docker_image:
      description: "Wheel only: what docker image to use"
      type: string
      default: ""
    conda_docker_image:
      description: "Conda only: what docker image to use"
      type: string
      default: "pytorch/conda-builder:cpu"
  environment:
    PYTHON_VERSION: << parameters.python_version >>
    PYTORCH_VERSION: << parameters.pytorch_version >>
    UNICODE_ABI: << parameters.unicode_abi >>
    CU_VERSION: << parameters.cu_version >>
    MACOSX_DEPLOYMENT_TARGET: 10.9

smoke_test_common: &smoke_test_common
  <<: *binary_common
  docker:
    - image: torchvision/smoke_test:latest

jobs:
  circleci_consistency:
    docker:
      - image: cimg/python:3.8
    steps:
      - checkout
      - pip_install:
          args: jinja2 pyyaml
      - run:
          name: Check CircleCI config consistency
          command: |
            python .circleci/regenerate.py
            git diff --exit-code || (echo ".circleci/config.yml not in sync with config.yml.in! Run .circleci/regenerate.py to update config"; exit 1)

  binary_win_conda:
    <<: *binary_common
    executor: windows-cpu
    steps:
      - checkout_merge
      - designate_upload_channel
      - run:
          name: Build conda packages
          no_output_timeout: 30m
          command: |
            set -ex
            source packaging/windows/internal/vc_install_helper.sh
            packaging/windows/internal/cuda_install.bat
            eval "$('/C/tools/miniconda3/Scripts/conda.exe' 'shell.bash' 'hook')"
            conda activate base
            conda install -yq conda-build "conda-package-handling!=1.5.0"
            packaging/build_conda.sh
            rm /C/tools/miniconda3/conda-bld/win-64/vs${VC_YEAR}*.tar.bz2
      - store_artifacts:
          path: C:/tools/miniconda3/conda-bld/win-64
      - persist_to_workspace:
          root: C:/tools/miniconda3/conda-bld/win-64
          paths:
            - "*"
      - store_test_results:
          path: build_results/

  binary_win_wheel:
    <<: *binary_common
    executor: windows-cpu
    steps:
      - checkout_merge
      - designate_upload_channel
      - run:
          name: Build wheel packages
          no_output_timeout: 30m
          command: |
            set -ex
            source packaging/windows/internal/vc_install_helper.sh
            packaging/windows/internal/cuda_install.bat
            packaging/build_wheel.sh
      - store_artifacts:
          path: dist
      - persist_to_workspace:
          root: dist
          paths:
            - "*"
      - store_test_results:
          path: build_results/

  binary_macos_wheel:
    <<: *binary_common
    macos:
      xcode: "14.0"
    steps:
      - checkout_merge
      - designate_upload_channel
      - run:
          # Cannot easily deduplicate this as source'ing activate
          # will set environment variables which we need to propagate
          # to build_wheel.sh
          command: |
            curl -o conda.sh https://repo.anaconda.com/miniconda/Miniconda3-latest-MacOSX-x86_64.sh
            sh conda.sh -b
            source $HOME/miniconda3/bin/activate
            packaging/build_wheel.sh
      - store_artifacts:
          path: dist
      - persist_to_workspace:
          root: dist
          paths:
            - "*"

  binary_macos_conda:
    <<: *binary_common
    macos:
      xcode: "14.0"
    steps:
      - checkout_merge
      - designate_upload_channel
      - run:
          command: |
            curl -o conda.sh https://repo.anaconda.com/miniconda/Miniconda3-latest-MacOSX-x86_64.sh
            sh conda.sh -b
            source $HOME/miniconda3/bin/activate
            conda install -yq conda-build
            packaging/build_conda.sh
      - store_artifacts:
          path: /Users/distiller/miniconda3/conda-bld/osx-64
      - persist_to_workspace:
          root: /Users/distiller/miniconda3/conda-bld/osx-64
          paths:
            - "*"
      - store_test_results:
          path: build_results/

  # Requires org-member context
  binary_conda_upload:
    docker:
      - image: continuumio/miniconda
    steps:
      - attach_workspace:
          at: ~/workspace
      - designate_upload_channel
      - run:
          command: |
            # Prevent credential from leaking
            conda install -yq anaconda-client
            set -x
            anaconda  -t "${CONDA_PYTORCHBOT_TOKEN}" upload ~/workspace/*.tar.bz2 -u "pytorch-${UPLOAD_CHANNEL}" --label main --no-progress --force

  # Requires org-member context
  binary_wheel_upload:
    parameters:
      subfolder:
        description: "What whl subfolder to upload to, e.g., blank or cu100/ (trailing slash is important)"
        type: string
    docker:
      - image: cimg/python:3.8
    steps:
      - attach_workspace:
          at: ~/workspace
      - designate_upload_channel
      - checkout
      - pip_install:
          args: awscli
      - run:
          command: |
            export PATH="$HOME/.local/bin:$PATH"
            # Prevent credential from leaking
            set +x
            export AWS_ACCESS_KEY_ID="${PYTORCH_BINARY_AWS_ACCESS_KEY_ID}"
            export AWS_SECRET_ACCESS_KEY="${PYTORCH_BINARY_AWS_SECRET_ACCESS_KEY}"
            set -x
            for pkg in ~/workspace/*.whl; do
              aws s3 cp "$pkg" "s3://pytorch/whl/${UPLOAD_CHANNEL}/<< parameters.subfolder >>" --acl public-read
            done

  smoke_test_docker_image_build:
    machine:
      image: ubuntu-2004:202104-01
    resource_class: large
    environment:
      image_name: torchvision/smoke_test
    steps:
      - checkout
      - designate_upload_channel
      - run:
          name: Build and push Docker image
          no_output_timeout: "1h"
          command: |
            set +x
            echo "${DOCKER_HUB_TOKEN}" | docker login --username "${DOCKER_HUB_USERNAME}" --password-stdin
            set -x
            cd .circleci/smoke_test/docker && docker build . -t ${image_name}:${CIRCLE_WORKFLOW_ID}
            docker tag ${image_name}:${CIRCLE_WORKFLOW_ID} ${image_name}:latest
            docker push ${image_name}:${CIRCLE_WORKFLOW_ID}
            docker push ${image_name}:latest

  unittest_windows_gpu:
    <<: *binary_common
    executor:
      name: windows-gpu
    environment:
      CUDA_VERSION: "11.7"
      PYTHON_VERSION: << parameters.python_version >>
    steps:
      - checkout
      - designate_upload_channel
      - run:
          name: Generate cache key
          # This will refresh cache on Sundays, nightly build should generate new cache.
          command: echo "$(date +"%Y-%U")" > .circleci-weekly
      - restore_cache:

          keys:
            - env-v1-windows-{{ arch }}-py<< parameters.python_version >>-{{ checksum ".circleci/unittest/windows/scripts/environment.yml" }}-{{ checksum ".circleci-weekly" }}

      - run:
          name: Setup
          command: .circleci/unittest/windows/scripts/setup_env.sh
      - save_cache:

          key: env-v1-windows-{{ arch }}-py<< parameters.python_version >>-{{ checksum ".circleci/unittest/windows/scripts/environment.yml" }}-{{ checksum ".circleci-weekly" }}

          paths:
            - conda
            - env
      - run:
          name: Install CUDA
          command: packaging/windows/internal/cuda_install.bat
      - run:
          name: Update CUDA driver
          command: packaging/windows/internal/driver_update.bat
      - run:
          name: Install torchvision
          command: .circleci/unittest/windows/scripts/install.sh
      - run:
          name: Run tests
          command: .circleci/unittest/windows/scripts/run_test.sh
      - run:
          name: Post process
          command: .circleci/unittest/windows/scripts/post_process.sh
      - store_test_results:
          path: test-results

  cmake_linux_cpu:
    <<: *binary_common
    docker:
      - image: "pytorch/manylinux-cpu"
    resource_class: 2xlarge+
    steps:
      - checkout_merge
      - designate_upload_channel
      - run:
          name: Setup conda
          command: .circleci/unittest/linux/scripts/setup_env.sh
      - run: packaging/build_cmake.sh

  cmake_linux_gpu:
    <<: *binary_common
    machine:
      image: ubuntu-2004-cuda-11.4:202110-01
    resource_class: gpu.nvidia.small
    steps:
      - checkout_merge
      - designate_upload_channel
      - run:
          name: Setup conda
          command: docker run -e CU_VERSION -e PYTHON_VERSION -e UNICODE_ABI -e PYTORCH_VERSION -t --gpus all -v $PWD:$PWD -w $PWD << parameters.wheel_docker_image >> .circleci/unittest/linux/scripts/setup_env.sh
      - run:
          name: Build torchvision C++ distribution and test
          no_output_timeout: 30m
          command: docker run -e CU_VERSION -e PYTHON_VERSION -e UNICODE_ABI -e PYTORCH_VERSION -e UPLOAD_CHANNEL -t --gpus all -v $PWD:$PWD -w $PWD << parameters.wheel_docker_image >> packaging/build_cmake.sh

  cmake_macos_cpu:
    <<: *binary_common
    macos:
      xcode: "14.0"
    steps:
      - checkout_merge
      - designate_upload_channel
      - run:
          command: |
            curl -o conda.sh https://repo.anaconda.com/miniconda/Miniconda3-latest-MacOSX-x86_64.sh
            sh conda.sh -b
            source $HOME/miniconda3/bin/activate
            conda install -yq conda-build cmake python=<< parameters.python_version >>
            packaging/build_cmake.sh

  cmake_windows_cpu:
    <<: *binary_common
    executor:
      name: windows-cpu
    steps:
      - checkout_merge
      - designate_upload_channel
      - run:
          command: |
            set -ex
            source packaging/windows/internal/vc_install_helper.sh
            eval "$('/C/tools/miniconda3/Scripts/conda.exe' 'shell.bash' 'hook')"
            conda activate base
            conda create -yn python39 python=3.9
            conda activate python39
            packaging/build_cmake.sh

  cmake_windows_gpu:
    <<: *binary_common
    executor:
      name: windows-gpu
    steps:
      - checkout_merge
      - designate_upload_channel
      - run:
          name: Update CUDA driver
          command: packaging/windows/internal/driver_update.bat
      - run:
          command: |
            set -ex
            source packaging/windows/internal/vc_install_helper.sh
            packaging/windows/internal/cuda_install.bat
            eval "$('/C/tools/miniconda3/Scripts/conda.exe' 'shell.bash' 'hook')"
            conda activate
            conda update -y conda
            conda create -yn python39 python=3.9
            conda activate python39
            packaging/build_cmake.sh


workflows:
  lint:
    jobs:
      - circleci_consistency

  build:
    jobs:
      - binary_win_wheel:
          cu_version: cpu
          filters:
            branches:
              only: main
            tags:
              only: /v[0-9]+(\.[0-9]+)*-rc[0-9]+/
          name: binary_win_wheel_py3.8_cpu
          python_version: '3.8'
      - binary_win_wheel:
          cu_version: cu117
          filters:
            branches:
              only: main
            tags:
              only: /v[0-9]+(\.[0-9]+)*-rc[0-9]+/
          name: binary_win_wheel_py3.8_cu117
          python_version: '3.8'
      - binary_win_wheel:
          cu_version: cu118
          filters:
            branches:
              only: main
            tags:
              only: /v[0-9]+(\.[0-9]+)*-rc[0-9]+/
          name: binary_win_wheel_py3.8_cu118
          python_version: '3.8'
      - binary_win_wheel:
          cu_version: cu121
          filters:
            branches:
              only: main
            tags:
              only: /v[0-9]+(\.[0-9]+)*-rc[0-9]+/
          name: binary_win_wheel_py3.8_cu121
          python_version: '3.8'
      - binary_win_wheel:
          cu_version: cpu
          filters:
            branches:
              only: main
            tags:
              only: /v[0-9]+(\.[0-9]+)*-rc[0-9]+/
          name: binary_win_wheel_py3.9_cpu
          python_version: '3.9'
      - binary_win_wheel:
          cu_version: cu117
          filters:
            branches:
              only: main
            tags:
              only: /v[0-9]+(\.[0-9]+)*-rc[0-9]+/
          name: binary_win_wheel_py3.9_cu117
          python_version: '3.9'
      - binary_win_wheel:
          cu_version: cu118
          filters:
            branches:
              only: main
            tags:
              only: /v[0-9]+(\.[0-9]+)*-rc[0-9]+/
          name: binary_win_wheel_py3.9_cu118
          python_version: '3.9'
      - binary_win_wheel:
          cu_version: cu121
          filters:
            branches:
              only: main
            tags:
              only: /v[0-9]+(\.[0-9]+)*-rc[0-9]+/
          name: binary_win_wheel_py3.9_cu121
          python_version: '3.9'
      - binary_win_wheel:
          cu_version: cpu
          filters:
            branches:
              only: main
            tags:
              only: /v[0-9]+(\.[0-9]+)*-rc[0-9]+/
          name: binary_win_wheel_py3.10_cpu
          python_version: '3.10'
      - binary_win_wheel:
          cu_version: cu117
          filters:
            branches:
              only: main
            tags:
              only: /v[0-9]+(\.[0-9]+)*-rc[0-9]+/
          name: binary_win_wheel_py3.10_cu117
          python_version: '3.10'
      - binary_win_wheel:
          cu_version: cu118
          filters:
            branches:
              only: main
            tags:
              only: /v[0-9]+(\.[0-9]+)*-rc[0-9]+/
          name: binary_win_wheel_py3.10_cu118
          python_version: '3.10'
      - binary_win_wheel:
          cu_version: cu121
          filters:
            branches:
              only: main
            tags:
              only: /v[0-9]+(\.[0-9]+)*-rc[0-9]+/
          name: binary_win_wheel_py3.10_cu121
          python_version: '3.10'
      - binary_win_wheel:
          cu_version: cpu
          name: binary_win_wheel_py3.11_cpu
          python_version: '3.11'
      - binary_win_wheel:
          cu_version: cu117
          filters:
            branches:
              only: main
            tags:
              only: /v[0-9]+(\.[0-9]+)*-rc[0-9]+/
          name: binary_win_wheel_py3.11_cu117
          python_version: '3.11'
      - binary_win_wheel:
          cu_version: cu118
          filters:
            branches:
              only: main
            tags:
              only: /v[0-9]+(\.[0-9]+)*-rc[0-9]+/
          name: binary_win_wheel_py3.11_cu118
          python_version: '3.11'
      - binary_win_wheel:
          cu_version: cu121
          name: binary_win_wheel_py3.11_cu121
          python_version: '3.11'
      - binary_win_conda:
          cu_version: cpu
          filters:
            branches:
              only: main
            tags:
              only: /v[0-9]+(\.[0-9]+)*-rc[0-9]+/
          name: binary_win_conda_py3.8_cpu
          python_version: '3.8'
      - binary_win_conda:
          cu_version: cu117
          filters:
            branches:
              only: main
            tags:
              only: /v[0-9]+(\.[0-9]+)*-rc[0-9]+/
          name: binary_win_conda_py3.8_cu117
          python_version: '3.8'
      - binary_win_conda:
          cu_version: cu118
          filters:
            branches:
              only: main
            tags:
              only: /v[0-9]+(\.[0-9]+)*-rc[0-9]+/
          name: binary_win_conda_py3.8_cu118
          python_version: '3.8'
      - binary_win_conda:
          cu_version: cu121
          filters:
            branches:
              only: main
            tags:
              only: /v[0-9]+(\.[0-9]+)*-rc[0-9]+/
          name: binary_win_conda_py3.8_cu121
          python_version: '3.8'
      - binary_win_conda:
          cu_version: cpu
          filters:
            branches:
              only: main
            tags:
              only: /v[0-9]+(\.[0-9]+)*-rc[0-9]+/
          name: binary_win_conda_py3.9_cpu
          python_version: '3.9'
      - binary_win_conda:
          cu_version: cu117
          filters:
            branches:
              only: main
            tags:
              only: /v[0-9]+(\.[0-9]+)*-rc[0-9]+/
          name: binary_win_conda_py3.9_cu117
          python_version: '3.9'
      - binary_win_conda:
          cu_version: cu118
          filters:
            branches:
              only: main
            tags:
              only: /v[0-9]+(\.[0-9]+)*-rc[0-9]+/
          name: binary_win_conda_py3.9_cu118
          python_version: '3.9'
      - binary_win_conda:
          cu_version: cu121
          filters:
            branches:
              only: main
            tags:
              only: /v[0-9]+(\.[0-9]+)*-rc[0-9]+/
          name: binary_win_conda_py3.9_cu121
          python_version: '3.9'
      - binary_win_conda:
          cu_version: cpu
          filters:
            branches:
              only: main
            tags:
              only: /v[0-9]+(\.[0-9]+)*-rc[0-9]+/
          name: binary_win_conda_py3.10_cpu
          python_version: '3.10'
      - binary_win_conda:
          cu_version: cu117
          filters:
            branches:
              only: main
            tags:
              only: /v[0-9]+(\.[0-9]+)*-rc[0-9]+/
          name: binary_win_conda_py3.10_cu117
          python_version: '3.10'
      - binary_win_conda:
          cu_version: cu118
          filters:
            branches:
              only: main
            tags:
              only: /v[0-9]+(\.[0-9]+)*-rc[0-9]+/
          name: binary_win_conda_py3.10_cu118
          python_version: '3.10'
      - binary_win_conda:
          cu_version: cu121
          filters:
            branches:
              only: main
            tags:
              only: /v[0-9]+(\.[0-9]+)*-rc[0-9]+/
          name: binary_win_conda_py3.10_cu121
          python_version: '3.10'
      - binary_win_conda:
          cu_version: cpu
          name: binary_win_conda_py3.11_cpu
          python_version: '3.11'
      - binary_win_conda:
          cu_version: cu117
          filters:
            branches:
              only: main
            tags:
              only: /v[0-9]+(\.[0-9]+)*-rc[0-9]+/
          name: binary_win_conda_py3.11_cu117
          python_version: '3.11'
      - binary_win_conda:
          cu_version: cu118
          filters:
            branches:
              only: main
            tags:
              only: /v[0-9]+(\.[0-9]+)*-rc[0-9]+/
          name: binary_win_conda_py3.11_cu118
          python_version: '3.11'
<<<<<<< HEAD
=======
      - binary_win_conda:
          cu_version: cu121
          name: binary_win_conda_py3.11_cu121
          python_version: '3.11'
      - binary_ios_build:
          build_environment: binary-libtorchvision_ops-ios-12.0.0-x86_64
          ios_arch: x86_64
          ios_platform: SIMULATOR
          name: binary_libtorchvision_ops_ios_12.0.0_x86_64
      - binary_ios_build:
          build_environment: binary-libtorchvision_ops-ios-12.0.0-arm64
          ios_arch: arm64
          ios_platform: OS
          name: binary_libtorchvision_ops_ios_12.0.0_arm64
      - binary_android_build:
          build_environment: binary-libtorchvision_ops-android
          name: binary_libtorchvision_ops_android
>>>>>>> 0d75d9e5

  unittest:
    jobs:
      - unittest_windows_gpu:
          cu_version: cu117
          name: unittest_windows_gpu_py3.8
          python_version: '3.8'
      - unittest_windows_gpu:
          cu_version: cu117
          filters:
            branches:
              only:
              - main
              - nightly
          name: unittest_windows_gpu_py3.9
          python_version: '3.9'
      - unittest_windows_gpu:
          cu_version: cu117
          filters:
            branches:
              only:
              - main
              - nightly
          name: unittest_windows_gpu_py3.10
          python_version: '3.10'

  cmake:
    jobs:
      - cmake_linux_cpu:
          cu_version: cpu
          name: cmake_linux_cpu
          python_version: '3.8'
      - cmake_linux_gpu:
          cu_version: cu117
          name: cmake_linux_gpu
          python_version: '3.8'
          wheel_docker_image: pytorch/manylinux-cuda117
      - cmake_windows_cpu:
          cu_version: cpu
          name: cmake_windows_cpu
          python_version: '3.8'
      - cmake_windows_gpu:
          cu_version: cu117
          name: cmake_windows_gpu
          python_version: '3.8'
      - cmake_macos_cpu:
          cu_version: cpu
          name: cmake_macos_cpu
          python_version: '3.8'

  nightly:
    jobs:
      - binary_win_wheel:
          cu_version: cpu
          filters:
            branches:
              only: nightly
            tags:
              only: /v[0-9]+(\.[0-9]+)*-rc[0-9]+/
          name: nightly_binary_win_wheel_py3.8_cpu
          python_version: '3.8'
      - binary_wheel_upload:
          context: org-member
          filters:
            branches:
              only: nightly
            tags:
              only: /v[0-9]+(\.[0-9]+)*-rc[0-9]+/
          name: nightly_binary_win_wheel_py3.8_cpu_upload
          requires:
          - nightly_binary_win_wheel_py3.8_cpu
          subfolder: cpu/
      - binary_win_wheel:
          cu_version: cu117
          filters:
            branches:
              only: nightly
            tags:
              only: /v[0-9]+(\.[0-9]+)*-rc[0-9]+/
          name: nightly_binary_win_wheel_py3.8_cu117
          python_version: '3.8'
      - binary_wheel_upload:
          context: org-member
          filters:
            branches:
              only: nightly
            tags:
              only: /v[0-9]+(\.[0-9]+)*-rc[0-9]+/
          name: nightly_binary_win_wheel_py3.8_cu117_upload
          requires:
          - nightly_binary_win_wheel_py3.8_cu117
          subfolder: cu117/
      - binary_win_wheel:
          cu_version: cu118
          filters:
            branches:
              only: nightly
            tags:
              only: /v[0-9]+(\.[0-9]+)*-rc[0-9]+/
          name: nightly_binary_win_wheel_py3.8_cu118
          python_version: '3.8'
      - binary_wheel_upload:
          context: org-member
          filters:
            branches:
              only: nightly
            tags:
              only: /v[0-9]+(\.[0-9]+)*-rc[0-9]+/
          name: nightly_binary_win_wheel_py3.8_cu118_upload
          requires:
          - nightly_binary_win_wheel_py3.8_cu118
          subfolder: cu118/
      - binary_win_wheel:
          cu_version: cu121
          filters:
            branches:
              only: nightly
            tags:
              only: /v[0-9]+(\.[0-9]+)*-rc[0-9]+/
          name: nightly_binary_win_wheel_py3.8_cu121
          python_version: '3.8'
      - binary_wheel_upload:
          context: org-member
          filters:
            branches:
              only: nightly
            tags:
              only: /v[0-9]+(\.[0-9]+)*-rc[0-9]+/
          name: nightly_binary_win_wheel_py3.8_cu121_upload
          requires:
          - nightly_binary_win_wheel_py3.8_cu121
          subfolder: cu121/
      - binary_win_wheel:
          cu_version: cpu
          filters:
            branches:
              only: nightly
            tags:
              only: /v[0-9]+(\.[0-9]+)*-rc[0-9]+/
          name: nightly_binary_win_wheel_py3.9_cpu
          python_version: '3.9'
      - binary_wheel_upload:
          context: org-member
          filters:
            branches:
              only: nightly
            tags:
              only: /v[0-9]+(\.[0-9]+)*-rc[0-9]+/
          name: nightly_binary_win_wheel_py3.9_cpu_upload
          requires:
          - nightly_binary_win_wheel_py3.9_cpu
          subfolder: cpu/
      - binary_win_wheel:
          cu_version: cu117
          filters:
            branches:
              only: nightly
            tags:
              only: /v[0-9]+(\.[0-9]+)*-rc[0-9]+/
          name: nightly_binary_win_wheel_py3.9_cu117
          python_version: '3.9'
      - binary_wheel_upload:
          context: org-member
          filters:
            branches:
              only: nightly
            tags:
              only: /v[0-9]+(\.[0-9]+)*-rc[0-9]+/
          name: nightly_binary_win_wheel_py3.9_cu117_upload
          requires:
          - nightly_binary_win_wheel_py3.9_cu117
          subfolder: cu117/
      - binary_win_wheel:
          cu_version: cu118
          filters:
            branches:
              only: nightly
            tags:
              only: /v[0-9]+(\.[0-9]+)*-rc[0-9]+/
          name: nightly_binary_win_wheel_py3.9_cu118
          python_version: '3.9'
      - binary_wheel_upload:
          context: org-member
          filters:
            branches:
              only: nightly
            tags:
              only: /v[0-9]+(\.[0-9]+)*-rc[0-9]+/
          name: nightly_binary_win_wheel_py3.9_cu118_upload
          requires:
          - nightly_binary_win_wheel_py3.9_cu118
          subfolder: cu118/
      - binary_win_wheel:
          cu_version: cu121
          filters:
            branches:
              only: nightly
            tags:
              only: /v[0-9]+(\.[0-9]+)*-rc[0-9]+/
          name: nightly_binary_win_wheel_py3.9_cu121
          python_version: '3.9'
      - binary_wheel_upload:
          context: org-member
          filters:
            branches:
              only: nightly
            tags:
              only: /v[0-9]+(\.[0-9]+)*-rc[0-9]+/
          name: nightly_binary_win_wheel_py3.9_cu121_upload
          requires:
          - nightly_binary_win_wheel_py3.9_cu121
          subfolder: cu121/
      - binary_win_wheel:
          cu_version: cpu
          filters:
            branches:
              only: nightly
            tags:
              only: /v[0-9]+(\.[0-9]+)*-rc[0-9]+/
          name: nightly_binary_win_wheel_py3.10_cpu
          python_version: '3.10'
      - binary_wheel_upload:
          context: org-member
          filters:
            branches:
              only: nightly
            tags:
              only: /v[0-9]+(\.[0-9]+)*-rc[0-9]+/
          name: nightly_binary_win_wheel_py3.10_cpu_upload
          requires:
          - nightly_binary_win_wheel_py3.10_cpu
          subfolder: cpu/
      - binary_win_wheel:
          cu_version: cu117
          filters:
            branches:
              only: nightly
            tags:
              only: /v[0-9]+(\.[0-9]+)*-rc[0-9]+/
          name: nightly_binary_win_wheel_py3.10_cu117
          python_version: '3.10'
      - binary_wheel_upload:
          context: org-member
          filters:
            branches:
              only: nightly
            tags:
              only: /v[0-9]+(\.[0-9]+)*-rc[0-9]+/
          name: nightly_binary_win_wheel_py3.10_cu117_upload
          requires:
          - nightly_binary_win_wheel_py3.10_cu117
          subfolder: cu117/
      - binary_win_wheel:
          cu_version: cu118
          filters:
            branches:
              only: nightly
            tags:
              only: /v[0-9]+(\.[0-9]+)*-rc[0-9]+/
          name: nightly_binary_win_wheel_py3.10_cu118
          python_version: '3.10'
      - binary_wheel_upload:
          context: org-member
          filters:
            branches:
              only: nightly
            tags:
              only: /v[0-9]+(\.[0-9]+)*-rc[0-9]+/
          name: nightly_binary_win_wheel_py3.10_cu118_upload
          requires:
          - nightly_binary_win_wheel_py3.10_cu118
          subfolder: cu118/
      - binary_win_wheel:
          cu_version: cu121
          filters:
            branches:
              only: nightly
            tags:
              only: /v[0-9]+(\.[0-9]+)*-rc[0-9]+/
          name: nightly_binary_win_wheel_py3.10_cu121
          python_version: '3.10'
      - binary_wheel_upload:
          context: org-member
          filters:
            branches:
              only: nightly
            tags:
              only: /v[0-9]+(\.[0-9]+)*-rc[0-9]+/
          name: nightly_binary_win_wheel_py3.10_cu121_upload
          requires:
          - nightly_binary_win_wheel_py3.10_cu121
          subfolder: cu121/
      - binary_win_wheel:
          cu_version: cpu
          filters:
            branches:
              only: nightly
            tags:
              only: /v[0-9]+(\.[0-9]+)*-rc[0-9]+/
          name: nightly_binary_win_wheel_py3.11_cpu
          python_version: '3.11'
      - binary_wheel_upload:
          context: org-member
          filters:
            branches:
              only: nightly
            tags:
              only: /v[0-9]+(\.[0-9]+)*-rc[0-9]+/
          name: nightly_binary_win_wheel_py3.11_cpu_upload
          requires:
          - nightly_binary_win_wheel_py3.11_cpu
          subfolder: cpu/
      - binary_win_wheel:
          cu_version: cu117
          filters:
            branches:
              only: nightly
            tags:
              only: /v[0-9]+(\.[0-9]+)*-rc[0-9]+/
          name: nightly_binary_win_wheel_py3.11_cu117
          python_version: '3.11'
      - binary_wheel_upload:
          context: org-member
          filters:
            branches:
              only: nightly
            tags:
              only: /v[0-9]+(\.[0-9]+)*-rc[0-9]+/
          name: nightly_binary_win_wheel_py3.11_cu117_upload
          requires:
          - nightly_binary_win_wheel_py3.11_cu117
          subfolder: cu117/
      - binary_win_wheel:
          cu_version: cu118
          filters:
            branches:
              only: nightly
            tags:
              only: /v[0-9]+(\.[0-9]+)*-rc[0-9]+/
          name: nightly_binary_win_wheel_py3.11_cu118
          python_version: '3.11'
      - binary_wheel_upload:
          context: org-member
          filters:
            branches:
              only: nightly
            tags:
              only: /v[0-9]+(\.[0-9]+)*-rc[0-9]+/
          name: nightly_binary_win_wheel_py3.11_cu118_upload
          requires:
          - nightly_binary_win_wheel_py3.11_cu118
          subfolder: cu118/
      - binary_win_wheel:
          cu_version: cu121
          filters:
            branches:
              only: nightly
            tags:
              only: /v[0-9]+(\.[0-9]+)*-rc[0-9]+/
          name: nightly_binary_win_wheel_py3.11_cu121
          python_version: '3.11'
      - binary_wheel_upload:
          context: org-member
          filters:
            branches:
              only: nightly
            tags:
              only: /v[0-9]+(\.[0-9]+)*-rc[0-9]+/
          name: nightly_binary_win_wheel_py3.11_cu121_upload
          requires:
          - nightly_binary_win_wheel_py3.11_cu121
          subfolder: cu121/
      - binary_win_conda:
          cu_version: cpu
          filters:
            branches:
              only: nightly
            tags:
              only: /v[0-9]+(\.[0-9]+)*-rc[0-9]+/
          name: nightly_binary_win_conda_py3.8_cpu
          python_version: '3.8'
      - binary_conda_upload:
          context: org-member
          filters:
            branches:
              only: nightly
            tags:
              only: /v[0-9]+(\.[0-9]+)*-rc[0-9]+/
          name: nightly_binary_win_conda_py3.8_cpu_upload
          requires:
          - nightly_binary_win_conda_py3.8_cpu
      - binary_win_conda:
          cu_version: cu117
          filters:
            branches:
              only: nightly
            tags:
              only: /v[0-9]+(\.[0-9]+)*-rc[0-9]+/
          name: nightly_binary_win_conda_py3.8_cu117
          python_version: '3.8'
      - binary_conda_upload:
          context: org-member
          filters:
            branches:
              only: nightly
            tags:
              only: /v[0-9]+(\.[0-9]+)*-rc[0-9]+/
          name: nightly_binary_win_conda_py3.8_cu117_upload
          requires:
          - nightly_binary_win_conda_py3.8_cu117
      - binary_win_conda:
          cu_version: cu118
          filters:
            branches:
              only: nightly
            tags:
              only: /v[0-9]+(\.[0-9]+)*-rc[0-9]+/
          name: nightly_binary_win_conda_py3.8_cu118
          python_version: '3.8'
      - binary_conda_upload:
          context: org-member
          filters:
            branches:
              only: nightly
            tags:
              only: /v[0-9]+(\.[0-9]+)*-rc[0-9]+/
          name: nightly_binary_win_conda_py3.8_cu118_upload
          requires:
          - nightly_binary_win_conda_py3.8_cu118
      - binary_win_conda:
          cu_version: cu121
          filters:
            branches:
              only: nightly
            tags:
              only: /v[0-9]+(\.[0-9]+)*-rc[0-9]+/
          name: nightly_binary_win_conda_py3.8_cu121
          python_version: '3.8'
      - binary_conda_upload:
          context: org-member
          filters:
            branches:
              only: nightly
            tags:
              only: /v[0-9]+(\.[0-9]+)*-rc[0-9]+/
          name: nightly_binary_win_conda_py3.8_cu121_upload
          requires:
          - nightly_binary_win_conda_py3.8_cu121
      - binary_win_conda:
          cu_version: cpu
          filters:
            branches:
              only: nightly
            tags:
              only: /v[0-9]+(\.[0-9]+)*-rc[0-9]+/
          name: nightly_binary_win_conda_py3.9_cpu
          python_version: '3.9'
      - binary_conda_upload:
          context: org-member
          filters:
            branches:
              only: nightly
            tags:
              only: /v[0-9]+(\.[0-9]+)*-rc[0-9]+/
          name: nightly_binary_win_conda_py3.9_cpu_upload
          requires:
          - nightly_binary_win_conda_py3.9_cpu
      - binary_win_conda:
          cu_version: cu117
          filters:
            branches:
              only: nightly
            tags:
              only: /v[0-9]+(\.[0-9]+)*-rc[0-9]+/
          name: nightly_binary_win_conda_py3.9_cu117
          python_version: '3.9'
      - binary_conda_upload:
          context: org-member
          filters:
            branches:
              only: nightly
            tags:
              only: /v[0-9]+(\.[0-9]+)*-rc[0-9]+/
          name: nightly_binary_win_conda_py3.9_cu117_upload
          requires:
          - nightly_binary_win_conda_py3.9_cu117
      - binary_win_conda:
          cu_version: cu118
          filters:
            branches:
              only: nightly
            tags:
              only: /v[0-9]+(\.[0-9]+)*-rc[0-9]+/
          name: nightly_binary_win_conda_py3.9_cu118
          python_version: '3.9'
      - binary_conda_upload:
          context: org-member
          filters:
            branches:
              only: nightly
            tags:
              only: /v[0-9]+(\.[0-9]+)*-rc[0-9]+/
          name: nightly_binary_win_conda_py3.9_cu118_upload
          requires:
          - nightly_binary_win_conda_py3.9_cu118
      - binary_win_conda:
          cu_version: cu121
          filters:
            branches:
              only: nightly
            tags:
              only: /v[0-9]+(\.[0-9]+)*-rc[0-9]+/
          name: nightly_binary_win_conda_py3.9_cu121
          python_version: '3.9'
      - binary_conda_upload:
          context: org-member
          filters:
            branches:
              only: nightly
            tags:
              only: /v[0-9]+(\.[0-9]+)*-rc[0-9]+/
          name: nightly_binary_win_conda_py3.9_cu121_upload
          requires:
          - nightly_binary_win_conda_py3.9_cu121
      - binary_win_conda:
          cu_version: cpu
          filters:
            branches:
              only: nightly
            tags:
              only: /v[0-9]+(\.[0-9]+)*-rc[0-9]+/
          name: nightly_binary_win_conda_py3.10_cpu
          python_version: '3.10'
      - binary_conda_upload:
          context: org-member
          filters:
            branches:
              only: nightly
            tags:
              only: /v[0-9]+(\.[0-9]+)*-rc[0-9]+/
          name: nightly_binary_win_conda_py3.10_cpu_upload
          requires:
          - nightly_binary_win_conda_py3.10_cpu
      - binary_win_conda:
          cu_version: cu117
          filters:
            branches:
              only: nightly
            tags:
              only: /v[0-9]+(\.[0-9]+)*-rc[0-9]+/
          name: nightly_binary_win_conda_py3.10_cu117
          python_version: '3.10'
      - binary_conda_upload:
          context: org-member
          filters:
            branches:
              only: nightly
            tags:
              only: /v[0-9]+(\.[0-9]+)*-rc[0-9]+/
          name: nightly_binary_win_conda_py3.10_cu117_upload
          requires:
          - nightly_binary_win_conda_py3.10_cu117
      - binary_win_conda:
          cu_version: cu118
          filters:
            branches:
              only: nightly
            tags:
              only: /v[0-9]+(\.[0-9]+)*-rc[0-9]+/
          name: nightly_binary_win_conda_py3.10_cu118
          python_version: '3.10'
      - binary_conda_upload:
          context: org-member
          filters:
            branches:
              only: nightly
            tags:
              only: /v[0-9]+(\.[0-9]+)*-rc[0-9]+/
          name: nightly_binary_win_conda_py3.10_cu118_upload
          requires:
          - nightly_binary_win_conda_py3.10_cu118
      - binary_win_conda:
          cu_version: cu121
          filters:
            branches:
              only: nightly
            tags:
              only: /v[0-9]+(\.[0-9]+)*-rc[0-9]+/
          name: nightly_binary_win_conda_py3.10_cu121
          python_version: '3.10'
      - binary_conda_upload:
          context: org-member
          filters:
            branches:
              only: nightly
            tags:
              only: /v[0-9]+(\.[0-9]+)*-rc[0-9]+/
          name: nightly_binary_win_conda_py3.10_cu121_upload
          requires:
          - nightly_binary_win_conda_py3.10_cu121
      - binary_win_conda:
          cu_version: cpu
          filters:
            branches:
              only: nightly
            tags:
              only: /v[0-9]+(\.[0-9]+)*-rc[0-9]+/
          name: nightly_binary_win_conda_py3.11_cpu
          python_version: '3.11'
      - binary_conda_upload:
          context: org-member
          filters:
            branches:
              only: nightly
            tags:
              only: /v[0-9]+(\.[0-9]+)*-rc[0-9]+/
          name: nightly_binary_win_conda_py3.11_cpu_upload
          requires:
          - nightly_binary_win_conda_py3.11_cpu
      - binary_win_conda:
          cu_version: cu117
          filters:
            branches:
              only: nightly
            tags:
              only: /v[0-9]+(\.[0-9]+)*-rc[0-9]+/
          name: nightly_binary_win_conda_py3.11_cu117
          python_version: '3.11'
      - binary_conda_upload:
          context: org-member
          filters:
            branches:
              only: nightly
            tags:
              only: /v[0-9]+(\.[0-9]+)*-rc[0-9]+/
          name: nightly_binary_win_conda_py3.11_cu117_upload
          requires:
          - nightly_binary_win_conda_py3.11_cu117
      - binary_win_conda:
          cu_version: cu118
          filters:
            branches:
              only: nightly
            tags:
              only: /v[0-9]+(\.[0-9]+)*-rc[0-9]+/
          name: nightly_binary_win_conda_py3.11_cu118
          python_version: '3.11'
      - binary_conda_upload:
          context: org-member
          filters:
            branches:
              only: nightly
            tags:
              only: /v[0-9]+(\.[0-9]+)*-rc[0-9]+/
          name: nightly_binary_win_conda_py3.11_cu118_upload
          requires:
          - nightly_binary_win_conda_py3.11_cu118
      - binary_win_conda:
          cu_version: cu121
          filters:
            branches:
              only: nightly
            tags:
              only: /v[0-9]+(\.[0-9]+)*-rc[0-9]+/
          name: nightly_binary_win_conda_py3.11_cu121
          python_version: '3.11'
      - binary_conda_upload:
          context: org-member
          filters:
            branches:
              only: nightly
            tags:
              only: /v[0-9]+(\.[0-9]+)*-rc[0-9]+/
          name: nightly_binary_win_conda_py3.11_cu121_upload
          requires:
          - nightly_binary_win_conda_py3.11_cu121
  docker_build:
    triggers:
      - schedule:
          cron: "0 10 * * 0"
          filters:
            branches:
              only:
                - main
    jobs:
      - smoke_test_docker_image_build:
          context: org-member<|MERGE_RESOLUTION|>--- conflicted
+++ resolved
@@ -685,26 +685,10 @@
               only: /v[0-9]+(\.[0-9]+)*-rc[0-9]+/
           name: binary_win_conda_py3.11_cu118
           python_version: '3.11'
-<<<<<<< HEAD
-=======
       - binary_win_conda:
           cu_version: cu121
           name: binary_win_conda_py3.11_cu121
           python_version: '3.11'
-      - binary_ios_build:
-          build_environment: binary-libtorchvision_ops-ios-12.0.0-x86_64
-          ios_arch: x86_64
-          ios_platform: SIMULATOR
-          name: binary_libtorchvision_ops_ios_12.0.0_x86_64
-      - binary_ios_build:
-          build_environment: binary-libtorchvision_ops-ios-12.0.0-arm64
-          ios_arch: arm64
-          ios_platform: OS
-          name: binary_libtorchvision_ops_ios_12.0.0_arm64
-      - binary_android_build:
-          build_environment: binary-libtorchvision_ops-android
-          name: binary_libtorchvision_ops_android
->>>>>>> 0d75d9e5
 
   unittest:
     jobs:
