version: 2.1

# How to test the Linux jobs:
#   - Install CircleCI local CLI: https://circleci.com/docs/2.0/local-cli/
#   - circleci config process .circleci/config.yml > gen.yml && circleci local execute -c gen.yml --job binary_linux_wheel_py3.7
#     - Replace binary_linux_wheel_py3.7 with the name of the job you want to test.
#       Job names are 'name:' key.

executors:
  windows-cpu:
    machine:
      resource_class: windows.xlarge
      image: windows-server-2019-vs2019:stable
      shell: bash.exe

  windows-gpu:
    machine:
      resource_class: windows.gpu.nvidia.medium
      image: windows-server-2019-nvidia:stable
      shell: bash.exe

commands:
  checkout_merge:
    description: "checkout merge branch"
    steps:
      - checkout
#     - run:
#         name: Checkout merge branch
#         command: |
#           set -ex
#           BRANCH=$(git rev-parse --abbrev-ref HEAD)
#           if [[ "$BRANCH" != "main" ]]; then
#             git fetch --force origin ${CIRCLE_BRANCH}/merge:merged/${CIRCLE_BRANCH}
#             git checkout "merged/$CIRCLE_BRANCH"
#           fi
  designate_upload_channel:
    description: "inserts the correct upload channel into ${BASH_ENV}"
    steps:
      - run:
          name: adding UPLOAD_CHANNEL to BASH_ENV
          command: |
            our_upload_channel=nightly
            # On tags upload to test instead
            if [[ -n "${CIRCLE_TAG}" ]]; then
              our_upload_channel=test
            fi
            echo "export UPLOAD_CHANNEL=${our_upload_channel}" >> ${BASH_ENV}

  brew_update:
    description: "Update Homebrew and install base formulae"
    steps:
      - run:
          name: Update Homebrew
          no_output_timeout: "10m"
          command: |
            set -ex

            # Update repositories manually.
            # Running `brew update` produces a comparison between the
            # current checkout and the updated checkout, which takes a
            # very long time because the existing checkout is 2y old.
            for path in $(find /usr/local/Homebrew -type d -name .git)
            do
            cd $path/..
            git fetch --depth=1 origin
            git reset --hard origin/master
            done

            export HOMEBREW_NO_AUTO_UPDATE=1

            # Install expect and moreutils so that we can call `unbuffer` and `ts`.
            # moreutils installs a `parallel` executable by default, which conflicts
            # with the executable from the GNU `parallel`, so we must unlink GNU
            # `parallel` first, and relink it afterwards.
            brew install coreutils
            brew unlink parallel
            brew install moreutils
            brew link parallel --overwrite
            brew install expect

  brew_install:
    description: "Install Homebrew formulae"
    parameters:
      formulae:
        type: string
        default: ""
    steps:
      - run:
          name: Install << parameters.formulae >>
          no_output_timeout: "10m"
          command: |
            set -ex
            export HOMEBREW_NO_AUTO_UPDATE=1
            brew install << parameters.formulae >>

  run_brew_for_ios_build:
    steps:
      - brew_update
      - brew_install:
          formulae: libtool

  apt_install:
    parameters:
      args:
        type: string
      descr:
        type: string
        default: ""
      update:
        type: boolean
        default: true
    steps:
      - run:
          name: >
            <<^ parameters.descr >> apt install << parameters.args >> <</ parameters.descr >>
            <<# parameters.descr >> << parameters.descr >>            <</ parameters.descr >>
          command: |
            <<# parameters.update >> sudo apt update -qy  <</ parameters.update >>
            sudo apt install << parameters.args >>

  pip_install:
    parameters:
      args:
        type: string
      descr:
        type: string
        default: ""
      user:
        type: boolean
        default: true
    steps:
      - run:
          name: >
            <<^ parameters.descr >> pip install << parameters.args >> <</ parameters.descr >>
            <<# parameters.descr >> << parameters.descr >>            <</ parameters.descr >>
          command: >
            pip install
            <<# parameters.user >> --user <</ parameters.user >>
            --progress-bar=off
            << parameters.args >>

  install_torchvision:
    parameters:
      editable:
        type: boolean
        default: true
    steps:
      - pip_install:
          args: --pre torch --extra-index-url https://download.pytorch.org/whl/nightly/cpu
          descr: Install PyTorch from nightly releases
      - pip_install:
          args: --no-build-isolation <<# parameters.editable >> --editable <</ parameters.editable >> .
          descr: Install torchvision <<# parameters.editable >> in editable mode <</ parameters.editable >>

  # Most of the test suite is handled by the `unittest` jobs, with completely different workflow and setup.
  # This command can be used if only a selection of tests need to be run, for ad-hoc files.
  run_tests_selective:
    parameters:
      file_or_dir:
        type: string
    steps:
      - run:
          name: Install test utilities
          command: pip install --progress-bar=off pytest pytest-mock
      - run:
          name: Run tests
          command: pytest --junitxml=test-results/junit.xml -v --durations 20 <<parameters.file_or_dir>>
      - store_test_results:
          path: test-results

  download_model_weights:
    parameters:
      extract_roots:
        type: string
        default: "torchvision/models"
      background:
        type: boolean
        default: true
    steps:
      - apt_install:
          args: parallel wget
          descr: Install download utilitites
      - run:
          name: Download model weights
          background: << parameters.background >>
          command: |
            mkdir -p ~/.cache/torch/hub/checkpoints
            python scripts/collect_model_urls.py << parameters.extract_roots >> \
                | parallel -j0 'wget --no-verbose -O ~/.cache/torch/hub/checkpoints/`basename {}` {}\?source=ci'

binary_common: &binary_common
  parameters:
    # Edit these defaults to do a release
    build_version:
      description: "version number of release binary; by default, build a nightly"
      type: string
      default: ""
    pytorch_version:
      description: "PyTorch version to build against; by default, use a nightly"
      type: string
      default: ""
    # Don't edit these
    python_version:
      description: "Python version to build against (e.g., 3.7)"
      type: string
    cu_version:
      description: "CUDA version to build against, in CU format (e.g., cpu or cu100)"
      type: string
      default: "cpu"
    unicode_abi:
      description: "Python 2.7 wheel only: whether or not we are cp27mu (default: no)"
      type: string
      default: ""
    wheel_docker_image:
      description: "Wheel only: what docker image to use"
      type: string
      default: ""
    conda_docker_image:
      description: "Conda only: what docker image to use"
      type: string
      default: "pytorch/conda-builder:cpu"
  environment:
    PYTHON_VERSION: << parameters.python_version >>
    PYTORCH_VERSION: << parameters.pytorch_version >>
    UNICODE_ABI: << parameters.unicode_abi >>
    CU_VERSION: << parameters.cu_version >>
    MACOSX_DEPLOYMENT_TARGET: 10.9

torchvision_ios_params: &torchvision_ios_params
  parameters:
    build_environment:
      type: string
      default: ""
    ios_arch:
      type: string
      default: ""
    ios_platform:
      type: string
      default: ""
  environment:
    BUILD_ENVIRONMENT: << parameters.build_environment >>
    IOS_ARCH: << parameters.ios_arch >>
    IOS_PLATFORM: << parameters.ios_platform >>

torchvision_android_params: &torchvision_android_params
  parameters:
    build_environment:
      type: string
      default: ""
  environment:
    BUILD_ENVIRONMENT: << parameters.build_environment >>

smoke_test_common: &smoke_test_common
  <<: *binary_common
  docker:
    - image: torchvision/smoke_test:latest

jobs:
  circleci_consistency:
    docker:
      - image: cimg/python:3.7
    steps:
      - checkout
      - pip_install:
          args: jinja2 pyyaml
      - run:
          name: Check CircleCI config consistency
          command: |
            python .circleci/regenerate.py
            git diff --exit-code || (echo ".circleci/config.yml not in sync with config.yml.in! Run .circleci/regenerate.py to update config"; exit 1)

  lint_python_and_config:
    docker:
      - image: cimg/python:3.7
    steps:
      - checkout
      - pip_install:
          args: pre-commit
          descr: Install lint utilities
      - run:
          name: Install pre-commit hooks
          command: pre-commit install-hooks
      - run:
          name: Lint Python code and config files
          command: pre-commit run --all-files
      - run:
          name: Required lint modifications
          when: on_fail
          command: git --no-pager diff

  lint_c:
    docker:
      - image: cimg/python:3.7
    steps:
      - apt_install:
          args: libtinfo5
          descr: Install additional system libraries
      - checkout
      - run:
          name: Install lint utilities
          command: |
            curl https://oss-clang-format.s3.us-east-2.amazonaws.com/linux64/clang-format-linux64 -o clang-format
            chmod +x clang-format
            sudo mv clang-format /opt/clang-format
      - run:
          name: Lint C code
          command: ./.circleci/unittest/linux/scripts/run-clang-format.py -r torchvision/csrc --clang-format-executable /opt/clang-format
      - run:
          name: Required lint modifications
          when: on_fail
          command: git --no-pager diff

  type_check_python:
    docker:
      - image: cimg/python:3.7
    steps:
      - checkout
      - install_torchvision:
          editable: true
      - pip_install:
          args: mypy
          descr: Install Python type check utilities
      - run:
          name: Check Python types statically
          command: mypy --install-types --non-interactive --config-file mypy.ini

  unittest_torchhub:
    docker:
      - image: cimg/python:3.7
    steps:
      - checkout
      - install_torchvision
      - run_tests_selective:
          file_or_dir: test/test_hub.py

  unittest_onnx:
    docker:
      - image: cimg/python:3.7
    steps:
      - checkout
      - install_torchvision
      - pip_install:
          args: onnx onnxruntime
          descr: Install ONNX
      - run_tests_selective:
          file_or_dir: test/test_onnx.py

  unittest_extended:
    docker:
      - image: cimg/python:3.7
    resource_class: xlarge
    steps:
      - checkout
      - download_model_weights
      - install_torchvision
      - run:
          name: Enable extended tests
          command: echo 'export PYTORCH_TEST_WITH_EXTENDED=1' >> $BASH_ENV
      - run_tests_selective:
          file_or_dir: test/test_extended_*.py

  binary_linux_wheel:
    <<: *binary_common
    docker:
      - image: << parameters.wheel_docker_image >>
    resource_class: 2xlarge+
    steps:
      - checkout_merge
      - designate_upload_channel
      - run:
          name: Build conda packages
          no_output_timeout: 30m
          command: |
              set -ex
              packaging/build_wheel.sh
      - store_artifacts:
          path: dist
      - persist_to_workspace:
          root: dist
          paths:
            - "*"

  binary_linux_conda:
    <<: *binary_common
    docker:
      - image: "<< parameters.conda_docker_image >>"
    resource_class: 2xlarge+
    steps:
      - checkout_merge
      - designate_upload_channel
      - run:
          name: Build conda packages
          no_output_timeout: 30m
          command: |
              set -ex
              packaging/build_conda.sh
      - store_artifacts:
          path: /opt/conda/conda-bld/linux-64
      - persist_to_workspace:
          root: /opt/conda/conda-bld/linux-64
          paths:
            - "*"
      - store_test_results:
          path: build_results/

  binary_win_conda:
    <<: *binary_common
    executor: windows-cpu
    steps:
      - checkout_merge
      - designate_upload_channel
      - run:
          name: Build conda packages
          no_output_timeout: 30m
          command: |
            set -ex
            source packaging/windows/internal/vc_install_helper.sh
            packaging/windows/internal/cuda_install.bat
            eval "$('/C/tools/miniconda3/Scripts/conda.exe' 'shell.bash' 'hook')"
            conda activate base
            conda install -yq conda-build "conda-package-handling!=1.5.0"
            packaging/build_conda.sh
            rm /C/tools/miniconda3/conda-bld/win-64/vs${VC_YEAR}*.tar.bz2
      - store_artifacts:
          path: C:/tools/miniconda3/conda-bld/win-64
      - persist_to_workspace:
          root: C:/tools/miniconda3/conda-bld/win-64
          paths:
            - "*"
      - store_test_results:
          path: build_results/

  binary_win_wheel:
    <<: *binary_common
    executor: windows-cpu
    steps:
      - checkout_merge
      - designate_upload_channel
      - run:
          name: Build wheel packages
          no_output_timeout: 30m
          command: |
            set -ex
            source packaging/windows/internal/vc_install_helper.sh
            packaging/windows/internal/cuda_install.bat
            packaging/build_wheel.sh
      - store_artifacts:
          path: dist
      - persist_to_workspace:
          root: dist
          paths:
            - "*"
      - store_test_results:
          path: build_results/

  binary_macos_wheel:
    <<: *binary_common
    macos:
      xcode: "14.0"
    steps:
      - checkout_merge
      - designate_upload_channel
      - run:
          # Cannot easily deduplicate this as source'ing activate
          # will set environment variables which we need to propagate
          # to build_wheel.sh
          command: |
            curl -o conda.sh https://repo.anaconda.com/miniconda/Miniconda3-latest-MacOSX-x86_64.sh
            sh conda.sh -b
            source $HOME/miniconda3/bin/activate
            packaging/build_wheel.sh
      - store_artifacts:
          path: dist
      - persist_to_workspace:
          root: dist
          paths:
            - "*"

  binary_ios_build:
    <<: *torchvision_ios_params
    macos:
      xcode: "14.0"
    steps:
    - attach_workspace:
        at: ~/workspace
    - checkout
    - run_brew_for_ios_build
    - run:
        name: Build
        no_output_timeout: "1h"
        command: |
          script="/Users/distiller/project/.circleci/unittest/ios/scripts/binary_ios_build.sh"
          cat "$script"
          source "$script"
    - persist_to_workspace:
        root: /Users/distiller/workspace/
        paths: ios

  binary_ios_upload:
    <<: *torchvision_ios_params
    macos:
      xcode: "14.0"
    steps:
    - attach_workspace:
        at: ~/workspace
    - checkout
    - run_brew_for_ios_build
    - run:
        name: Upload
        no_output_timeout: "1h"
        command: |
          script="/Users/distiller/project/.circleci/unittest/ios/scripts/binary_ios_upload.sh"
          cat "$script"
          source "$script"

  binary_android_build:
    <<: *torchvision_android_params
    docker:
      - image: cimg/android:2021.08-ndk
    resource_class: xlarge
    steps:
    - attach_workspace:
        at: ~/workspace
    - checkout
    - run:
        name: Build
        no_output_timeout: "1h"
        command: |
          script="/home/circleci/project/.circleci/unittest/android/scripts/binary_android_build.sh"
          cat "$script"
          source "$script"
    - store_artifacts:
        path: ~/workspace/artifacts

  binary_android_upload:
    <<: *torchvision_android_params
    docker:
      - image: cimg/android:2021.08-ndk
    resource_class: xlarge
    steps:
    - attach_workspace:
        at: ~/workspace
    - checkout
    - run:
        name: Upload
        no_output_timeout: "1h"
        command: |
          script="/home/circleci/project/.circleci/unittest/android/scripts/binary_android_upload.sh"
          cat "$script"
          source "$script"

  binary_macos_conda:
    <<: *binary_common
    macos:
      xcode: "14.0"
    steps:
      - checkout_merge
      - designate_upload_channel
      - run:
          command: |
            curl -o conda.sh https://repo.anaconda.com/miniconda/Miniconda3-latest-MacOSX-x86_64.sh
            sh conda.sh -b
            source $HOME/miniconda3/bin/activate
            conda install -yq conda-build
            packaging/build_conda.sh
      - store_artifacts:
          path: /Users/distiller/miniconda3/conda-bld/osx-64
      - persist_to_workspace:
          root: /Users/distiller/miniconda3/conda-bld/osx-64
          paths:
            - "*"
      - store_test_results:
          path: build_results/

  # Requires org-member context
  binary_conda_upload:
    docker:
      - image: continuumio/miniconda
    steps:
      - attach_workspace:
          at: ~/workspace
      - designate_upload_channel
      - run:
          command: |
            # Prevent credential from leaking
            conda install -yq anaconda-client
            set -x
            anaconda  -t "${CONDA_PYTORCHBOT_TOKEN}" upload ~/workspace/*.tar.bz2 -u "pytorch-${UPLOAD_CHANNEL}" --label main --no-progress --force

  # Requires org-member context
  binary_wheel_upload:
    parameters:
      subfolder:
        description: "What whl subfolder to upload to, e.g., blank or cu100/ (trailing slash is important)"
        type: string
    docker:
      - image: cimg/python:3.7
    steps:
      - attach_workspace:
          at: ~/workspace
      - designate_upload_channel
      - checkout
      - pip_install:
          args: awscli
      - run:
          command: |
            export PATH="$HOME/.local/bin:$PATH"
            # Prevent credential from leaking
            set +x
            export AWS_ACCESS_KEY_ID="${PYTORCH_BINARY_AWS_ACCESS_KEY_ID}"
            export AWS_SECRET_ACCESS_KEY="${PYTORCH_BINARY_AWS_SECRET_ACCESS_KEY}"
            set -x
            for pkg in ~/workspace/*.whl; do
              aws s3 cp "$pkg" "s3://pytorch/whl/${UPLOAD_CHANNEL}/<< parameters.subfolder >>" --acl public-read
            done

  smoke_test_linux_conda:
    <<: *smoke_test_common
    steps:
      - attach_workspace:
          at: ~/workspace
      - designate_upload_channel
      - run:
          name: install binaries
          command: |
            set -x
            source /usr/local/etc/profile.d/conda.sh && conda activate python${PYTHON_VERSION}
            conda install -v -y -c pytorch-nightly pytorch
            conda install -v -y $(ls ~/workspace/torchvision*.tar.bz2)
      - run:
          name: smoke test
          command: |
            source /usr/local/etc/profile.d/conda.sh && conda activate python${PYTHON_VERSION}
            python -c "import torchvision"

  smoke_test_linux_pip:
    <<: *smoke_test_common
    steps:
      - attach_workspace:
          at: ~/workspace
      - designate_upload_channel
      - run:
          name: install binaries
          command: |
            set -x
            source /usr/local/etc/profile.d/conda.sh && conda activate python${PYTHON_VERSION}
      - pip_install:
          args: $(ls ~/workspace/torchvision*.whl) --pre -f https://download.pytorch.org/whl/nightly/torch_nightly.html
      - run:
          name: smoke test
          command: |
            source /usr/local/etc/profile.d/conda.sh && conda activate python${PYTHON_VERSION}
            python -c "import torchvision"

  smoke_test_docker_image_build:
    machine:
      image: ubuntu-2004:202104-01
    resource_class: large
    environment:
      image_name: torchvision/smoke_test
    steps:
      - checkout
      - designate_upload_channel
      - run:
          name: Build and push Docker image
          no_output_timeout: "1h"
          command: |
            set +x
            echo "${DOCKER_HUB_TOKEN}" | docker login --username "${DOCKER_HUB_USERNAME}" --password-stdin
            set -x
            cd .circleci/smoke_test/docker && docker build . -t ${image_name}:${CIRCLE_WORKFLOW_ID}
            docker tag ${image_name}:${CIRCLE_WORKFLOW_ID} ${image_name}:latest
            docker push ${image_name}:${CIRCLE_WORKFLOW_ID}
            docker push ${image_name}:latest

  smoke_test_win_conda:
    <<: *binary_common
    executor:
      name: windows-cpu
    steps:
      - attach_workspace:
          at: ~/workspace
      - designate_upload_channel
      - run:
          name: install binaries
          command: |
            set -x
            eval "$('/C/tools/miniconda3/Scripts/conda.exe' 'shell.bash' 'hook')"
            conda env remove -n python${PYTHON_VERSION} || true
            conda create -yn python${PYTHON_VERSION} python=${PYTHON_VERSION}
            conda activate python${PYTHON_VERSION}
            conda install -v -y -c pytorch-nightly pytorch
            conda install -v -y $(ls ~/workspace/torchvision*.tar.bz2)
      - run:
          name: smoke test
          command: |
            eval "$('/C/tools/miniconda3/Scripts/conda.exe' 'shell.bash' 'hook')"
            conda activate python${PYTHON_VERSION}
            python -c "import torchvision"

  smoke_test_win_pip:
    <<: *binary_common
    executor:
      name: windows-cpu
    steps:
      - attach_workspace:
          at: ~/workspace
      - designate_upload_channel
      - run:
          name: install binaries
          command: |
            set -x
            eval "$('/C/tools/miniconda3/Scripts/conda.exe' 'shell.bash' 'hook')"
            conda create -yn python${PYTHON_VERSION} python=${PYTHON_VERSION}
            conda activate python${PYTHON_VERSION}
      - pip_install:
          args: $(ls ~/workspace/torchvision*.whl) --pre -f https://download.pytorch.org/whl/nightly/torch_nightly.html
      - run:
          name: smoke test
          command: |
            eval "$('/C/tools/miniconda3/Scripts/conda.exe' 'shell.bash' 'hook')"
            conda activate python${PYTHON_VERSION}
            python -c "import torchvision"

  unittest_linux_cpu:
    <<: *binary_common
    docker:
      - image: "pytorch/manylinux-cpu"
    resource_class: 2xlarge+
    steps:
      - checkout
      - designate_upload_channel
      - run:
          name: Generate cache key
          # This will refresh cache on Sundays, nightly build should generate new cache.
          command: echo "$(date +"%Y-%U")" > .circleci-weekly
      - restore_cache:

          keys:
            - env-v2-linux-{{ arch }}-py<< parameters.python_version >>-{{ checksum ".circleci/unittest/linux/scripts/environment.yml" }}-{{ checksum ".circleci-weekly" }}

      - run:
          name: Setup
          command: .circleci/unittest/linux/scripts/setup_env.sh
      - save_cache:

          key: env-v2-linux-{{ arch }}-py<< parameters.python_version >>-{{ checksum ".circleci/unittest/linux/scripts/environment.yml" }}-{{ checksum ".circleci-weekly" }}

          paths:
            - conda
            - env
      - run:
          name: Install torchvision
          command: .circleci/unittest/linux/scripts/install.sh
      - run:
          name: Run tests
          command: .circleci/unittest/linux/scripts/run_test.sh
      - run:
          name: Post process
          command: .circleci/unittest/linux/scripts/post_process.sh
      - store_test_results:
          path: test-results

  unittest_linux_gpu:
    <<: *binary_common
    machine:
      image: ubuntu-2004-cuda-11.4:202110-01
    resource_class: gpu.nvidia.medium
    environment:
      image_name: "pytorch/manylinux-cuda116"
      CU_VERSION: << parameters.cu_version >>
      PYTHON_VERSION: << parameters.python_version >>
    steps:
      - checkout
      - designate_upload_channel
      - run:
          name: Generate cache key
          # This will refresh cache on Sundays, nightly build should generate new cache.
          command: echo "$(date +"%Y-%U")" > .circleci-weekly
      - restore_cache:

          keys:
            - env-v3-linux-{{ arch }}-py<< parameters.python_version >>-{{ checksum ".circleci/unittest/linux/scripts/environment.yml" }}-{{ checksum ".circleci-weekly" }}

      - run:
          name: Setup
          command: docker run -e PYTHON_VERSION -t --gpus all -v $PWD:$PWD -w $PWD "${image_name}" .circleci/unittest/linux/scripts/setup_env.sh
      - save_cache:

          key: env-v3-linux-{{ arch }}-py<< parameters.python_version >>-{{ checksum ".circleci/unittest/linux/scripts/environment.yml" }}-{{ checksum ".circleci-weekly" }}

          paths:
            - conda
            - env
      - run:
          # Here we create an envlist file that contains some env variables that we want the docker container to be aware of.
          # Normally, the CIRCLECI variable is set and available on all CI workflows: https://circleci.com/docs/2.0/env-vars/#built-in-environment-variables.
          # They're avaiable in all the other workflows (OSX and Windows).
          # But here, we're running the unittest_linux_gpu workflows in a docker container, where those variables aren't accessible.
          # So instead we dump the variables we need in env.list and we pass that file when invoking "docker run".
          name: export CIRCLECI env var
          command: echo "CIRCLECI=true" >> ./env.list
      - run:
          name: Install torchvision
          command: docker run -t --gpus all -v $PWD:$PWD -w $PWD -e UPLOAD_CHANNEL -e CU_VERSION "${image_name}" .circleci/unittest/linux/scripts/install.sh
      - run:
          name: Run tests
          command: docker run --env-file ./env.list -t --gpus all -v $PWD:$PWD -w $PWD "${image_name}" .circleci/unittest/linux/scripts/run_test.sh
      - run:
          name: Post Process
          command: docker run -t --gpus all -v $PWD:$PWD -w $PWD "${image_name}" .circleci/unittest/linux/scripts/post_process.sh
      - store_test_results:
          path: test-results

  unittest_windows_cpu:
    <<: *binary_common
    executor:
      name: windows-cpu
    steps:
      - checkout
      - designate_upload_channel
      - run:
          name: Generate cache key
          # This will refresh cache on Sundays, nightly build should generate new cache.
          command: echo "$(date +"%Y-%U")" > .circleci-weekly
      - restore_cache:

          keys:
            - env-v2-windows-{{ arch }}-py<< parameters.python_version >>-{{ checksum ".circleci/unittest/windows/scripts/environment.yml" }}-{{ checksum ".circleci-weekly" }}

      - run:
          name: Setup
          command: .circleci/unittest/windows/scripts/setup_env.sh
      - save_cache:

          key: env-v2-windows-{{ arch }}-py<< parameters.python_version >>-{{ checksum ".circleci/unittest/windows/scripts/environment.yml" }}-{{ checksum ".circleci-weekly" }}

          paths:
            - conda
            - env
      - run:
          name: Install torchvision
          command: .circleci/unittest/windows/scripts/install.sh
      - run:
          name: Run tests
          command: .circleci/unittest/windows/scripts/run_test.sh
      - run:
          name: Post process
          command: .circleci/unittest/windows/scripts/post_process.sh
      - store_test_results:
          path: test-results

  unittest_windows_gpu:
    <<: *binary_common
    executor:
      name: windows-gpu
    environment:
      CUDA_VERSION: "11.6"
      PYTHON_VERSION: << parameters.python_version >>
    steps:
      - checkout
      - designate_upload_channel
      - run:
          name: Generate cache key
          # This will refresh cache on Sundays, nightly build should generate new cache.
          command: echo "$(date +"%Y-%U")" > .circleci-weekly
      - restore_cache:

          keys:
            - env-v1-windows-{{ arch }}-py<< parameters.python_version >>-{{ checksum ".circleci/unittest/windows/scripts/environment.yml" }}-{{ checksum ".circleci-weekly" }}

      - run:
          name: Setup
          command: .circleci/unittest/windows/scripts/setup_env.sh
      - save_cache:

          key: env-v1-windows-{{ arch }}-py<< parameters.python_version >>-{{ checksum ".circleci/unittest/windows/scripts/environment.yml" }}-{{ checksum ".circleci-weekly" }}

          paths:
            - conda
            - env
      - run:
          name: Install CUDA
          command: packaging/windows/internal/cuda_install.bat
      - run:
          name: Update CUDA driver
          command: packaging/windows/internal/driver_update.bat
      - run:
          name: Install torchvision
          command: .circleci/unittest/windows/scripts/install.sh
      - run:
          name: Run tests
          command: .circleci/unittest/windows/scripts/run_test.sh
      - run:
          name: Post process
          command: .circleci/unittest/windows/scripts/post_process.sh
      - store_test_results:
          path: test-results

  unittest_macos_cpu:
    <<: *binary_common
    macos:
      xcode: "14.0"
    resource_class: large
    steps:
      - checkout
      - designate_upload_channel
      - run:
          name: Install wget
          command: HOMEBREW_NO_AUTO_UPDATE=1 brew install wget
          # Disable brew auto update which is very slow
      - run:
          name: Generate cache key
          # This will refresh cache on Sundays, nightly build should generate new cache.
          command: echo "$(date +"%Y-%U")" > .circleci-weekly
      - restore_cache:

          keys:
            - env-v3-macos-{{ arch }}-py<< parameters.python_version >>-{{ checksum ".circleci/unittest/linux/scripts/environment.yml" }}-{{ checksum ".circleci-weekly" }}

      - run:
          name: Setup
          command: .circleci/unittest/linux/scripts/setup_env.sh
      - save_cache:

          key: env-v3-macos-{{ arch }}-py<< parameters.python_version >>-{{ checksum ".circleci/unittest/linux/scripts/environment.yml" }}-{{ checksum ".circleci-weekly" }}

          paths:
            - conda
            - env
      - run:
          name: Install torchvision
          command: .circleci/unittest/linux/scripts/install.sh
      - run:
          name: Run tests
          command: .circleci/unittest/linux/scripts/run_test.sh
      - run:
          name: Post process
          command: .circleci/unittest/linux/scripts/post_process.sh
      - store_test_results:
          path: test-results

  cmake_linux_cpu:
    <<: *binary_common
    docker:
      - image: "pytorch/manylinux-cpu"
    resource_class: 2xlarge+
    steps:
      - checkout_merge
      - designate_upload_channel
      - run:
          name: Setup conda
          command: .circleci/unittest/linux/scripts/setup_env.sh
      - run: packaging/build_cmake.sh

  cmake_linux_gpu:
    <<: *binary_common
    machine:
      image: ubuntu-2004-cuda-11.4:202110-01
    resource_class: gpu.nvidia.small
    steps:
      - checkout_merge
      - designate_upload_channel
      - run:
          name: Setup conda
          command: docker run -e CU_VERSION -e PYTHON_VERSION -e UNICODE_ABI -e PYTORCH_VERSION -t --gpus all -v $PWD:$PWD -w $PWD << parameters.wheel_docker_image >> .circleci/unittest/linux/scripts/setup_env.sh
      - run:
          name: Build torchvision C++ distribution and test
          no_output_timeout: 30m
          command: docker run -e CU_VERSION -e PYTHON_VERSION -e UNICODE_ABI -e PYTORCH_VERSION -e UPLOAD_CHANNEL -t --gpus all -v $PWD:$PWD -w $PWD << parameters.wheel_docker_image >> packaging/build_cmake.sh

  cmake_macos_cpu:
    <<: *binary_common
    macos:
      xcode: "14.0"
    steps:
      - checkout_merge
      - designate_upload_channel
      - run:
          command: |
            curl -o conda.sh https://repo.anaconda.com/miniconda/Miniconda3-latest-MacOSX-x86_64.sh
            sh conda.sh -b
            source $HOME/miniconda3/bin/activate
            conda install -yq conda-build cmake python=<< parameters.python_version >>
            packaging/build_cmake.sh

  cmake_windows_cpu:
    <<: *binary_common
    executor:
      name: windows-cpu
    steps:
      - checkout_merge
      - designate_upload_channel
      - run:
          command: |
            set -ex
            source packaging/windows/internal/vc_install_helper.sh
            packaging/build_cmake.sh

  cmake_windows_gpu:
    <<: *binary_common
    executor:
      name: windows-gpu
    steps:
      - checkout_merge
      - designate_upload_channel
      - run:
          name: Update CUDA driver
          command: packaging/windows/internal/driver_update.bat
      - run:
          command: |
            set -ex
            source packaging/windows/internal/vc_install_helper.sh
            packaging/windows/internal/cuda_install.bat
            packaging/build_cmake.sh

  build_docs:
    <<: *binary_common
    docker:
      - image: cimg/python:3.7
    resource_class: 2xlarge+
    steps:
      - attach_workspace:
          at: ~/workspace
      - checkout
      - download_model_weights
      - run:
          name: Setup
          command: .circleci/unittest/linux/scripts/setup_env.sh
      - designate_upload_channel
      - run:
          name: Install torchvision
          command: .circleci/unittest/linux/scripts/install.sh
      - run:
          name: Build docs
          command: |
            set -ex
            # turn v1.12.0rc3 into 1.12.0
            tag=$(echo $CIRCLE_TAG | sed -e 's/v*\([0-9.]*\).*/\1/')
            VERSION=${tag:-main}
            eval "$(./conda/bin/conda shell.bash hook)"
            conda activate ./env
            pushd docs
            pip install --progress-bar=off -r requirements.txt
            make html
            popd
      - persist_to_workspace:
          root: ./
          paths:
            - "*"
      - store_artifacts:
          path: ./docs/build/html
          destination: docs

  upload_docs:
    <<: *binary_common
    docker:
      - image: "pytorch/manylinux-cuda100"
    resource_class: 2xlarge+
    steps:
      - attach_workspace:
          at: ~/workspace
      - run:
          name: Generate netrc
          command: |
            # set credentials for https pushing
            # requires the org-member context
            cat > ~/.netrc \<<DONE
              machine github.com
              login pytorchbot
              password ${GITHUB_PYTORCHBOT_TOKEN}
            DONE
      - run:
          name: Upload docs
          command: |
            # Don't use "checkout" step since it uses ssh, which cannot git push
            # https://circleci.com/docs/2.0/configuration-reference/#checkout
            set -ex
            # Change v1.12.1rc1 into 1.12 (only major.minor)
            tag=$(echo $CIRCLE_TAG | sed -e 's/v*\([0-9]*\.[0-9]*\).*/\1/')
            target=${tag:-main}
            ~/workspace/.circleci/build_docs/commit_docs.sh ~/workspace $target


workflows:
  lint:
    jobs:
      - circleci_consistency
      - lint_python_and_config
      - lint_c
      - type_check_python

  build:
    jobs:
      - binary_linux_wheel:
          conda_docker_image: pytorch/conda-builder:cpu
          cu_version: cpu
          filters:
            branches:
              only: /.*/
            tags:
              only: /v[0-9]+(\.[0-9]+)*-rc[0-9]+/
          name: binary_linux_wheel_py3.7_cpu
          python_version: '3.7'
          wheel_docker_image: pytorch/manylinux-cpu
      - binary_linux_wheel:
          conda_docker_image: pytorch/conda-builder:cuda116
          cu_version: cu116
          name: binary_linux_wheel_py3.7_cu116
          python_version: '3.7'
          wheel_docker_image: pytorch/manylinux-cuda116
      - binary_linux_wheel:
          conda_docker_image: pytorch/conda-builder:cuda117
          cu_version: cu117
          name: binary_linux_wheel_py3.7_cu117
          python_version: '3.7'
          wheel_docker_image: pytorch/manylinux-cuda117
      - binary_linux_wheel:
          conda_docker_image: pytorch/conda-builder:cuda118
          cu_version: cu118
          name: binary_linux_wheel_py3.7_cu118
          python_version: '3.7'
          wheel_docker_image: pytorch/manylinux-cuda118
      - binary_linux_wheel:
          cu_version: rocm5.2
          name: binary_linux_wheel_py3.7_rocm5.2
          python_version: '3.7'
          wheel_docker_image: pytorch/manylinux-rocm:5.2
      - binary_linux_wheel:
<<<<<<< HEAD
          conda_docker_image: pytorch/conda-builder:cpu
          cu_version: cpu
          name: binary_linux_wheel_py3.8_cpu
          python_version: '3.8'
          wheel_docker_image: pytorch/manylinux-cpu
      - binary_linux_wheel:
          conda_docker_image: pytorch/conda-builder:cuda116
          cu_version: cu116
          name: binary_linux_wheel_py3.8_cu116
          python_version: '3.8'
          wheel_docker_image: pytorch/manylinux-cuda116
      - binary_linux_wheel:
          conda_docker_image: pytorch/conda-builder:cuda117
          cu_version: cu117
          name: binary_linux_wheel_py3.8_cu117
          python_version: '3.8'
          wheel_docker_image: pytorch/manylinux-cuda117
      - binary_linux_wheel:
          cu_version: rocm5.1.1
          name: binary_linux_wheel_py3.8_rocm5.1.1
          python_version: '3.8'
          wheel_docker_image: pytorch/manylinux-rocm:5.1.1
      - binary_linux_wheel:
          cu_version: rocm5.2
          name: binary_linux_wheel_py3.8_rocm5.2
          python_version: '3.8'
          wheel_docker_image: pytorch/manylinux-rocm:5.2
      - binary_linux_wheel:
          conda_docker_image: pytorch/conda-builder:cpu
          cu_version: cpu
          name: binary_linux_wheel_py3.9_cpu
          python_version: '3.9'
          wheel_docker_image: pytorch/manylinux-cpu
      - binary_linux_wheel:
          conda_docker_image: pytorch/conda-builder:cuda116
          cu_version: cu116
          name: binary_linux_wheel_py3.9_cu116
          python_version: '3.9'
          wheel_docker_image: pytorch/manylinux-cuda116
      - binary_linux_wheel:
          conda_docker_image: pytorch/conda-builder:cuda117
          cu_version: cu117
          name: binary_linux_wheel_py3.9_cu117
          python_version: '3.9'
          wheel_docker_image: pytorch/manylinux-cuda117
      - binary_linux_wheel:
          cu_version: rocm5.1.1
          name: binary_linux_wheel_py3.9_rocm5.1.1
          python_version: '3.9'
          wheel_docker_image: pytorch/manylinux-rocm:5.1.1
      - binary_linux_wheel:
          cu_version: rocm5.2
          name: binary_linux_wheel_py3.9_rocm5.2
          python_version: '3.9'
          wheel_docker_image: pytorch/manylinux-rocm:5.2
      - binary_linux_wheel:
          conda_docker_image: pytorch/conda-builder:cpu
          cu_version: cpu
          name: binary_linux_wheel_py3.10_cpu
          python_version: '3.10'
          wheel_docker_image: pytorch/manylinux-cpu
      - binary_linux_wheel:
          conda_docker_image: pytorch/conda-builder:cuda116
          cu_version: cu116
          name: binary_linux_wheel_py3.10_cu116
          python_version: '3.10'
          wheel_docker_image: pytorch/manylinux-cuda116
      - binary_linux_wheel:
          conda_docker_image: pytorch/conda-builder:cuda117
          cu_version: cu117
          name: binary_linux_wheel_py3.10_cu117
          python_version: '3.10'
          wheel_docker_image: pytorch/manylinux-cuda117
      - binary_linux_wheel:
          cu_version: rocm5.1.1
          name: binary_linux_wheel_py3.10_rocm5.1.1
          python_version: '3.10'
          wheel_docker_image: pytorch/manylinux-rocm:5.1.1
      - binary_linux_wheel:
          cu_version: rocm5.2
          name: binary_linux_wheel_py3.10_rocm5.2
          python_version: '3.10'
          wheel_docker_image: pytorch/manylinux-rocm:5.2
      - binary_linux_wheel:
          conda_docker_image: pytorch/conda-builder:cpu
          cu_version: cpu
          name: binary_linux_wheel_py3.11_cpu
          python_version: '3.11'
          wheel_docker_image: pytorch/manylinux-cpu
      - binary_linux_wheel:
          conda_docker_image: pytorch/conda-builder:cuda116
          cu_version: cu116
          name: binary_linux_wheel_py3.11_cu116
          python_version: '3.11'
          wheel_docker_image: pytorch/manylinux-cuda116
      - binary_linux_wheel:
          conda_docker_image: pytorch/conda-builder:cuda117
          cu_version: cu117
          name: binary_linux_wheel_py3.11_cu117
          python_version: '3.11'
          wheel_docker_image: pytorch/manylinux-cuda117
      - binary_linux_wheel:
          cu_version: rocm5.1.1
          name: binary_linux_wheel_py3.11_rocm5.1.1
          python_version: '3.11'
          wheel_docker_image: pytorch/manylinux-rocm:5.1.1
      - binary_linux_wheel:
          cu_version: rocm5.2
          name: binary_linux_wheel_py3.11_rocm5.2
          python_version: '3.11'
          wheel_docker_image: pytorch/manylinux-rocm:5.2
      - binary_macos_wheel:
          conda_docker_image: pytorch/conda-builder:cpu
          cu_version: cpu
          name: binary_macos_wheel_py3.7_cpu
          python_version: '3.7'
          wheel_docker_image: pytorch/manylinux-cpu
      - binary_macos_wheel:
          conda_docker_image: pytorch/conda-builder:cpu
          cu_version: cpu
          name: binary_macos_wheel_py3.8_cpu
          python_version: '3.8'
          wheel_docker_image: pytorch/manylinux-cpu
      - binary_macos_wheel:
          conda_docker_image: pytorch/conda-builder:cpu
          cu_version: cpu
          name: binary_macos_wheel_py3.9_cpu
          python_version: '3.9'
          wheel_docker_image: pytorch/manylinux-cpu
      - binary_macos_wheel:
          conda_docker_image: pytorch/conda-builder:cpu
          cu_version: cpu
          name: binary_macos_wheel_py3.10_cpu
          python_version: '3.10'
          wheel_docker_image: pytorch/manylinux-cpu
      - binary_macos_wheel:
          conda_docker_image: pytorch/conda-builder:cpu
          cu_version: cpu
          name: binary_macos_wheel_py3.11_cpu
          python_version: '3.11'
          wheel_docker_image: pytorch/manylinux-cpu
=======
          cu_version: rocm5.3
          name: binary_linux_wheel_py3.7_rocm5.3
          python_version: '3.7'
          wheel_docker_image: pytorch/manylinux-rocm:5.3
>>>>>>> 93df9a50
      - binary_win_wheel:
          cu_version: cpu
          filters:
            branches:
              only: main
            tags:
              only: /v[0-9]+(\.[0-9]+)*-rc[0-9]+/
          name: binary_win_wheel_py3.7_cpu
          python_version: '3.7'
      - binary_win_wheel:
          cu_version: cu116
          filters:
            branches:
              only: main
            tags:
              only: /v[0-9]+(\.[0-9]+)*-rc[0-9]+/
          name: binary_win_wheel_py3.7_cu116
          python_version: '3.7'
      - binary_win_wheel:
          cu_version: cu117
          filters:
            branches:
              only: main
            tags:
              only: /v[0-9]+(\.[0-9]+)*-rc[0-9]+/
          name: binary_win_wheel_py3.7_cu117
          python_version: '3.7'
      - binary_win_wheel:
          cu_version: cu118
          filters:
            branches:
              only: main
            tags:
              only: /v[0-9]+(\.[0-9]+)*-rc[0-9]+/
          name: binary_win_wheel_py3.7_cu118
          python_version: '3.7'
      - binary_win_wheel:
          cu_version: cpu
          filters:
            branches:
              only: main
            tags:
              only: /v[0-9]+(\.[0-9]+)*-rc[0-9]+/
          name: binary_win_wheel_py3.8_cpu
          python_version: '3.8'
      - binary_win_wheel:
          cu_version: cu116
          filters:
            branches:
              only: main
            tags:
              only: /v[0-9]+(\.[0-9]+)*-rc[0-9]+/
          name: binary_win_wheel_py3.8_cu116
          python_version: '3.8'
      - binary_win_wheel:
          cu_version: cu117
          filters:
            branches:
              only: main
            tags:
              only: /v[0-9]+(\.[0-9]+)*-rc[0-9]+/
          name: binary_win_wheel_py3.8_cu117
          python_version: '3.8'
      - binary_win_wheel:
          cu_version: cu118
          filters:
            branches:
              only: main
            tags:
              only: /v[0-9]+(\.[0-9]+)*-rc[0-9]+/
          name: binary_win_wheel_py3.8_cu118
          python_version: '3.8'
      - binary_win_wheel:
          cu_version: cpu
          filters:
            branches:
              only: main
            tags:
              only: /v[0-9]+(\.[0-9]+)*-rc[0-9]+/
          name: binary_win_wheel_py3.9_cpu
          python_version: '3.9'
      - binary_win_wheel:
          cu_version: cu116
          filters:
            branches:
              only: main
            tags:
              only: /v[0-9]+(\.[0-9]+)*-rc[0-9]+/
          name: binary_win_wheel_py3.9_cu116
          python_version: '3.9'
      - binary_win_wheel:
          cu_version: cu117
          filters:
            branches:
              only: main
            tags:
              only: /v[0-9]+(\.[0-9]+)*-rc[0-9]+/
          name: binary_win_wheel_py3.9_cu117
          python_version: '3.9'
      - binary_win_wheel:
          cu_version: cu118
          filters:
            branches:
              only: main
            tags:
              only: /v[0-9]+(\.[0-9]+)*-rc[0-9]+/
          name: binary_win_wheel_py3.9_cu118
          python_version: '3.9'
      - binary_win_wheel:
          cu_version: cpu
          name: binary_win_wheel_py3.10_cpu
          python_version: '3.10'
      - binary_win_wheel:
          cu_version: cu116
          filters:
            branches:
              only: main
            tags:
              only: /v[0-9]+(\.[0-9]+)*-rc[0-9]+/
          name: binary_win_wheel_py3.10_cu116
          python_version: '3.10'
      - binary_win_wheel:
          cu_version: cu117
          filters:
            branches:
              only: main
            tags:
              only: /v[0-9]+(\.[0-9]+)*-rc[0-9]+/
          name: binary_win_wheel_py3.10_cu117
          python_version: '3.10'
      - binary_win_wheel:
<<<<<<< HEAD
          cu_version: cpu
          name: binary_win_wheel_py3.11_cpu
          python_version: '3.11'
      - binary_win_wheel:
          cu_version: cu116
          filters:
            branches:
              only: main
            tags:
              only: /v[0-9]+(\.[0-9]+)*-rc[0-9]+/
          name: binary_win_wheel_py3.11_cu116
          python_version: '3.11'
      - binary_win_wheel:
          cu_version: cu117
          name: binary_win_wheel_py3.11_cu117
          python_version: '3.11'
      - binary_linux_conda:
          conda_docker_image: pytorch/conda-builder:cpu
          cu_version: cpu
          name: binary_linux_conda_py3.7_cpu
          python_version: '3.7'
          wheel_docker_image: pytorch/manylinux-cpu
      - binary_linux_conda:
          conda_docker_image: pytorch/conda-builder:cuda116
          cu_version: cu116
          name: binary_linux_conda_py3.7_cu116
          python_version: '3.7'
          wheel_docker_image: pytorch/manylinux-cuda116
      - binary_linux_conda:
          conda_docker_image: pytorch/conda-builder:cuda117
          cu_version: cu117
          name: binary_linux_conda_py3.7_cu117
          python_version: '3.7'
          wheel_docker_image: pytorch/manylinux-cuda117
      - binary_linux_conda:
          conda_docker_image: pytorch/conda-builder:cpu
          cu_version: cpu
          name: binary_linux_conda_py3.8_cpu
          python_version: '3.8'
          wheel_docker_image: pytorch/manylinux-cpu
      - binary_linux_conda:
          conda_docker_image: pytorch/conda-builder:cuda116
          cu_version: cu116
          name: binary_linux_conda_py3.8_cu116
          python_version: '3.8'
          wheel_docker_image: pytorch/manylinux-cuda116
      - binary_linux_conda:
          conda_docker_image: pytorch/conda-builder:cuda117
          cu_version: cu117
          name: binary_linux_conda_py3.8_cu117
          python_version: '3.8'
          wheel_docker_image: pytorch/manylinux-cuda117
      - binary_linux_conda:
          conda_docker_image: pytorch/conda-builder:cpu
          cu_version: cpu
          name: binary_linux_conda_py3.9_cpu
          python_version: '3.9'
          wheel_docker_image: pytorch/manylinux-cpu
      - binary_linux_conda:
          conda_docker_image: pytorch/conda-builder:cuda116
          cu_version: cu116
          name: binary_linux_conda_py3.9_cu116
          python_version: '3.9'
          wheel_docker_image: pytorch/manylinux-cuda116
      - binary_linux_conda:
          conda_docker_image: pytorch/conda-builder:cuda117
          cu_version: cu117
          name: binary_linux_conda_py3.9_cu117
          python_version: '3.9'
          wheel_docker_image: pytorch/manylinux-cuda117
      - binary_linux_conda:
          conda_docker_image: pytorch/conda-builder:cpu
          cu_version: cpu
          name: binary_linux_conda_py3.10_cpu
          python_version: '3.10'
          wheel_docker_image: pytorch/manylinux-cpu
      - binary_linux_conda:
          conda_docker_image: pytorch/conda-builder:cuda116
          cu_version: cu116
          name: binary_linux_conda_py3.10_cu116
          python_version: '3.10'
          wheel_docker_image: pytorch/manylinux-cuda116
      - binary_linux_conda:
          conda_docker_image: pytorch/conda-builder:cuda117
          cu_version: cu117
          name: binary_linux_conda_py3.10_cu117
          python_version: '3.10'
          wheel_docker_image: pytorch/manylinux-cuda117
      - binary_linux_conda:
          conda_docker_image: pytorch/conda-builder:cpu
          cu_version: cpu
          name: binary_linux_conda_py3.11_cpu
          python_version: '3.11'
          wheel_docker_image: pytorch/manylinux-cpu
      - binary_linux_conda:
          conda_docker_image: pytorch/conda-builder:cuda116
          cu_version: cu116
          name: binary_linux_conda_py3.11_cu116
          python_version: '3.11'
          wheel_docker_image: pytorch/manylinux-cuda116
      - binary_linux_conda:
          conda_docker_image: pytorch/conda-builder:cuda117
          cu_version: cu117
          name: binary_linux_conda_py3.11_cu117
          python_version: '3.11'
          wheel_docker_image: pytorch/manylinux-cuda117
      - binary_macos_conda:
          conda_docker_image: pytorch/conda-builder:cpu
          cu_version: cpu
          name: binary_macos_conda_py3.7_cpu
          python_version: '3.7'
          wheel_docker_image: pytorch/manylinux-cpu
      - binary_macos_conda:
          conda_docker_image: pytorch/conda-builder:cpu
          cu_version: cpu
          name: binary_macos_conda_py3.8_cpu
          python_version: '3.8'
          wheel_docker_image: pytorch/manylinux-cpu
      - binary_macos_conda:
          conda_docker_image: pytorch/conda-builder:cpu
          cu_version: cpu
          name: binary_macos_conda_py3.9_cpu
          python_version: '3.9'
          wheel_docker_image: pytorch/manylinux-cpu
      - binary_macos_conda:
          conda_docker_image: pytorch/conda-builder:cpu
          cu_version: cpu
          name: binary_macos_conda_py3.10_cpu
          python_version: '3.10'
          wheel_docker_image: pytorch/manylinux-cpu
      - binary_macos_conda:
          conda_docker_image: pytorch/conda-builder:cpu
          cu_version: cpu
          name: binary_macos_conda_py3.11_cpu
          python_version: '3.11'
          wheel_docker_image: pytorch/manylinux-cpu
=======
          cu_version: cu118
          name: binary_win_wheel_py3.10_cu118
          python_version: '3.10'
>>>>>>> 93df9a50
      - binary_win_conda:
          cu_version: cpu
          filters:
            branches:
              only: main
            tags:
              only: /v[0-9]+(\.[0-9]+)*-rc[0-9]+/
          name: binary_win_conda_py3.7_cpu
          python_version: '3.7'
      - binary_win_conda:
          cu_version: cu116
          filters:
            branches:
              only: main
            tags:
              only: /v[0-9]+(\.[0-9]+)*-rc[0-9]+/
          name: binary_win_conda_py3.7_cu116
          python_version: '3.7'
      - binary_win_conda:
          cu_version: cu117
          filters:
            branches:
              only: main
            tags:
              only: /v[0-9]+(\.[0-9]+)*-rc[0-9]+/
          name: binary_win_conda_py3.7_cu117
          python_version: '3.7'
      - binary_win_conda:
          cu_version: cu118
          filters:
            branches:
              only: main
            tags:
              only: /v[0-9]+(\.[0-9]+)*-rc[0-9]+/
          name: binary_win_conda_py3.7_cu118
          python_version: '3.7'
      - binary_win_conda:
          cu_version: cpu
          filters:
            branches:
              only: main
            tags:
              only: /v[0-9]+(\.[0-9]+)*-rc[0-9]+/
          name: binary_win_conda_py3.8_cpu
          python_version: '3.8'
      - binary_win_conda:
          cu_version: cu116
          filters:
            branches:
              only: main
            tags:
              only: /v[0-9]+(\.[0-9]+)*-rc[0-9]+/
          name: binary_win_conda_py3.8_cu116
          python_version: '3.8'
      - binary_win_conda:
          cu_version: cu117
          filters:
            branches:
              only: main
            tags:
              only: /v[0-9]+(\.[0-9]+)*-rc[0-9]+/
          name: binary_win_conda_py3.8_cu117
          python_version: '3.8'
      - binary_win_conda:
          cu_version: cu118
          filters:
            branches:
              only: main
            tags:
              only: /v[0-9]+(\.[0-9]+)*-rc[0-9]+/
          name: binary_win_conda_py3.8_cu118
          python_version: '3.8'
      - binary_win_conda:
          cu_version: cpu
          filters:
            branches:
              only: main
            tags:
              only: /v[0-9]+(\.[0-9]+)*-rc[0-9]+/
          name: binary_win_conda_py3.9_cpu
          python_version: '3.9'
      - binary_win_conda:
          cu_version: cu116
          filters:
            branches:
              only: main
            tags:
              only: /v[0-9]+(\.[0-9]+)*-rc[0-9]+/
          name: binary_win_conda_py3.9_cu116
          python_version: '3.9'
      - binary_win_conda:
          cu_version: cu117
          filters:
            branches:
              only: main
            tags:
              only: /v[0-9]+(\.[0-9]+)*-rc[0-9]+/
          name: binary_win_conda_py3.9_cu117
          python_version: '3.9'
      - binary_win_conda:
          cu_version: cu118
          filters:
            branches:
              only: main
            tags:
              only: /v[0-9]+(\.[0-9]+)*-rc[0-9]+/
          name: binary_win_conda_py3.9_cu118
          python_version: '3.9'
      - binary_win_conda:
          cu_version: cpu
          name: binary_win_conda_py3.10_cpu
          python_version: '3.10'
      - binary_win_conda:
          cu_version: cu116
          filters:
            branches:
              only: main
            tags:
              only: /v[0-9]+(\.[0-9]+)*-rc[0-9]+/
          name: binary_win_conda_py3.10_cu116
          python_version: '3.10'
      - binary_win_conda:
          cu_version: cu117
          filters:
            branches:
              only: main
            tags:
              only: /v[0-9]+(\.[0-9]+)*-rc[0-9]+/
          name: binary_win_conda_py3.10_cu117
          python_version: '3.10'
      - binary_win_conda:
<<<<<<< HEAD
          cu_version: cpu
          name: binary_win_conda_py3.11_cpu
          python_version: '3.11'
      - binary_win_conda:
          cu_version: cu116
          filters:
            branches:
              only: main
            tags:
              only: /v[0-9]+(\.[0-9]+)*-rc[0-9]+/
          name: binary_win_conda_py3.11_cu116
          python_version: '3.11'
      - binary_win_conda:
          cu_version: cu117
          name: binary_win_conda_py3.11_cu117
          python_version: '3.11'
=======
          cu_version: cu118
          name: binary_win_conda_py3.10_cu118
          python_version: '3.10'
>>>>>>> 93df9a50
      - build_docs:
          filters:
            branches:
              only:
              - /.*/
            tags:
              only: /v[0-9]+(\.[0-9]+)*-rc[0-9]+/
          name: build_docs
          python_version: '3.7'
          requires:
          - binary_linux_wheel_py3.7_cpu
      - upload_docs:
          context: org-member
          filters:
            branches:
              only:
              - nightly
            tags:
              only: /v[0-9]+(\.[0-9]+)*-rc[0-9]+/
          name: upload_docs
          python_version: '3.7'
          requires:
          - build_docs
      - binary_ios_build:
          build_environment: binary-libtorchvision_ops-ios-12.0.0-x86_64
          ios_arch: x86_64
          ios_platform: SIMULATOR
          name: binary_libtorchvision_ops_ios_12.0.0_x86_64
      - binary_ios_build:
          build_environment: binary-libtorchvision_ops-ios-12.0.0-arm64
          ios_arch: arm64
          ios_platform: OS
          name: binary_libtorchvision_ops_ios_12.0.0_arm64
      - binary_android_build:
          build_environment: binary-libtorchvision_ops-android
          name: binary_libtorchvision_ops_android

  unittest:
    jobs:
      - unittest_torchhub
      - unittest_onnx
      - unittest_extended
<<<<<<< HEAD
      - unittest_linux_cpu:
          cu_version: cpu
          name: unittest_linux_cpu_py3.7
          python_version: '3.7'
      - unittest_linux_cpu:
          cu_version: cpu
          name: unittest_linux_cpu_py3.8
          python_version: '3.8'
      - unittest_linux_cpu:
          cu_version: cpu
          name: unittest_linux_cpu_py3.9
          python_version: '3.9'
      - unittest_linux_cpu:
          cu_version: cpu
          name: unittest_linux_cpu_py3.10
          python_version: '3.10'
      - unittest_linux_cpu:
          cu_version: cpu
          name: unittest_linux_cpu_py3.11
          python_version: '3.11'
=======
>>>>>>> 93df9a50
      - unittest_linux_gpu:
          cu_version: cu116
          filters:
            branches:
              only:
              - main
              - nightly
          name: unittest_linux_gpu_py3.7
          python_version: '3.7'
      - unittest_linux_gpu:
          cu_version: cu116
          name: unittest_linux_gpu_py3.8
          python_version: '3.8'
      - unittest_linux_gpu:
          cu_version: cu116
          filters:
            branches:
              only:
              - main
              - nightly
          name: unittest_linux_gpu_py3.9
          python_version: '3.9'
      - unittest_linux_gpu:
          cu_version: cu116
          filters:
            branches:
              only:
              - main
              - nightly
          name: unittest_linux_gpu_py3.10
          python_version: '3.10'
      - unittest_linux_gpu:
          cu_version: cu116
          filters:
            branches:
              only:
              - main
              - nightly
          name: unittest_linux_gpu_py3.11
          python_version: '3.11'
      - unittest_windows_cpu:
          cu_version: cpu
          name: unittest_windows_cpu_py3.7
          python_version: '3.7'
      - unittest_windows_cpu:
          cu_version: cpu
          name: unittest_windows_cpu_py3.8
          python_version: '3.8'
      - unittest_windows_cpu:
          cu_version: cpu
          name: unittest_windows_cpu_py3.9
          python_version: '3.9'
      - unittest_windows_cpu:
          cu_version: cpu
          name: unittest_windows_cpu_py3.10
          python_version: '3.10'
      - unittest_windows_cpu:
          cu_version: cpu
          name: unittest_windows_cpu_py3.11
          python_version: '3.11'
      - unittest_windows_gpu:
          cu_version: cu116
          filters:
            branches:
              only:
              - main
              - nightly
          name: unittest_windows_gpu_py3.7
          python_version: '3.7'
      - unittest_windows_gpu:
          cu_version: cu116
          name: unittest_windows_gpu_py3.8
          python_version: '3.8'
      - unittest_windows_gpu:
          cu_version: cu116
          filters:
            branches:
              only:
              - main
              - nightly
          name: unittest_windows_gpu_py3.9
          python_version: '3.9'
      - unittest_windows_gpu:
          cu_version: cu116
          filters:
            branches:
              only:
              - main
              - nightly
          name: unittest_windows_gpu_py3.10
          python_version: '3.10'
      - unittest_windows_gpu:
          cu_version: cu116
          filters:
            branches:
              only:
              - main
              - nightly
          name: unittest_windows_gpu_py3.11
          python_version: '3.11'
      - unittest_macos_cpu:
          cu_version: cpu
          name: unittest_macos_cpu_py3.7
          python_version: '3.7'
      - unittest_macos_cpu:
          cu_version: cpu
          name: unittest_macos_cpu_py3.8
          python_version: '3.8'
      - unittest_macos_cpu:
          cu_version: cpu
          name: unittest_macos_cpu_py3.9
          python_version: '3.9'
      - unittest_macos_cpu:
          cu_version: cpu
          name: unittest_macos_cpu_py3.10
          python_version: '3.10'
      - unittest_macos_cpu:
          cu_version: cpu
          name: unittest_macos_cpu_py3.11
          python_version: '3.11'

  cmake:
    jobs:
      - cmake_linux_cpu:
          cu_version: cpu
          name: cmake_linux_cpu
          python_version: '3.8'
      - cmake_linux_gpu:
          cu_version: cu116
          name: cmake_linux_gpu
          python_version: '3.8'
          wheel_docker_image: pytorch/manylinux-cuda116
      - cmake_windows_cpu:
          cu_version: cpu
          name: cmake_windows_cpu
          python_version: '3.8'
      - cmake_windows_gpu:
          cu_version: cu116
          name: cmake_windows_gpu
          python_version: '3.8'
      - cmake_macos_cpu:
          cu_version: cpu
          name: cmake_macos_cpu
          python_version: '3.8'

  nightly:
    jobs:
      - binary_ios_build:
          build_environment: nightly-binary-libtorchvision_ops-ios-12.0.0-x86_64
          filters:
            branches:
              only:
              - nightly
          ios_arch: x86_64
          ios_platform: SIMULATOR
          name: nightly_binary_libtorchvision_ops_ios_12.0.0_x86_64
      - binary_ios_build:
          build_environment: nightly-binary-libtorchvision_ops-ios-12.0.0-arm64
          filters:
            branches:
              only:
              - nightly
          ios_arch: arm64
          ios_platform: OS
          name: nightly_binary_libtorchvision_ops_ios_12.0.0_arm64
      - binary_ios_upload:
          build_environment: nightly-binary-libtorchvision_ops-ios-12.0.0-upload
          context: org-member
          filters:
            branches:
              only:
              - nightly
          requires:
          - nightly_binary_libtorchvision_ops_ios_12.0.0_x86_64
          - nightly_binary_libtorchvision_ops_ios_12.0.0_arm64
      - binary_android_upload:
          build_environment: nightly-binary-libtorchvision_ops-android-upload
          context: org-member
          filters:
            branches:
              only:
              - nightly
          name: nightly_binary_libtorchvision_ops_android_upload
      - binary_linux_wheel:
          conda_docker_image: pytorch/conda-builder:cpu
          cu_version: cpu
          filters:
            branches:
              only: nightly
            tags:
              only: /v[0-9]+(\.[0-9]+)*-rc[0-9]+/
          name: nightly_binary_linux_wheel_py3.7_cpu
          python_version: '3.7'
          wheel_docker_image: pytorch/manylinux-cpu
      - binary_linux_wheel:
          conda_docker_image: pytorch/conda-builder:cuda116
          cu_version: cu116
          filters:
            branches:
              only: nightly
            tags:
              only: /v[0-9]+(\.[0-9]+)*-rc[0-9]+/
          name: nightly_binary_linux_wheel_py3.7_cu116
          python_version: '3.7'
          wheel_docker_image: pytorch/manylinux-cuda116
      - binary_linux_wheel:
          conda_docker_image: pytorch/conda-builder:cuda117
          cu_version: cu117
          filters:
            branches:
              only: nightly
            tags:
              only: /v[0-9]+(\.[0-9]+)*-rc[0-9]+/
          name: nightly_binary_linux_wheel_py3.7_cu117
          python_version: '3.7'
          wheel_docker_image: pytorch/manylinux-cuda117
      - binary_linux_wheel:
          conda_docker_image: pytorch/conda-builder:cuda118
          cu_version: cu118
          filters:
            branches:
              only: nightly
            tags:
              only: /v[0-9]+(\.[0-9]+)*-rc[0-9]+/
          name: nightly_binary_linux_wheel_py3.7_cu118
          python_version: '3.7'
          wheel_docker_image: pytorch/manylinux-cuda118
      - binary_linux_wheel:
          cu_version: rocm5.2
          filters:
            branches:
              only: nightly
            tags:
              only: /v[0-9]+(\.[0-9]+)*-rc[0-9]+/
          name: nightly_binary_linux_wheel_py3.7_rocm5.2
          python_version: '3.7'
          wheel_docker_image: pytorch/manylinux-rocm:5.2
      - binary_linux_wheel:
          cu_version: rocm5.3
          filters:
            branches:
              only: nightly
            tags:
              only: /v[0-9]+(\.[0-9]+)*-rc[0-9]+/
          name: nightly_binary_linux_wheel_py3.7_rocm5.3
          python_version: '3.7'
          wheel_docker_image: pytorch/manylinux-rocm:5.3
      - binary_win_wheel:
          cu_version: cpu
          filters:
            branches:
              only: nightly
            tags:
              only: /v[0-9]+(\.[0-9]+)*-rc[0-9]+/
          name: nightly_binary_win_wheel_py3.7_cpu
          python_version: '3.7'
      - binary_wheel_upload:
          context: org-member
          filters:
            branches:
              only: nightly
            tags:
              only: /v[0-9]+(\.[0-9]+)*-rc[0-9]+/
          name: nightly_binary_win_wheel_py3.7_cpu_upload
          requires:
<<<<<<< HEAD
          - nightly_binary_linux_wheel_py3.8_cpu
          subfolder: cpu/
      - binary_linux_wheel:
          conda_docker_image: pytorch/conda-builder:cuda116
          cu_version: cu116
          filters:
            branches:
              only: nightly
            tags:
              only: /v[0-9]+(\.[0-9]+)*-rc[0-9]+/
          name: nightly_binary_linux_wheel_py3.8_cu116
          python_version: '3.8'
          wheel_docker_image: pytorch/manylinux-cuda116
      - binary_wheel_upload:
          context: org-member
          filters:
            branches:
              only: nightly
            tags:
              only: /v[0-9]+(\.[0-9]+)*-rc[0-9]+/
          name: nightly_binary_linux_wheel_py3.8_cu116_upload
          requires:
          - nightly_binary_linux_wheel_py3.8_cu116
          subfolder: cu116/
      - binary_linux_wheel:
          conda_docker_image: pytorch/conda-builder:cuda117
          cu_version: cu117
          filters:
            branches:
              only: nightly
            tags:
              only: /v[0-9]+(\.[0-9]+)*-rc[0-9]+/
          name: nightly_binary_linux_wheel_py3.8_cu117
          python_version: '3.8'
          wheel_docker_image: pytorch/manylinux-cuda117
      - binary_wheel_upload:
          context: org-member
          filters:
            branches:
              only: nightly
            tags:
              only: /v[0-9]+(\.[0-9]+)*-rc[0-9]+/
          name: nightly_binary_linux_wheel_py3.8_cu117_upload
          requires:
          - nightly_binary_linux_wheel_py3.8_cu117
          subfolder: cu117/
      - binary_linux_wheel:
          cu_version: rocm5.1.1
          filters:
            branches:
              only: nightly
            tags:
              only: /v[0-9]+(\.[0-9]+)*-rc[0-9]+/
          name: nightly_binary_linux_wheel_py3.8_rocm5.1.1
          python_version: '3.8'
          wheel_docker_image: pytorch/manylinux-rocm:5.1.1
      - binary_wheel_upload:
          context: org-member
          filters:
            branches:
              only: nightly
            tags:
              only: /v[0-9]+(\.[0-9]+)*-rc[0-9]+/
          name: nightly_binary_linux_wheel_py3.8_rocm5.1.1_upload
          requires:
          - nightly_binary_linux_wheel_py3.8_rocm5.1.1
          subfolder: rocm5.1.1/
      - binary_linux_wheel:
          cu_version: rocm5.2
          filters:
            branches:
              only: nightly
            tags:
              only: /v[0-9]+(\.[0-9]+)*-rc[0-9]+/
          name: nightly_binary_linux_wheel_py3.8_rocm5.2
          python_version: '3.8'
          wheel_docker_image: pytorch/manylinux-rocm:5.2
      - binary_wheel_upload:
          context: org-member
          filters:
            branches:
              only: nightly
            tags:
              only: /v[0-9]+(\.[0-9]+)*-rc[0-9]+/
          name: nightly_binary_linux_wheel_py3.8_rocm5.2_upload
          requires:
          - nightly_binary_linux_wheel_py3.8_rocm5.2
          subfolder: rocm5.2/
      - binary_linux_wheel:
          conda_docker_image: pytorch/conda-builder:cpu
          cu_version: cpu
          filters:
            branches:
              only: nightly
            tags:
              only: /v[0-9]+(\.[0-9]+)*-rc[0-9]+/
          name: nightly_binary_linux_wheel_py3.9_cpu
          python_version: '3.9'
          wheel_docker_image: pytorch/manylinux-cpu
      - binary_wheel_upload:
          context: org-member
          filters:
            branches:
              only: nightly
            tags:
              only: /v[0-9]+(\.[0-9]+)*-rc[0-9]+/
          name: nightly_binary_linux_wheel_py3.9_cpu_upload
          requires:
          - nightly_binary_linux_wheel_py3.9_cpu
          subfolder: cpu/
      - binary_linux_wheel:
          conda_docker_image: pytorch/conda-builder:cuda116
          cu_version: cu116
          filters:
            branches:
              only: nightly
            tags:
              only: /v[0-9]+(\.[0-9]+)*-rc[0-9]+/
          name: nightly_binary_linux_wheel_py3.9_cu116
          python_version: '3.9'
          wheel_docker_image: pytorch/manylinux-cuda116
      - binary_wheel_upload:
          context: org-member
          filters:
            branches:
              only: nightly
            tags:
              only: /v[0-9]+(\.[0-9]+)*-rc[0-9]+/
          name: nightly_binary_linux_wheel_py3.9_cu116_upload
          requires:
          - nightly_binary_linux_wheel_py3.9_cu116
          subfolder: cu116/
      - binary_linux_wheel:
          conda_docker_image: pytorch/conda-builder:cuda117
          cu_version: cu117
          filters:
            branches:
              only: nightly
            tags:
              only: /v[0-9]+(\.[0-9]+)*-rc[0-9]+/
          name: nightly_binary_linux_wheel_py3.9_cu117
          python_version: '3.9'
          wheel_docker_image: pytorch/manylinux-cuda117
      - binary_wheel_upload:
          context: org-member
          filters:
            branches:
              only: nightly
            tags:
              only: /v[0-9]+(\.[0-9]+)*-rc[0-9]+/
          name: nightly_binary_linux_wheel_py3.9_cu117_upload
          requires:
          - nightly_binary_linux_wheel_py3.9_cu117
          subfolder: cu117/
      - binary_linux_wheel:
          cu_version: rocm5.1.1
          filters:
            branches:
              only: nightly
            tags:
              only: /v[0-9]+(\.[0-9]+)*-rc[0-9]+/
          name: nightly_binary_linux_wheel_py3.9_rocm5.1.1
          python_version: '3.9'
          wheel_docker_image: pytorch/manylinux-rocm:5.1.1
      - binary_wheel_upload:
          context: org-member
          filters:
            branches:
              only: nightly
            tags:
              only: /v[0-9]+(\.[0-9]+)*-rc[0-9]+/
          name: nightly_binary_linux_wheel_py3.9_rocm5.1.1_upload
          requires:
          - nightly_binary_linux_wheel_py3.9_rocm5.1.1
          subfolder: rocm5.1.1/
      - binary_linux_wheel:
          cu_version: rocm5.2
          filters:
            branches:
              only: nightly
            tags:
              only: /v[0-9]+(\.[0-9]+)*-rc[0-9]+/
          name: nightly_binary_linux_wheel_py3.9_rocm5.2
          python_version: '3.9'
          wheel_docker_image: pytorch/manylinux-rocm:5.2
      - binary_wheel_upload:
          context: org-member
          filters:
            branches:
              only: nightly
            tags:
              only: /v[0-9]+(\.[0-9]+)*-rc[0-9]+/
          name: nightly_binary_linux_wheel_py3.9_rocm5.2_upload
          requires:
          - nightly_binary_linux_wheel_py3.9_rocm5.2
          subfolder: rocm5.2/
      - binary_linux_wheel:
          conda_docker_image: pytorch/conda-builder:cpu
          cu_version: cpu
          filters:
            branches:
              only: nightly
            tags:
              only: /v[0-9]+(\.[0-9]+)*-rc[0-9]+/
          name: nightly_binary_linux_wheel_py3.10_cpu
          python_version: '3.10'
          wheel_docker_image: pytorch/manylinux-cpu
      - binary_wheel_upload:
          context: org-member
          filters:
            branches:
              only: nightly
            tags:
              only: /v[0-9]+(\.[0-9]+)*-rc[0-9]+/
          name: nightly_binary_linux_wheel_py3.10_cpu_upload
          requires:
          - nightly_binary_linux_wheel_py3.10_cpu
          subfolder: cpu/
      - binary_linux_wheel:
          conda_docker_image: pytorch/conda-builder:cuda116
          cu_version: cu116
          filters:
            branches:
              only: nightly
            tags:
              only: /v[0-9]+(\.[0-9]+)*-rc[0-9]+/
          name: nightly_binary_linux_wheel_py3.10_cu116
          python_version: '3.10'
          wheel_docker_image: pytorch/manylinux-cuda116
      - binary_wheel_upload:
          context: org-member
          filters:
            branches:
              only: nightly
            tags:
              only: /v[0-9]+(\.[0-9]+)*-rc[0-9]+/
          name: nightly_binary_linux_wheel_py3.10_cu116_upload
          requires:
          - nightly_binary_linux_wheel_py3.10_cu116
          subfolder: cu116/
      - binary_linux_wheel:
          conda_docker_image: pytorch/conda-builder:cuda117
          cu_version: cu117
          filters:
            branches:
              only: nightly
            tags:
              only: /v[0-9]+(\.[0-9]+)*-rc[0-9]+/
          name: nightly_binary_linux_wheel_py3.10_cu117
          python_version: '3.10'
          wheel_docker_image: pytorch/manylinux-cuda117
      - binary_wheel_upload:
          context: org-member
          filters:
            branches:
              only: nightly
            tags:
              only: /v[0-9]+(\.[0-9]+)*-rc[0-9]+/
          name: nightly_binary_linux_wheel_py3.10_cu117_upload
          requires:
          - nightly_binary_linux_wheel_py3.10_cu117
          subfolder: cu117/
      - binary_linux_wheel:
          cu_version: rocm5.1.1
          filters:
            branches:
              only: nightly
            tags:
              only: /v[0-9]+(\.[0-9]+)*-rc[0-9]+/
          name: nightly_binary_linux_wheel_py3.10_rocm5.1.1
          python_version: '3.10'
          wheel_docker_image: pytorch/manylinux-rocm:5.1.1
      - binary_wheel_upload:
          context: org-member
          filters:
            branches:
              only: nightly
            tags:
              only: /v[0-9]+(\.[0-9]+)*-rc[0-9]+/
          name: nightly_binary_linux_wheel_py3.10_rocm5.1.1_upload
          requires:
          - nightly_binary_linux_wheel_py3.10_rocm5.1.1
          subfolder: rocm5.1.1/
      - binary_linux_wheel:
          cu_version: rocm5.2
          filters:
            branches:
              only: nightly
            tags:
              only: /v[0-9]+(\.[0-9]+)*-rc[0-9]+/
          name: nightly_binary_linux_wheel_py3.10_rocm5.2
          python_version: '3.10'
          wheel_docker_image: pytorch/manylinux-rocm:5.2
      - binary_wheel_upload:
          context: org-member
          filters:
            branches:
              only: nightly
            tags:
              only: /v[0-9]+(\.[0-9]+)*-rc[0-9]+/
          name: nightly_binary_linux_wheel_py3.10_rocm5.2_upload
          requires:
          - nightly_binary_linux_wheel_py3.10_rocm5.2
          subfolder: rocm5.2/
      - binary_linux_wheel:
          conda_docker_image: pytorch/conda-builder:cpu
          cu_version: cpu
          filters:
            branches:
              only: nightly
            tags:
              only: /v[0-9]+(\.[0-9]+)*-rc[0-9]+/
          name: nightly_binary_linux_wheel_py3.11_cpu
          python_version: '3.11'
          wheel_docker_image: pytorch/manylinux-cpu
      - binary_wheel_upload:
          context: org-member
          filters:
            branches:
              only: nightly
            tags:
              only: /v[0-9]+(\.[0-9]+)*-rc[0-9]+/
          name: nightly_binary_linux_wheel_py3.11_cpu_upload
          requires:
          - nightly_binary_linux_wheel_py3.11_cpu
          subfolder: cpu/
      - binary_linux_wheel:
          conda_docker_image: pytorch/conda-builder:cuda116
          cu_version: cu116
          filters:
            branches:
              only: nightly
            tags:
              only: /v[0-9]+(\.[0-9]+)*-rc[0-9]+/
          name: nightly_binary_linux_wheel_py3.11_cu116
          python_version: '3.11'
          wheel_docker_image: pytorch/manylinux-cuda116
      - binary_wheel_upload:
          context: org-member
          filters:
            branches:
              only: nightly
            tags:
              only: /v[0-9]+(\.[0-9]+)*-rc[0-9]+/
          name: nightly_binary_linux_wheel_py3.11_cu116_upload
          requires:
          - nightly_binary_linux_wheel_py3.11_cu116
          subfolder: cu116/
      - binary_linux_wheel:
          conda_docker_image: pytorch/conda-builder:cuda117
          cu_version: cu117
          filters:
            branches:
              only: nightly
            tags:
              only: /v[0-9]+(\.[0-9]+)*-rc[0-9]+/
          name: nightly_binary_linux_wheel_py3.11_cu117
          python_version: '3.11'
          wheel_docker_image: pytorch/manylinux-cuda117
      - binary_wheel_upload:
          context: org-member
          filters:
            branches:
              only: nightly
            tags:
              only: /v[0-9]+(\.[0-9]+)*-rc[0-9]+/
          name: nightly_binary_linux_wheel_py3.11_cu117_upload
          requires:
          - nightly_binary_linux_wheel_py3.11_cu117
          subfolder: cu117/
      - binary_linux_wheel:
          cu_version: rocm5.1.1
          filters:
            branches:
              only: nightly
            tags:
              only: /v[0-9]+(\.[0-9]+)*-rc[0-9]+/
          name: nightly_binary_linux_wheel_py3.11_rocm5.1.1
          python_version: '3.11'
          wheel_docker_image: pytorch/manylinux-rocm:5.1.1
      - binary_wheel_upload:
          context: org-member
          filters:
            branches:
              only: nightly
            tags:
              only: /v[0-9]+(\.[0-9]+)*-rc[0-9]+/
          name: nightly_binary_linux_wheel_py3.11_rocm5.1.1_upload
          requires:
          - nightly_binary_linux_wheel_py3.11_rocm5.1.1
          subfolder: rocm5.1.1/
      - binary_linux_wheel:
          cu_version: rocm5.2
          filters:
            branches:
              only: nightly
            tags:
              only: /v[0-9]+(\.[0-9]+)*-rc[0-9]+/
          name: nightly_binary_linux_wheel_py3.11_rocm5.2
          python_version: '3.11'
          wheel_docker_image: pytorch/manylinux-rocm:5.2
      - binary_wheel_upload:
          context: org-member
          filters:
            branches:
              only: nightly
            tags:
              only: /v[0-9]+(\.[0-9]+)*-rc[0-9]+/
          name: nightly_binary_linux_wheel_py3.11_rocm5.2_upload
          requires:
          - nightly_binary_linux_wheel_py3.11_rocm5.2
          subfolder: rocm5.2/
      - binary_macos_wheel:
          conda_docker_image: pytorch/conda-builder:cpu
          cu_version: cpu
          filters:
            branches:
              only: nightly
            tags:
              only: /v[0-9]+(\.[0-9]+)*-rc[0-9]+/
          name: nightly_binary_macos_wheel_py3.7_cpu
          python_version: '3.7'
          wheel_docker_image: pytorch/manylinux-cpu
      - binary_wheel_upload:
          context: org-member
          filters:
            branches:
              only: nightly
            tags:
              only: /v[0-9]+(\.[0-9]+)*-rc[0-9]+/
          name: nightly_binary_macos_wheel_py3.7_cpu_upload
          requires:
          - nightly_binary_macos_wheel_py3.7_cpu
          subfolder: ''
      - binary_macos_wheel:
          conda_docker_image: pytorch/conda-builder:cpu
          cu_version: cpu
          filters:
            branches:
              only: nightly
            tags:
              only: /v[0-9]+(\.[0-9]+)*-rc[0-9]+/
          name: nightly_binary_macos_wheel_py3.8_cpu
          python_version: '3.8'
          wheel_docker_image: pytorch/manylinux-cpu
      - binary_wheel_upload:
          context: org-member
          filters:
            branches:
              only: nightly
            tags:
              only: /v[0-9]+(\.[0-9]+)*-rc[0-9]+/
          name: nightly_binary_macos_wheel_py3.8_cpu_upload
          requires:
          - nightly_binary_macos_wheel_py3.8_cpu
          subfolder: ''
      - binary_macos_wheel:
          conda_docker_image: pytorch/conda-builder:cpu
          cu_version: cpu
          filters:
            branches:
              only: nightly
            tags:
              only: /v[0-9]+(\.[0-9]+)*-rc[0-9]+/
          name: nightly_binary_macos_wheel_py3.9_cpu
          python_version: '3.9'
          wheel_docker_image: pytorch/manylinux-cpu
      - binary_wheel_upload:
          context: org-member
          filters:
            branches:
              only: nightly
            tags:
              only: /v[0-9]+(\.[0-9]+)*-rc[0-9]+/
          name: nightly_binary_macos_wheel_py3.9_cpu_upload
          requires:
          - nightly_binary_macos_wheel_py3.9_cpu
          subfolder: ''
      - binary_macos_wheel:
          conda_docker_image: pytorch/conda-builder:cpu
          cu_version: cpu
          filters:
            branches:
              only: nightly
            tags:
              only: /v[0-9]+(\.[0-9]+)*-rc[0-9]+/
          name: nightly_binary_macos_wheel_py3.10_cpu
          python_version: '3.10'
          wheel_docker_image: pytorch/manylinux-cpu
      - binary_wheel_upload:
          context: org-member
          filters:
            branches:
              only: nightly
            tags:
              only: /v[0-9]+(\.[0-9]+)*-rc[0-9]+/
          name: nightly_binary_macos_wheel_py3.10_cpu_upload
          requires:
          - nightly_binary_macos_wheel_py3.10_cpu
          subfolder: ''
      - binary_macos_wheel:
          conda_docker_image: pytorch/conda-builder:cpu
          cu_version: cpu
          filters:
            branches:
              only: nightly
            tags:
              only: /v[0-9]+(\.[0-9]+)*-rc[0-9]+/
          name: nightly_binary_macos_wheel_py3.11_cpu
          python_version: '3.11'
          wheel_docker_image: pytorch/manylinux-cpu
      - binary_wheel_upload:
          context: org-member
          filters:
            branches:
              only: nightly
            tags:
              only: /v[0-9]+(\.[0-9]+)*-rc[0-9]+/
          name: nightly_binary_macos_wheel_py3.11_cpu_upload
          requires:
          - nightly_binary_macos_wheel_py3.11_cpu
          subfolder: ''
      - binary_win_wheel:
          cu_version: cpu
          filters:
            branches:
              only: nightly
            tags:
              only: /v[0-9]+(\.[0-9]+)*-rc[0-9]+/
          name: nightly_binary_win_wheel_py3.7_cpu
          python_version: '3.7'
      - binary_wheel_upload:
          context: org-member
          filters:
            branches:
              only: nightly
            tags:
              only: /v[0-9]+(\.[0-9]+)*-rc[0-9]+/
          name: nightly_binary_win_wheel_py3.7_cpu_upload
          requires:
          - nightly_binary_win_wheel_py3.7_cpu
          subfolder: cpu/
      - binary_win_wheel:
          cu_version: cu116
          filters:
            branches:
              only: nightly
            tags:
              only: /v[0-9]+(\.[0-9]+)*-rc[0-9]+/
          name: nightly_binary_win_wheel_py3.7_cu116
          python_version: '3.7'
      - binary_wheel_upload:
          context: org-member
          filters:
            branches:
              only: nightly
            tags:
              only: /v[0-9]+(\.[0-9]+)*-rc[0-9]+/
          name: nightly_binary_win_wheel_py3.7_cu116_upload
          requires:
          - nightly_binary_win_wheel_py3.7_cu116
          subfolder: cu116/
      - binary_win_wheel:
          cu_version: cu117
          filters:
            branches:
              only: nightly
            tags:
              only: /v[0-9]+(\.[0-9]+)*-rc[0-9]+/
          name: nightly_binary_win_wheel_py3.7_cu117
          python_version: '3.7'
      - binary_wheel_upload:
          context: org-member
          filters:
            branches:
              only: nightly
            tags:
              only: /v[0-9]+(\.[0-9]+)*-rc[0-9]+/
          name: nightly_binary_win_wheel_py3.7_cu117_upload
          requires:
          - nightly_binary_win_wheel_py3.7_cu117
          subfolder: cu117/
      - binary_win_wheel:
          cu_version: cpu
          filters:
            branches:
              only: nightly
            tags:
              only: /v[0-9]+(\.[0-9]+)*-rc[0-9]+/
          name: nightly_binary_win_wheel_py3.8_cpu
          python_version: '3.8'
      - binary_wheel_upload:
          context: org-member
          filters:
            branches:
              only: nightly
            tags:
              only: /v[0-9]+(\.[0-9]+)*-rc[0-9]+/
          name: nightly_binary_win_wheel_py3.8_cpu_upload
          requires:
          - nightly_binary_win_wheel_py3.8_cpu
          subfolder: cpu/
      - binary_win_wheel:
          cu_version: cu116
          filters:
            branches:
              only: nightly
            tags:
              only: /v[0-9]+(\.[0-9]+)*-rc[0-9]+/
          name: nightly_binary_win_wheel_py3.8_cu116
          python_version: '3.8'
      - binary_wheel_upload:
          context: org-member
          filters:
            branches:
              only: nightly
            tags:
              only: /v[0-9]+(\.[0-9]+)*-rc[0-9]+/
          name: nightly_binary_win_wheel_py3.8_cu116_upload
          requires:
          - nightly_binary_win_wheel_py3.8_cu116
          subfolder: cu116/
      - binary_win_wheel:
          cu_version: cu117
          filters:
            branches:
              only: nightly
            tags:
              only: /v[0-9]+(\.[0-9]+)*-rc[0-9]+/
          name: nightly_binary_win_wheel_py3.8_cu117
          python_version: '3.8'
      - binary_wheel_upload:
          context: org-member
          filters:
            branches:
              only: nightly
            tags:
              only: /v[0-9]+(\.[0-9]+)*-rc[0-9]+/
          name: nightly_binary_win_wheel_py3.8_cu117_upload
          requires:
          - nightly_binary_win_wheel_py3.8_cu117
          subfolder: cu117/
      - binary_win_wheel:
          cu_version: cpu
          filters:
            branches:
              only: nightly
            tags:
              only: /v[0-9]+(\.[0-9]+)*-rc[0-9]+/
          name: nightly_binary_win_wheel_py3.9_cpu
          python_version: '3.9'
      - binary_wheel_upload:
          context: org-member
          filters:
            branches:
              only: nightly
            tags:
              only: /v[0-9]+(\.[0-9]+)*-rc[0-9]+/
          name: nightly_binary_win_wheel_py3.9_cpu_upload
          requires:
          - nightly_binary_win_wheel_py3.9_cpu
          subfolder: cpu/
      - binary_win_wheel:
          cu_version: cu116
          filters:
            branches:
              only: nightly
            tags:
              only: /v[0-9]+(\.[0-9]+)*-rc[0-9]+/
          name: nightly_binary_win_wheel_py3.9_cu116
          python_version: '3.9'
      - binary_wheel_upload:
          context: org-member
          filters:
            branches:
              only: nightly
            tags:
              only: /v[0-9]+(\.[0-9]+)*-rc[0-9]+/
          name: nightly_binary_win_wheel_py3.9_cu116_upload
          requires:
          - nightly_binary_win_wheel_py3.9_cu116
          subfolder: cu116/
      - binary_win_wheel:
          cu_version: cu117
          filters:
            branches:
              only: nightly
            tags:
              only: /v[0-9]+(\.[0-9]+)*-rc[0-9]+/
          name: nightly_binary_win_wheel_py3.9_cu117
          python_version: '3.9'
      - binary_wheel_upload:
          context: org-member
          filters:
            branches:
              only: nightly
            tags:
              only: /v[0-9]+(\.[0-9]+)*-rc[0-9]+/
          name: nightly_binary_win_wheel_py3.9_cu117_upload
          requires:
          - nightly_binary_win_wheel_py3.9_cu117
          subfolder: cu117/
      - binary_win_wheel:
          cu_version: cpu
          filters:
            branches:
              only: nightly
            tags:
              only: /v[0-9]+(\.[0-9]+)*-rc[0-9]+/
          name: nightly_binary_win_wheel_py3.10_cpu
          python_version: '3.10'
      - binary_wheel_upload:
          context: org-member
          filters:
            branches:
              only: nightly
            tags:
              only: /v[0-9]+(\.[0-9]+)*-rc[0-9]+/
          name: nightly_binary_win_wheel_py3.10_cpu_upload
          requires:
          - nightly_binary_win_wheel_py3.10_cpu
=======
          - nightly_binary_win_wheel_py3.7_cpu
>>>>>>> 93df9a50
          subfolder: cpu/
      - binary_win_wheel:
          cu_version: cu116
          filters:
            branches:
              only: nightly
            tags:
              only: /v[0-9]+(\.[0-9]+)*-rc[0-9]+/
          name: nightly_binary_win_wheel_py3.7_cu116
          python_version: '3.7'
      - binary_wheel_upload:
          context: org-member
          filters:
            branches:
              only: nightly
            tags:
              only: /v[0-9]+(\.[0-9]+)*-rc[0-9]+/
          name: nightly_binary_win_wheel_py3.7_cu116_upload
          requires:
          - nightly_binary_win_wheel_py3.7_cu116
          subfolder: cu116/
      - binary_win_wheel:
          cu_version: cu117
          filters:
            branches:
              only: nightly
            tags:
              only: /v[0-9]+(\.[0-9]+)*-rc[0-9]+/
          name: nightly_binary_win_wheel_py3.7_cu117
          python_version: '3.7'
      - binary_wheel_upload:
          context: org-member
          filters:
            branches:
              only: nightly
            tags:
              only: /v[0-9]+(\.[0-9]+)*-rc[0-9]+/
          name: nightly_binary_win_wheel_py3.7_cu117_upload
          requires:
          - nightly_binary_win_wheel_py3.7_cu117
          subfolder: cu117/
      - binary_win_wheel:
<<<<<<< HEAD
          cu_version: cpu
          filters:
            branches:
              only: nightly
            tags:
              only: /v[0-9]+(\.[0-9]+)*-rc[0-9]+/
          name: nightly_binary_win_wheel_py3.11_cpu
          python_version: '3.11'
      - binary_wheel_upload:
          context: org-member
          filters:
            branches:
              only: nightly
            tags:
              only: /v[0-9]+(\.[0-9]+)*-rc[0-9]+/
          name: nightly_binary_win_wheel_py3.11_cpu_upload
          requires:
          - nightly_binary_win_wheel_py3.11_cpu
          subfolder: cpu/
      - binary_win_wheel:
          cu_version: cu116
          filters:
            branches:
              only: nightly
            tags:
              only: /v[0-9]+(\.[0-9]+)*-rc[0-9]+/
          name: nightly_binary_win_wheel_py3.11_cu116
          python_version: '3.11'
      - binary_wheel_upload:
          context: org-member
          filters:
            branches:
              only: nightly
            tags:
              only: /v[0-9]+(\.[0-9]+)*-rc[0-9]+/
          name: nightly_binary_win_wheel_py3.11_cu116_upload
          requires:
          - nightly_binary_win_wheel_py3.11_cu116
          subfolder: cu116/
      - binary_win_wheel:
          cu_version: cu117
          filters:
            branches:
              only: nightly
            tags:
              only: /v[0-9]+(\.[0-9]+)*-rc[0-9]+/
          name: nightly_binary_win_wheel_py3.11_cu117
          python_version: '3.11'
      - binary_wheel_upload:
          context: org-member
          filters:
            branches:
              only: nightly
            tags:
              only: /v[0-9]+(\.[0-9]+)*-rc[0-9]+/
          name: nightly_binary_win_wheel_py3.11_cu117_upload
          requires:
          - nightly_binary_win_wheel_py3.11_cu117
          subfolder: cu117/
      - binary_linux_conda:
          conda_docker_image: pytorch/conda-builder:cpu
          cu_version: cpu
          filters:
            branches:
              only: nightly
            tags:
              only: /v[0-9]+(\.[0-9]+)*-rc[0-9]+/
          name: nightly_binary_linux_conda_py3.7_cpu
          python_version: '3.7'
          wheel_docker_image: pytorch/manylinux-cpu
      - binary_conda_upload:
          context: org-member
          filters:
            branches:
              only: nightly
            tags:
              only: /v[0-9]+(\.[0-9]+)*-rc[0-9]+/
          name: nightly_binary_linux_conda_py3.7_cpu_upload
          requires:
          - nightly_binary_linux_conda_py3.7_cpu
      - binary_linux_conda:
          conda_docker_image: pytorch/conda-builder:cuda116
          cu_version: cu116
=======
          cu_version: cu118
>>>>>>> 93df9a50
          filters:
            branches:
              only: nightly
            tags:
              only: /v[0-9]+(\.[0-9]+)*-rc[0-9]+/
          name: nightly_binary_win_wheel_py3.7_cu118
          python_version: '3.7'
      - binary_wheel_upload:
          context: org-member
          filters:
            branches:
              only: nightly
            tags:
              only: /v[0-9]+(\.[0-9]+)*-rc[0-9]+/
          name: nightly_binary_win_wheel_py3.7_cu118_upload
          requires:
          - nightly_binary_win_wheel_py3.7_cu118
          subfolder: cu118/
      - binary_win_wheel:
          cu_version: cpu
          filters:
            branches:
              only: nightly
            tags:
              only: /v[0-9]+(\.[0-9]+)*-rc[0-9]+/
          name: nightly_binary_win_wheel_py3.8_cpu
          python_version: '3.8'
      - binary_wheel_upload:
          context: org-member
          filters:
            branches:
              only: nightly
            tags:
              only: /v[0-9]+(\.[0-9]+)*-rc[0-9]+/
          name: nightly_binary_win_wheel_py3.8_cpu_upload
          requires:
          - nightly_binary_win_wheel_py3.8_cpu
          subfolder: cpu/
      - binary_win_wheel:
          cu_version: cu116
          filters:
            branches:
              only: nightly
            tags:
              only: /v[0-9]+(\.[0-9]+)*-rc[0-9]+/
          name: nightly_binary_win_wheel_py3.8_cu116
          python_version: '3.8'
      - binary_wheel_upload:
          context: org-member
          filters:
            branches:
              only: nightly
            tags:
              only: /v[0-9]+(\.[0-9]+)*-rc[0-9]+/
          name: nightly_binary_win_wheel_py3.8_cu116_upload
          requires:
          - nightly_binary_win_wheel_py3.8_cu116
          subfolder: cu116/
      - binary_win_wheel:
          cu_version: cu117
          filters:
            branches:
              only: nightly
            tags:
              only: /v[0-9]+(\.[0-9]+)*-rc[0-9]+/
          name: nightly_binary_win_wheel_py3.8_cu117
          python_version: '3.8'
      - binary_wheel_upload:
          context: org-member
          filters:
            branches:
              only: nightly
            tags:
              only: /v[0-9]+(\.[0-9]+)*-rc[0-9]+/
          name: nightly_binary_win_wheel_py3.8_cu117_upload
          requires:
          - nightly_binary_win_wheel_py3.8_cu117
          subfolder: cu117/
      - binary_win_wheel:
          cu_version: cu118
          filters:
            branches:
              only: nightly
            tags:
              only: /v[0-9]+(\.[0-9]+)*-rc[0-9]+/
          name: nightly_binary_win_wheel_py3.8_cu118
          python_version: '3.8'
      - binary_wheel_upload:
          context: org-member
          filters:
            branches:
              only: nightly
            tags:
              only: /v[0-9]+(\.[0-9]+)*-rc[0-9]+/
          name: nightly_binary_win_wheel_py3.8_cu118_upload
          requires:
          - nightly_binary_win_wheel_py3.8_cu118
          subfolder: cu118/
      - binary_win_wheel:
          cu_version: cpu
          filters:
            branches:
              only: nightly
            tags:
              only: /v[0-9]+(\.[0-9]+)*-rc[0-9]+/
          name: nightly_binary_win_wheel_py3.9_cpu
          python_version: '3.9'
      - binary_wheel_upload:
          context: org-member
          filters:
            branches:
              only: nightly
            tags:
              only: /v[0-9]+(\.[0-9]+)*-rc[0-9]+/
          name: nightly_binary_win_wheel_py3.9_cpu_upload
          requires:
          - nightly_binary_win_wheel_py3.9_cpu
          subfolder: cpu/
      - binary_win_wheel:
          cu_version: cu116
          filters:
            branches:
              only: nightly
            tags:
              only: /v[0-9]+(\.[0-9]+)*-rc[0-9]+/
          name: nightly_binary_win_wheel_py3.9_cu116
          python_version: '3.9'
      - binary_wheel_upload:
          context: org-member
          filters:
            branches:
              only: nightly
            tags:
              only: /v[0-9]+(\.[0-9]+)*-rc[0-9]+/
          name: nightly_binary_win_wheel_py3.9_cu116_upload
          requires:
          - nightly_binary_win_wheel_py3.9_cu116
          subfolder: cu116/
      - binary_win_wheel:
          cu_version: cu117
          filters:
            branches:
              only: nightly
            tags:
              only: /v[0-9]+(\.[0-9]+)*-rc[0-9]+/
          name: nightly_binary_win_wheel_py3.9_cu117
          python_version: '3.9'
      - binary_wheel_upload:
          context: org-member
          filters:
            branches:
              only: nightly
            tags:
              only: /v[0-9]+(\.[0-9]+)*-rc[0-9]+/
          name: nightly_binary_win_wheel_py3.9_cu117_upload
          requires:
          - nightly_binary_win_wheel_py3.9_cu117
          subfolder: cu117/
      - binary_win_wheel:
          cu_version: cu118
          filters:
            branches:
              only: nightly
            tags:
              only: /v[0-9]+(\.[0-9]+)*-rc[0-9]+/
          name: nightly_binary_win_wheel_py3.9_cu118
          python_version: '3.9'
      - binary_wheel_upload:
          context: org-member
          filters:
            branches:
              only: nightly
            tags:
              only: /v[0-9]+(\.[0-9]+)*-rc[0-9]+/
          name: nightly_binary_win_wheel_py3.9_cu118_upload
          requires:
          - nightly_binary_win_wheel_py3.9_cu118
          subfolder: cu118/
      - binary_win_wheel:
          cu_version: cpu
          filters:
            branches:
              only: nightly
            tags:
              only: /v[0-9]+(\.[0-9]+)*-rc[0-9]+/
          name: nightly_binary_win_wheel_py3.10_cpu
          python_version: '3.10'
      - binary_wheel_upload:
          context: org-member
          filters:
            branches:
              only: nightly
            tags:
              only: /v[0-9]+(\.[0-9]+)*-rc[0-9]+/
          name: nightly_binary_win_wheel_py3.10_cpu_upload
          requires:
          - nightly_binary_win_wheel_py3.10_cpu
          subfolder: cpu/
      - binary_win_wheel:
          cu_version: cu116
          filters:
            branches:
              only: nightly
            tags:
              only: /v[0-9]+(\.[0-9]+)*-rc[0-9]+/
          name: nightly_binary_win_wheel_py3.10_cu116
          python_version: '3.10'
<<<<<<< HEAD
          wheel_docker_image: pytorch/manylinux-cuda117
      - binary_conda_upload:
          context: org-member
          filters:
            branches:
              only: nightly
            tags:
              only: /v[0-9]+(\.[0-9]+)*-rc[0-9]+/
          name: nightly_binary_linux_conda_py3.10_cu117_upload
          requires:
          - nightly_binary_linux_conda_py3.10_cu117
      - binary_linux_conda:
          conda_docker_image: pytorch/conda-builder:cpu
          cu_version: cpu
          filters:
            branches:
              only: nightly
            tags:
              only: /v[0-9]+(\.[0-9]+)*-rc[0-9]+/
          name: nightly_binary_linux_conda_py3.11_cpu
          python_version: '3.11'
          wheel_docker_image: pytorch/manylinux-cpu
      - binary_conda_upload:
          context: org-member
          filters:
            branches:
              only: nightly
            tags:
              only: /v[0-9]+(\.[0-9]+)*-rc[0-9]+/
          name: nightly_binary_linux_conda_py3.11_cpu_upload
          requires:
          - nightly_binary_linux_conda_py3.11_cpu
      - binary_linux_conda:
          conda_docker_image: pytorch/conda-builder:cuda116
          cu_version: cu116
          filters:
            branches:
              only: nightly
            tags:
              only: /v[0-9]+(\.[0-9]+)*-rc[0-9]+/
          name: nightly_binary_linux_conda_py3.11_cu116
          python_version: '3.11'
          wheel_docker_image: pytorch/manylinux-cuda116
      - binary_conda_upload:
          context: org-member
          filters:
            branches:
              only: nightly
            tags:
              only: /v[0-9]+(\.[0-9]+)*-rc[0-9]+/
          name: nightly_binary_linux_conda_py3.11_cu116_upload
          requires:
          - nightly_binary_linux_conda_py3.11_cu116
      - binary_linux_conda:
          conda_docker_image: pytorch/conda-builder:cuda117
          cu_version: cu117
          filters:
            branches:
              only: nightly
            tags:
              only: /v[0-9]+(\.[0-9]+)*-rc[0-9]+/
          name: nightly_binary_linux_conda_py3.11_cu117
          python_version: '3.11'
          wheel_docker_image: pytorch/manylinux-cuda117
      - binary_conda_upload:
          context: org-member
          filters:
            branches:
              only: nightly
            tags:
              only: /v[0-9]+(\.[0-9]+)*-rc[0-9]+/
          name: nightly_binary_linux_conda_py3.11_cu117_upload
          requires:
          - nightly_binary_linux_conda_py3.11_cu117
      - binary_macos_conda:
          conda_docker_image: pytorch/conda-builder:cpu
          cu_version: cpu
          filters:
            branches:
              only: nightly
            tags:
              only: /v[0-9]+(\.[0-9]+)*-rc[0-9]+/
          name: nightly_binary_macos_conda_py3.7_cpu
          python_version: '3.7'
          wheel_docker_image: pytorch/manylinux-cpu
      - binary_conda_upload:
=======
      - binary_wheel_upload:
>>>>>>> 93df9a50
          context: org-member
          filters:
            branches:
              only: nightly
            tags:
              only: /v[0-9]+(\.[0-9]+)*-rc[0-9]+/
          name: nightly_binary_win_wheel_py3.10_cu116_upload
          requires:
          - nightly_binary_win_wheel_py3.10_cu116
          subfolder: cu116/
      - binary_win_wheel:
          cu_version: cu117
          filters:
            branches:
              only: nightly
            tags:
              only: /v[0-9]+(\.[0-9]+)*-rc[0-9]+/
          name: nightly_binary_win_wheel_py3.10_cu117
          python_version: '3.10'
      - binary_wheel_upload:
          context: org-member
          filters:
            branches:
              only: nightly
            tags:
              only: /v[0-9]+(\.[0-9]+)*-rc[0-9]+/
          name: nightly_binary_win_wheel_py3.10_cu117_upload
          requires:
          - nightly_binary_win_wheel_py3.10_cu117
          subfolder: cu117/
      - binary_win_wheel:
          cu_version: cu118
          filters:
            branches:
              only: nightly
            tags:
              only: /v[0-9]+(\.[0-9]+)*-rc[0-9]+/
          name: nightly_binary_win_wheel_py3.10_cu118
          python_version: '3.10'
      - binary_wheel_upload:
          context: org-member
          filters:
            branches:
              only: nightly
            tags:
              only: /v[0-9]+(\.[0-9]+)*-rc[0-9]+/
          name: nightly_binary_win_wheel_py3.10_cu118_upload
          requires:
          - nightly_binary_win_wheel_py3.10_cu118
          subfolder: cu118/
      - binary_win_conda:
          cu_version: cpu
          filters:
            branches:
              only: nightly
            tags:
              only: /v[0-9]+(\.[0-9]+)*-rc[0-9]+/
          name: nightly_binary_win_conda_py3.7_cpu
          python_version: '3.7'
      - binary_conda_upload:
          context: org-member
          filters:
            branches:
              only: nightly
            tags:
              only: /v[0-9]+(\.[0-9]+)*-rc[0-9]+/
          name: nightly_binary_win_conda_py3.7_cpu_upload
          requires:
<<<<<<< HEAD
          - nightly_binary_macos_conda_py3.10_cpu
      - binary_macos_conda:
          conda_docker_image: pytorch/conda-builder:cpu
          cu_version: cpu
          filters:
            branches:
              only: nightly
            tags:
              only: /v[0-9]+(\.[0-9]+)*-rc[0-9]+/
          name: nightly_binary_macos_conda_py3.11_cpu
          python_version: '3.11'
          wheel_docker_image: pytorch/manylinux-cpu
      - binary_conda_upload:
          context: org-member
          filters:
            branches:
              only: nightly
            tags:
              only: /v[0-9]+(\.[0-9]+)*-rc[0-9]+/
          name: nightly_binary_macos_conda_py3.11_cpu_upload
          requires:
          - nightly_binary_macos_conda_py3.11_cpu
=======
          - nightly_binary_win_conda_py3.7_cpu
>>>>>>> 93df9a50
      - binary_win_conda:
          cu_version: cu116
          filters:
            branches:
              only: nightly
            tags:
              only: /v[0-9]+(\.[0-9]+)*-rc[0-9]+/
          name: nightly_binary_win_conda_py3.7_cu116
          python_version: '3.7'
      - binary_conda_upload:
          context: org-member
          filters:
            branches:
              only: nightly
            tags:
              only: /v[0-9]+(\.[0-9]+)*-rc[0-9]+/
          name: nightly_binary_win_conda_py3.7_cu116_upload
          requires:
          - nightly_binary_win_conda_py3.7_cu116
      - binary_win_conda:
          cu_version: cu117
          filters:
            branches:
              only: nightly
            tags:
              only: /v[0-9]+(\.[0-9]+)*-rc[0-9]+/
          name: nightly_binary_win_conda_py3.7_cu117
          python_version: '3.7'
      - binary_conda_upload:
          context: org-member
          filters:
            branches:
              only: nightly
            tags:
              only: /v[0-9]+(\.[0-9]+)*-rc[0-9]+/
          name: nightly_binary_win_conda_py3.7_cu117_upload
          requires:
          - nightly_binary_win_conda_py3.7_cu117
      - binary_win_conda:
          cu_version: cu118
          filters:
            branches:
              only: nightly
            tags:
              only: /v[0-9]+(\.[0-9]+)*-rc[0-9]+/
          name: nightly_binary_win_conda_py3.7_cu118
          python_version: '3.7'
      - binary_conda_upload:
          context: org-member
          filters:
            branches:
              only: nightly
            tags:
              only: /v[0-9]+(\.[0-9]+)*-rc[0-9]+/
          name: nightly_binary_win_conda_py3.7_cu118_upload
          requires:
          - nightly_binary_win_conda_py3.7_cu118
      - binary_win_conda:
          cu_version: cpu
          filters:
            branches:
              only: nightly
            tags:
              only: /v[0-9]+(\.[0-9]+)*-rc[0-9]+/
          name: nightly_binary_win_conda_py3.8_cpu
          python_version: '3.8'
      - binary_conda_upload:
          context: org-member
          filters:
            branches:
              only: nightly
            tags:
              only: /v[0-9]+(\.[0-9]+)*-rc[0-9]+/
          name: nightly_binary_win_conda_py3.8_cpu_upload
          requires:
          - nightly_binary_win_conda_py3.8_cpu
      - binary_win_conda:
          cu_version: cu116
          filters:
            branches:
              only: nightly
            tags:
              only: /v[0-9]+(\.[0-9]+)*-rc[0-9]+/
          name: nightly_binary_win_conda_py3.8_cu116
          python_version: '3.8'
      - binary_conda_upload:
          context: org-member
          filters:
            branches:
              only: nightly
            tags:
              only: /v[0-9]+(\.[0-9]+)*-rc[0-9]+/
          name: nightly_binary_win_conda_py3.8_cu116_upload
          requires:
          - nightly_binary_win_conda_py3.8_cu116
      - binary_win_conda:
          cu_version: cu117
          filters:
            branches:
              only: nightly
            tags:
              only: /v[0-9]+(\.[0-9]+)*-rc[0-9]+/
          name: nightly_binary_win_conda_py3.8_cu117
          python_version: '3.8'
      - binary_conda_upload:
          context: org-member
          filters:
            branches:
              only: nightly
            tags:
              only: /v[0-9]+(\.[0-9]+)*-rc[0-9]+/
          name: nightly_binary_win_conda_py3.8_cu117_upload
          requires:
          - nightly_binary_win_conda_py3.8_cu117
      - binary_win_conda:
          cu_version: cu118
          filters:
            branches:
              only: nightly
            tags:
              only: /v[0-9]+(\.[0-9]+)*-rc[0-9]+/
          name: nightly_binary_win_conda_py3.8_cu118
          python_version: '3.8'
      - binary_conda_upload:
          context: org-member
          filters:
            branches:
              only: nightly
            tags:
              only: /v[0-9]+(\.[0-9]+)*-rc[0-9]+/
          name: nightly_binary_win_conda_py3.8_cu118_upload
          requires:
          - nightly_binary_win_conda_py3.8_cu118
      - binary_win_conda:
          cu_version: cpu
          filters:
            branches:
              only: nightly
            tags:
              only: /v[0-9]+(\.[0-9]+)*-rc[0-9]+/
          name: nightly_binary_win_conda_py3.9_cpu
          python_version: '3.9'
      - binary_conda_upload:
          context: org-member
          filters:
            branches:
              only: nightly
            tags:
              only: /v[0-9]+(\.[0-9]+)*-rc[0-9]+/
          name: nightly_binary_win_conda_py3.9_cpu_upload
          requires:
          - nightly_binary_win_conda_py3.9_cpu
      - binary_win_conda:
          cu_version: cu116
          filters:
            branches:
              only: nightly
            tags:
              only: /v[0-9]+(\.[0-9]+)*-rc[0-9]+/
          name: nightly_binary_win_conda_py3.9_cu116
          python_version: '3.9'
      - binary_conda_upload:
          context: org-member
          filters:
            branches:
              only: nightly
            tags:
              only: /v[0-9]+(\.[0-9]+)*-rc[0-9]+/
          name: nightly_binary_win_conda_py3.9_cu116_upload
          requires:
          - nightly_binary_win_conda_py3.9_cu116
      - binary_win_conda:
          cu_version: cu117
          filters:
            branches:
              only: nightly
            tags:
              only: /v[0-9]+(\.[0-9]+)*-rc[0-9]+/
          name: nightly_binary_win_conda_py3.9_cu117
          python_version: '3.9'
      - binary_conda_upload:
          context: org-member
          filters:
            branches:
              only: nightly
            tags:
              only: /v[0-9]+(\.[0-9]+)*-rc[0-9]+/
          name: nightly_binary_win_conda_py3.9_cu117_upload
          requires:
          - nightly_binary_win_conda_py3.9_cu117
      - binary_win_conda:
          cu_version: cu118
          filters:
            branches:
              only: nightly
            tags:
              only: /v[0-9]+(\.[0-9]+)*-rc[0-9]+/
          name: nightly_binary_win_conda_py3.9_cu118
          python_version: '3.9'
      - binary_conda_upload:
          context: org-member
          filters:
            branches:
              only: nightly
            tags:
              only: /v[0-9]+(\.[0-9]+)*-rc[0-9]+/
          name: nightly_binary_win_conda_py3.9_cu118_upload
          requires:
          - nightly_binary_win_conda_py3.9_cu118
      - binary_win_conda:
          cu_version: cpu
          filters:
            branches:
              only: nightly
            tags:
              only: /v[0-9]+(\.[0-9]+)*-rc[0-9]+/
          name: nightly_binary_win_conda_py3.10_cpu
          python_version: '3.10'
      - binary_conda_upload:
          context: org-member
          filters:
            branches:
              only: nightly
            tags:
              only: /v[0-9]+(\.[0-9]+)*-rc[0-9]+/
          name: nightly_binary_win_conda_py3.10_cpu_upload
          requires:
          - nightly_binary_win_conda_py3.10_cpu
      - binary_win_conda:
          cu_version: cu116
          filters:
            branches:
              only: nightly
            tags:
              only: /v[0-9]+(\.[0-9]+)*-rc[0-9]+/
          name: nightly_binary_win_conda_py3.10_cu116
          python_version: '3.10'
      - binary_conda_upload:
          context: org-member
          filters:
            branches:
              only: nightly
            tags:
              only: /v[0-9]+(\.[0-9]+)*-rc[0-9]+/
          name: nightly_binary_win_conda_py3.10_cu116_upload
          requires:
          - nightly_binary_win_conda_py3.10_cu116
      - binary_win_conda:
          cu_version: cu117
          filters:
            branches:
              only: nightly
            tags:
              only: /v[0-9]+(\.[0-9]+)*-rc[0-9]+/
          name: nightly_binary_win_conda_py3.10_cu117
          python_version: '3.10'
      - binary_conda_upload:
          context: org-member
          filters:
            branches:
              only: nightly
            tags:
              only: /v[0-9]+(\.[0-9]+)*-rc[0-9]+/
          name: nightly_binary_win_conda_py3.10_cu117_upload
          requires:
          - nightly_binary_win_conda_py3.10_cu117
      - binary_win_conda:
<<<<<<< HEAD
          cu_version: cpu
=======
          cu_version: cu118
>>>>>>> 93df9a50
          filters:
            branches:
              only: nightly
            tags:
              only: /v[0-9]+(\.[0-9]+)*-rc[0-9]+/
<<<<<<< HEAD
          name: nightly_binary_win_conda_py3.11_cpu
          python_version: '3.11'
=======
          name: nightly_binary_win_conda_py3.10_cu118
          python_version: '3.10'
>>>>>>> 93df9a50
      - binary_conda_upload:
          context: org-member
          filters:
            branches:
              only: nightly
            tags:
              only: /v[0-9]+(\.[0-9]+)*-rc[0-9]+/
<<<<<<< HEAD
          name: nightly_binary_win_conda_py3.11_cpu_upload
          requires:
          - nightly_binary_win_conda_py3.11_cpu
      - binary_win_conda:
          cu_version: cu116
          filters:
            branches:
              only: nightly
            tags:
              only: /v[0-9]+(\.[0-9]+)*-rc[0-9]+/
          name: nightly_binary_win_conda_py3.11_cu116
          python_version: '3.11'
      - binary_conda_upload:
          context: org-member
          filters:
            branches:
              only: nightly
            tags:
              only: /v[0-9]+(\.[0-9]+)*-rc[0-9]+/
          name: nightly_binary_win_conda_py3.11_cu116_upload
          requires:
          - nightly_binary_win_conda_py3.11_cu116
      - binary_win_conda:
          cu_version: cu117
          filters:
            branches:
              only: nightly
            tags:
              only: /v[0-9]+(\.[0-9]+)*-rc[0-9]+/
          name: nightly_binary_win_conda_py3.11_cu117
          python_version: '3.11'
      - binary_conda_upload:
          context: org-member
          filters:
            branches:
              only: nightly
            tags:
              only: /v[0-9]+(\.[0-9]+)*-rc[0-9]+/
          name: nightly_binary_win_conda_py3.11_cu117_upload
          requires:
          - nightly_binary_win_conda_py3.11_cu117
=======
          name: nightly_binary_win_conda_py3.10_cu118_upload
          requires:
          - nightly_binary_win_conda_py3.10_cu118
>>>>>>> 93df9a50
  docker_build:
    triggers:
      - schedule:
          cron: "0 10 * * 0"
          filters:
            branches:
              only:
                - main
    jobs:
      - smoke_test_docker_image_build:
          context: org-member<|MERGE_RESOLUTION|>--- conflicted
+++ resolved
@@ -1127,154 +1127,10 @@
           python_version: '3.7'
           wheel_docker_image: pytorch/manylinux-rocm:5.2
       - binary_linux_wheel:
-<<<<<<< HEAD
-          conda_docker_image: pytorch/conda-builder:cpu
-          cu_version: cpu
-          name: binary_linux_wheel_py3.8_cpu
-          python_version: '3.8'
-          wheel_docker_image: pytorch/manylinux-cpu
-      - binary_linux_wheel:
-          conda_docker_image: pytorch/conda-builder:cuda116
-          cu_version: cu116
-          name: binary_linux_wheel_py3.8_cu116
-          python_version: '3.8'
-          wheel_docker_image: pytorch/manylinux-cuda116
-      - binary_linux_wheel:
-          conda_docker_image: pytorch/conda-builder:cuda117
-          cu_version: cu117
-          name: binary_linux_wheel_py3.8_cu117
-          python_version: '3.8'
-          wheel_docker_image: pytorch/manylinux-cuda117
-      - binary_linux_wheel:
-          cu_version: rocm5.1.1
-          name: binary_linux_wheel_py3.8_rocm5.1.1
-          python_version: '3.8'
-          wheel_docker_image: pytorch/manylinux-rocm:5.1.1
-      - binary_linux_wheel:
-          cu_version: rocm5.2
-          name: binary_linux_wheel_py3.8_rocm5.2
-          python_version: '3.8'
-          wheel_docker_image: pytorch/manylinux-rocm:5.2
-      - binary_linux_wheel:
-          conda_docker_image: pytorch/conda-builder:cpu
-          cu_version: cpu
-          name: binary_linux_wheel_py3.9_cpu
-          python_version: '3.9'
-          wheel_docker_image: pytorch/manylinux-cpu
-      - binary_linux_wheel:
-          conda_docker_image: pytorch/conda-builder:cuda116
-          cu_version: cu116
-          name: binary_linux_wheel_py3.9_cu116
-          python_version: '3.9'
-          wheel_docker_image: pytorch/manylinux-cuda116
-      - binary_linux_wheel:
-          conda_docker_image: pytorch/conda-builder:cuda117
-          cu_version: cu117
-          name: binary_linux_wheel_py3.9_cu117
-          python_version: '3.9'
-          wheel_docker_image: pytorch/manylinux-cuda117
-      - binary_linux_wheel:
-          cu_version: rocm5.1.1
-          name: binary_linux_wheel_py3.9_rocm5.1.1
-          python_version: '3.9'
-          wheel_docker_image: pytorch/manylinux-rocm:5.1.1
-      - binary_linux_wheel:
-          cu_version: rocm5.2
-          name: binary_linux_wheel_py3.9_rocm5.2
-          python_version: '3.9'
-          wheel_docker_image: pytorch/manylinux-rocm:5.2
-      - binary_linux_wheel:
-          conda_docker_image: pytorch/conda-builder:cpu
-          cu_version: cpu
-          name: binary_linux_wheel_py3.10_cpu
-          python_version: '3.10'
-          wheel_docker_image: pytorch/manylinux-cpu
-      - binary_linux_wheel:
-          conda_docker_image: pytorch/conda-builder:cuda116
-          cu_version: cu116
-          name: binary_linux_wheel_py3.10_cu116
-          python_version: '3.10'
-          wheel_docker_image: pytorch/manylinux-cuda116
-      - binary_linux_wheel:
-          conda_docker_image: pytorch/conda-builder:cuda117
-          cu_version: cu117
-          name: binary_linux_wheel_py3.10_cu117
-          python_version: '3.10'
-          wheel_docker_image: pytorch/manylinux-cuda117
-      - binary_linux_wheel:
-          cu_version: rocm5.1.1
-          name: binary_linux_wheel_py3.10_rocm5.1.1
-          python_version: '3.10'
-          wheel_docker_image: pytorch/manylinux-rocm:5.1.1
-      - binary_linux_wheel:
-          cu_version: rocm5.2
-          name: binary_linux_wheel_py3.10_rocm5.2
-          python_version: '3.10'
-          wheel_docker_image: pytorch/manylinux-rocm:5.2
-      - binary_linux_wheel:
-          conda_docker_image: pytorch/conda-builder:cpu
-          cu_version: cpu
-          name: binary_linux_wheel_py3.11_cpu
-          python_version: '3.11'
-          wheel_docker_image: pytorch/manylinux-cpu
-      - binary_linux_wheel:
-          conda_docker_image: pytorch/conda-builder:cuda116
-          cu_version: cu116
-          name: binary_linux_wheel_py3.11_cu116
-          python_version: '3.11'
-          wheel_docker_image: pytorch/manylinux-cuda116
-      - binary_linux_wheel:
-          conda_docker_image: pytorch/conda-builder:cuda117
-          cu_version: cu117
-          name: binary_linux_wheel_py3.11_cu117
-          python_version: '3.11'
-          wheel_docker_image: pytorch/manylinux-cuda117
-      - binary_linux_wheel:
-          cu_version: rocm5.1.1
-          name: binary_linux_wheel_py3.11_rocm5.1.1
-          python_version: '3.11'
-          wheel_docker_image: pytorch/manylinux-rocm:5.1.1
-      - binary_linux_wheel:
-          cu_version: rocm5.2
-          name: binary_linux_wheel_py3.11_rocm5.2
-          python_version: '3.11'
-          wheel_docker_image: pytorch/manylinux-rocm:5.2
-      - binary_macos_wheel:
-          conda_docker_image: pytorch/conda-builder:cpu
-          cu_version: cpu
-          name: binary_macos_wheel_py3.7_cpu
-          python_version: '3.7'
-          wheel_docker_image: pytorch/manylinux-cpu
-      - binary_macos_wheel:
-          conda_docker_image: pytorch/conda-builder:cpu
-          cu_version: cpu
-          name: binary_macos_wheel_py3.8_cpu
-          python_version: '3.8'
-          wheel_docker_image: pytorch/manylinux-cpu
-      - binary_macos_wheel:
-          conda_docker_image: pytorch/conda-builder:cpu
-          cu_version: cpu
-          name: binary_macos_wheel_py3.9_cpu
-          python_version: '3.9'
-          wheel_docker_image: pytorch/manylinux-cpu
-      - binary_macos_wheel:
-          conda_docker_image: pytorch/conda-builder:cpu
-          cu_version: cpu
-          name: binary_macos_wheel_py3.10_cpu
-          python_version: '3.10'
-          wheel_docker_image: pytorch/manylinux-cpu
-      - binary_macos_wheel:
-          conda_docker_image: pytorch/conda-builder:cpu
-          cu_version: cpu
-          name: binary_macos_wheel_py3.11_cpu
-          python_version: '3.11'
-          wheel_docker_image: pytorch/manylinux-cpu
-=======
           cu_version: rocm5.3
           name: binary_linux_wheel_py3.7_rocm5.3
           python_version: '3.7'
           wheel_docker_image: pytorch/manylinux-rocm:5.3
->>>>>>> 93df9a50
       - binary_win_wheel:
           cu_version: cpu
           filters:
@@ -1385,6 +1241,11 @@
           python_version: '3.9'
       - binary_win_wheel:
           cu_version: cpu
+          filters:
+            branches:
+              only: main
+            tags:
+              only: /v[0-9]+(\.[0-9]+)*-rc[0-9]+/
           name: binary_win_wheel_py3.10_cpu
           python_version: '3.10'
       - binary_win_wheel:
@@ -1406,7 +1267,15 @@
           name: binary_win_wheel_py3.10_cu117
           python_version: '3.10'
       - binary_win_wheel:
-<<<<<<< HEAD
+          cu_version: cu118
+          filters:
+            branches:
+              only: main
+            tags:
+              only: /v[0-9]+(\.[0-9]+)*-rc[0-9]+/
+          name: binary_win_wheel_py3.10_cu118
+          python_version: '3.10'
+      - binary_win_wheel:
           cu_version: cpu
           name: binary_win_wheel_py3.11_cpu
           python_version: '3.11'
@@ -1421,133 +1290,17 @@
           python_version: '3.11'
       - binary_win_wheel:
           cu_version: cu117
+          filters:
+            branches:
+              only: main
+            tags:
+              only: /v[0-9]+(\.[0-9]+)*-rc[0-9]+/
           name: binary_win_wheel_py3.11_cu117
           python_version: '3.11'
-      - binary_linux_conda:
-          conda_docker_image: pytorch/conda-builder:cpu
-          cu_version: cpu
-          name: binary_linux_conda_py3.7_cpu
-          python_version: '3.7'
-          wheel_docker_image: pytorch/manylinux-cpu
-      - binary_linux_conda:
-          conda_docker_image: pytorch/conda-builder:cuda116
-          cu_version: cu116
-          name: binary_linux_conda_py3.7_cu116
-          python_version: '3.7'
-          wheel_docker_image: pytorch/manylinux-cuda116
-      - binary_linux_conda:
-          conda_docker_image: pytorch/conda-builder:cuda117
-          cu_version: cu117
-          name: binary_linux_conda_py3.7_cu117
-          python_version: '3.7'
-          wheel_docker_image: pytorch/manylinux-cuda117
-      - binary_linux_conda:
-          conda_docker_image: pytorch/conda-builder:cpu
-          cu_version: cpu
-          name: binary_linux_conda_py3.8_cpu
-          python_version: '3.8'
-          wheel_docker_image: pytorch/manylinux-cpu
-      - binary_linux_conda:
-          conda_docker_image: pytorch/conda-builder:cuda116
-          cu_version: cu116
-          name: binary_linux_conda_py3.8_cu116
-          python_version: '3.8'
-          wheel_docker_image: pytorch/manylinux-cuda116
-      - binary_linux_conda:
-          conda_docker_image: pytorch/conda-builder:cuda117
-          cu_version: cu117
-          name: binary_linux_conda_py3.8_cu117
-          python_version: '3.8'
-          wheel_docker_image: pytorch/manylinux-cuda117
-      - binary_linux_conda:
-          conda_docker_image: pytorch/conda-builder:cpu
-          cu_version: cpu
-          name: binary_linux_conda_py3.9_cpu
-          python_version: '3.9'
-          wheel_docker_image: pytorch/manylinux-cpu
-      - binary_linux_conda:
-          conda_docker_image: pytorch/conda-builder:cuda116
-          cu_version: cu116
-          name: binary_linux_conda_py3.9_cu116
-          python_version: '3.9'
-          wheel_docker_image: pytorch/manylinux-cuda116
-      - binary_linux_conda:
-          conda_docker_image: pytorch/conda-builder:cuda117
-          cu_version: cu117
-          name: binary_linux_conda_py3.9_cu117
-          python_version: '3.9'
-          wheel_docker_image: pytorch/manylinux-cuda117
-      - binary_linux_conda:
-          conda_docker_image: pytorch/conda-builder:cpu
-          cu_version: cpu
-          name: binary_linux_conda_py3.10_cpu
-          python_version: '3.10'
-          wheel_docker_image: pytorch/manylinux-cpu
-      - binary_linux_conda:
-          conda_docker_image: pytorch/conda-builder:cuda116
-          cu_version: cu116
-          name: binary_linux_conda_py3.10_cu116
-          python_version: '3.10'
-          wheel_docker_image: pytorch/manylinux-cuda116
-      - binary_linux_conda:
-          conda_docker_image: pytorch/conda-builder:cuda117
-          cu_version: cu117
-          name: binary_linux_conda_py3.10_cu117
-          python_version: '3.10'
-          wheel_docker_image: pytorch/manylinux-cuda117
-      - binary_linux_conda:
-          conda_docker_image: pytorch/conda-builder:cpu
-          cu_version: cpu
-          name: binary_linux_conda_py3.11_cpu
+      - binary_win_wheel:
+          cu_version: cu118
+          name: binary_win_wheel_py3.11_cu118
           python_version: '3.11'
-          wheel_docker_image: pytorch/manylinux-cpu
-      - binary_linux_conda:
-          conda_docker_image: pytorch/conda-builder:cuda116
-          cu_version: cu116
-          name: binary_linux_conda_py3.11_cu116
-          python_version: '3.11'
-          wheel_docker_image: pytorch/manylinux-cuda116
-      - binary_linux_conda:
-          conda_docker_image: pytorch/conda-builder:cuda117
-          cu_version: cu117
-          name: binary_linux_conda_py3.11_cu117
-          python_version: '3.11'
-          wheel_docker_image: pytorch/manylinux-cuda117
-      - binary_macos_conda:
-          conda_docker_image: pytorch/conda-builder:cpu
-          cu_version: cpu
-          name: binary_macos_conda_py3.7_cpu
-          python_version: '3.7'
-          wheel_docker_image: pytorch/manylinux-cpu
-      - binary_macos_conda:
-          conda_docker_image: pytorch/conda-builder:cpu
-          cu_version: cpu
-          name: binary_macos_conda_py3.8_cpu
-          python_version: '3.8'
-          wheel_docker_image: pytorch/manylinux-cpu
-      - binary_macos_conda:
-          conda_docker_image: pytorch/conda-builder:cpu
-          cu_version: cpu
-          name: binary_macos_conda_py3.9_cpu
-          python_version: '3.9'
-          wheel_docker_image: pytorch/manylinux-cpu
-      - binary_macos_conda:
-          conda_docker_image: pytorch/conda-builder:cpu
-          cu_version: cpu
-          name: binary_macos_conda_py3.10_cpu
-          python_version: '3.10'
-          wheel_docker_image: pytorch/manylinux-cpu
-      - binary_macos_conda:
-          conda_docker_image: pytorch/conda-builder:cpu
-          cu_version: cpu
-          name: binary_macos_conda_py3.11_cpu
-          python_version: '3.11'
-          wheel_docker_image: pytorch/manylinux-cpu
-=======
-          cu_version: cu118
-          name: binary_win_wheel_py3.10_cu118
-          python_version: '3.10'
->>>>>>> 93df9a50
       - binary_win_conda:
           cu_version: cpu
           filters:
@@ -1658,6 +1411,11 @@
           python_version: '3.9'
       - binary_win_conda:
           cu_version: cpu
+          filters:
+            branches:
+              only: main
+            tags:
+              only: /v[0-9]+(\.[0-9]+)*-rc[0-9]+/
           name: binary_win_conda_py3.10_cpu
           python_version: '3.10'
       - binary_win_conda:
@@ -1679,7 +1437,15 @@
           name: binary_win_conda_py3.10_cu117
           python_version: '3.10'
       - binary_win_conda:
-<<<<<<< HEAD
+          cu_version: cu118
+          filters:
+            branches:
+              only: main
+            tags:
+              only: /v[0-9]+(\.[0-9]+)*-rc[0-9]+/
+          name: binary_win_conda_py3.10_cu118
+          python_version: '3.10'
+      - binary_win_conda:
           cu_version: cpu
           name: binary_win_conda_py3.11_cpu
           python_version: '3.11'
@@ -1694,13 +1460,17 @@
           python_version: '3.11'
       - binary_win_conda:
           cu_version: cu117
+          filters:
+            branches:
+              only: main
+            tags:
+              only: /v[0-9]+(\.[0-9]+)*-rc[0-9]+/
           name: binary_win_conda_py3.11_cu117
           python_version: '3.11'
-=======
+      - binary_win_conda:
           cu_version: cu118
-          name: binary_win_conda_py3.10_cu118
-          python_version: '3.10'
->>>>>>> 93df9a50
+          name: binary_win_conda_py3.11_cu118
+          python_version: '3.11'
       - build_docs:
           filters:
             branches:
@@ -1743,29 +1513,6 @@
       - unittest_torchhub
       - unittest_onnx
       - unittest_extended
-<<<<<<< HEAD
-      - unittest_linux_cpu:
-          cu_version: cpu
-          name: unittest_linux_cpu_py3.7
-          python_version: '3.7'
-      - unittest_linux_cpu:
-          cu_version: cpu
-          name: unittest_linux_cpu_py3.8
-          python_version: '3.8'
-      - unittest_linux_cpu:
-          cu_version: cpu
-          name: unittest_linux_cpu_py3.9
-          python_version: '3.9'
-      - unittest_linux_cpu:
-          cu_version: cpu
-          name: unittest_linux_cpu_py3.10
-          python_version: '3.10'
-      - unittest_linux_cpu:
-          cu_version: cpu
-          name: unittest_linux_cpu_py3.11
-          python_version: '3.11'
-=======
->>>>>>> 93df9a50
       - unittest_linux_gpu:
           cu_version: cu116
           filters:
@@ -2031,547 +1778,6 @@
               only: /v[0-9]+(\.[0-9]+)*-rc[0-9]+/
           name: nightly_binary_win_wheel_py3.7_cpu_upload
           requires:
-<<<<<<< HEAD
-          - nightly_binary_linux_wheel_py3.8_cpu
-          subfolder: cpu/
-      - binary_linux_wheel:
-          conda_docker_image: pytorch/conda-builder:cuda116
-          cu_version: cu116
-          filters:
-            branches:
-              only: nightly
-            tags:
-              only: /v[0-9]+(\.[0-9]+)*-rc[0-9]+/
-          name: nightly_binary_linux_wheel_py3.8_cu116
-          python_version: '3.8'
-          wheel_docker_image: pytorch/manylinux-cuda116
-      - binary_wheel_upload:
-          context: org-member
-          filters:
-            branches:
-              only: nightly
-            tags:
-              only: /v[0-9]+(\.[0-9]+)*-rc[0-9]+/
-          name: nightly_binary_linux_wheel_py3.8_cu116_upload
-          requires:
-          - nightly_binary_linux_wheel_py3.8_cu116
-          subfolder: cu116/
-      - binary_linux_wheel:
-          conda_docker_image: pytorch/conda-builder:cuda117
-          cu_version: cu117
-          filters:
-            branches:
-              only: nightly
-            tags:
-              only: /v[0-9]+(\.[0-9]+)*-rc[0-9]+/
-          name: nightly_binary_linux_wheel_py3.8_cu117
-          python_version: '3.8'
-          wheel_docker_image: pytorch/manylinux-cuda117
-      - binary_wheel_upload:
-          context: org-member
-          filters:
-            branches:
-              only: nightly
-            tags:
-              only: /v[0-9]+(\.[0-9]+)*-rc[0-9]+/
-          name: nightly_binary_linux_wheel_py3.8_cu117_upload
-          requires:
-          - nightly_binary_linux_wheel_py3.8_cu117
-          subfolder: cu117/
-      - binary_linux_wheel:
-          cu_version: rocm5.1.1
-          filters:
-            branches:
-              only: nightly
-            tags:
-              only: /v[0-9]+(\.[0-9]+)*-rc[0-9]+/
-          name: nightly_binary_linux_wheel_py3.8_rocm5.1.1
-          python_version: '3.8'
-          wheel_docker_image: pytorch/manylinux-rocm:5.1.1
-      - binary_wheel_upload:
-          context: org-member
-          filters:
-            branches:
-              only: nightly
-            tags:
-              only: /v[0-9]+(\.[0-9]+)*-rc[0-9]+/
-          name: nightly_binary_linux_wheel_py3.8_rocm5.1.1_upload
-          requires:
-          - nightly_binary_linux_wheel_py3.8_rocm5.1.1
-          subfolder: rocm5.1.1/
-      - binary_linux_wheel:
-          cu_version: rocm5.2
-          filters:
-            branches:
-              only: nightly
-            tags:
-              only: /v[0-9]+(\.[0-9]+)*-rc[0-9]+/
-          name: nightly_binary_linux_wheel_py3.8_rocm5.2
-          python_version: '3.8'
-          wheel_docker_image: pytorch/manylinux-rocm:5.2
-      - binary_wheel_upload:
-          context: org-member
-          filters:
-            branches:
-              only: nightly
-            tags:
-              only: /v[0-9]+(\.[0-9]+)*-rc[0-9]+/
-          name: nightly_binary_linux_wheel_py3.8_rocm5.2_upload
-          requires:
-          - nightly_binary_linux_wheel_py3.8_rocm5.2
-          subfolder: rocm5.2/
-      - binary_linux_wheel:
-          conda_docker_image: pytorch/conda-builder:cpu
-          cu_version: cpu
-          filters:
-            branches:
-              only: nightly
-            tags:
-              only: /v[0-9]+(\.[0-9]+)*-rc[0-9]+/
-          name: nightly_binary_linux_wheel_py3.9_cpu
-          python_version: '3.9'
-          wheel_docker_image: pytorch/manylinux-cpu
-      - binary_wheel_upload:
-          context: org-member
-          filters:
-            branches:
-              only: nightly
-            tags:
-              only: /v[0-9]+(\.[0-9]+)*-rc[0-9]+/
-          name: nightly_binary_linux_wheel_py3.9_cpu_upload
-          requires:
-          - nightly_binary_linux_wheel_py3.9_cpu
-          subfolder: cpu/
-      - binary_linux_wheel:
-          conda_docker_image: pytorch/conda-builder:cuda116
-          cu_version: cu116
-          filters:
-            branches:
-              only: nightly
-            tags:
-              only: /v[0-9]+(\.[0-9]+)*-rc[0-9]+/
-          name: nightly_binary_linux_wheel_py3.9_cu116
-          python_version: '3.9'
-          wheel_docker_image: pytorch/manylinux-cuda116
-      - binary_wheel_upload:
-          context: org-member
-          filters:
-            branches:
-              only: nightly
-            tags:
-              only: /v[0-9]+(\.[0-9]+)*-rc[0-9]+/
-          name: nightly_binary_linux_wheel_py3.9_cu116_upload
-          requires:
-          - nightly_binary_linux_wheel_py3.9_cu116
-          subfolder: cu116/
-      - binary_linux_wheel:
-          conda_docker_image: pytorch/conda-builder:cuda117
-          cu_version: cu117
-          filters:
-            branches:
-              only: nightly
-            tags:
-              only: /v[0-9]+(\.[0-9]+)*-rc[0-9]+/
-          name: nightly_binary_linux_wheel_py3.9_cu117
-          python_version: '3.9'
-          wheel_docker_image: pytorch/manylinux-cuda117
-      - binary_wheel_upload:
-          context: org-member
-          filters:
-            branches:
-              only: nightly
-            tags:
-              only: /v[0-9]+(\.[0-9]+)*-rc[0-9]+/
-          name: nightly_binary_linux_wheel_py3.9_cu117_upload
-          requires:
-          - nightly_binary_linux_wheel_py3.9_cu117
-          subfolder: cu117/
-      - binary_linux_wheel:
-          cu_version: rocm5.1.1
-          filters:
-            branches:
-              only: nightly
-            tags:
-              only: /v[0-9]+(\.[0-9]+)*-rc[0-9]+/
-          name: nightly_binary_linux_wheel_py3.9_rocm5.1.1
-          python_version: '3.9'
-          wheel_docker_image: pytorch/manylinux-rocm:5.1.1
-      - binary_wheel_upload:
-          context: org-member
-          filters:
-            branches:
-              only: nightly
-            tags:
-              only: /v[0-9]+(\.[0-9]+)*-rc[0-9]+/
-          name: nightly_binary_linux_wheel_py3.9_rocm5.1.1_upload
-          requires:
-          - nightly_binary_linux_wheel_py3.9_rocm5.1.1
-          subfolder: rocm5.1.1/
-      - binary_linux_wheel:
-          cu_version: rocm5.2
-          filters:
-            branches:
-              only: nightly
-            tags:
-              only: /v[0-9]+(\.[0-9]+)*-rc[0-9]+/
-          name: nightly_binary_linux_wheel_py3.9_rocm5.2
-          python_version: '3.9'
-          wheel_docker_image: pytorch/manylinux-rocm:5.2
-      - binary_wheel_upload:
-          context: org-member
-          filters:
-            branches:
-              only: nightly
-            tags:
-              only: /v[0-9]+(\.[0-9]+)*-rc[0-9]+/
-          name: nightly_binary_linux_wheel_py3.9_rocm5.2_upload
-          requires:
-          - nightly_binary_linux_wheel_py3.9_rocm5.2
-          subfolder: rocm5.2/
-      - binary_linux_wheel:
-          conda_docker_image: pytorch/conda-builder:cpu
-          cu_version: cpu
-          filters:
-            branches:
-              only: nightly
-            tags:
-              only: /v[0-9]+(\.[0-9]+)*-rc[0-9]+/
-          name: nightly_binary_linux_wheel_py3.10_cpu
-          python_version: '3.10'
-          wheel_docker_image: pytorch/manylinux-cpu
-      - binary_wheel_upload:
-          context: org-member
-          filters:
-            branches:
-              only: nightly
-            tags:
-              only: /v[0-9]+(\.[0-9]+)*-rc[0-9]+/
-          name: nightly_binary_linux_wheel_py3.10_cpu_upload
-          requires:
-          - nightly_binary_linux_wheel_py3.10_cpu
-          subfolder: cpu/
-      - binary_linux_wheel:
-          conda_docker_image: pytorch/conda-builder:cuda116
-          cu_version: cu116
-          filters:
-            branches:
-              only: nightly
-            tags:
-              only: /v[0-9]+(\.[0-9]+)*-rc[0-9]+/
-          name: nightly_binary_linux_wheel_py3.10_cu116
-          python_version: '3.10'
-          wheel_docker_image: pytorch/manylinux-cuda116
-      - binary_wheel_upload:
-          context: org-member
-          filters:
-            branches:
-              only: nightly
-            tags:
-              only: /v[0-9]+(\.[0-9]+)*-rc[0-9]+/
-          name: nightly_binary_linux_wheel_py3.10_cu116_upload
-          requires:
-          - nightly_binary_linux_wheel_py3.10_cu116
-          subfolder: cu116/
-      - binary_linux_wheel:
-          conda_docker_image: pytorch/conda-builder:cuda117
-          cu_version: cu117
-          filters:
-            branches:
-              only: nightly
-            tags:
-              only: /v[0-9]+(\.[0-9]+)*-rc[0-9]+/
-          name: nightly_binary_linux_wheel_py3.10_cu117
-          python_version: '3.10'
-          wheel_docker_image: pytorch/manylinux-cuda117
-      - binary_wheel_upload:
-          context: org-member
-          filters:
-            branches:
-              only: nightly
-            tags:
-              only: /v[0-9]+(\.[0-9]+)*-rc[0-9]+/
-          name: nightly_binary_linux_wheel_py3.10_cu117_upload
-          requires:
-          - nightly_binary_linux_wheel_py3.10_cu117
-          subfolder: cu117/
-      - binary_linux_wheel:
-          cu_version: rocm5.1.1
-          filters:
-            branches:
-              only: nightly
-            tags:
-              only: /v[0-9]+(\.[0-9]+)*-rc[0-9]+/
-          name: nightly_binary_linux_wheel_py3.10_rocm5.1.1
-          python_version: '3.10'
-          wheel_docker_image: pytorch/manylinux-rocm:5.1.1
-      - binary_wheel_upload:
-          context: org-member
-          filters:
-            branches:
-              only: nightly
-            tags:
-              only: /v[0-9]+(\.[0-9]+)*-rc[0-9]+/
-          name: nightly_binary_linux_wheel_py3.10_rocm5.1.1_upload
-          requires:
-          - nightly_binary_linux_wheel_py3.10_rocm5.1.1
-          subfolder: rocm5.1.1/
-      - binary_linux_wheel:
-          cu_version: rocm5.2
-          filters:
-            branches:
-              only: nightly
-            tags:
-              only: /v[0-9]+(\.[0-9]+)*-rc[0-9]+/
-          name: nightly_binary_linux_wheel_py3.10_rocm5.2
-          python_version: '3.10'
-          wheel_docker_image: pytorch/manylinux-rocm:5.2
-      - binary_wheel_upload:
-          context: org-member
-          filters:
-            branches:
-              only: nightly
-            tags:
-              only: /v[0-9]+(\.[0-9]+)*-rc[0-9]+/
-          name: nightly_binary_linux_wheel_py3.10_rocm5.2_upload
-          requires:
-          - nightly_binary_linux_wheel_py3.10_rocm5.2
-          subfolder: rocm5.2/
-      - binary_linux_wheel:
-          conda_docker_image: pytorch/conda-builder:cpu
-          cu_version: cpu
-          filters:
-            branches:
-              only: nightly
-            tags:
-              only: /v[0-9]+(\.[0-9]+)*-rc[0-9]+/
-          name: nightly_binary_linux_wheel_py3.11_cpu
-          python_version: '3.11'
-          wheel_docker_image: pytorch/manylinux-cpu
-      - binary_wheel_upload:
-          context: org-member
-          filters:
-            branches:
-              only: nightly
-            tags:
-              only: /v[0-9]+(\.[0-9]+)*-rc[0-9]+/
-          name: nightly_binary_linux_wheel_py3.11_cpu_upload
-          requires:
-          - nightly_binary_linux_wheel_py3.11_cpu
-          subfolder: cpu/
-      - binary_linux_wheel:
-          conda_docker_image: pytorch/conda-builder:cuda116
-          cu_version: cu116
-          filters:
-            branches:
-              only: nightly
-            tags:
-              only: /v[0-9]+(\.[0-9]+)*-rc[0-9]+/
-          name: nightly_binary_linux_wheel_py3.11_cu116
-          python_version: '3.11'
-          wheel_docker_image: pytorch/manylinux-cuda116
-      - binary_wheel_upload:
-          context: org-member
-          filters:
-            branches:
-              only: nightly
-            tags:
-              only: /v[0-9]+(\.[0-9]+)*-rc[0-9]+/
-          name: nightly_binary_linux_wheel_py3.11_cu116_upload
-          requires:
-          - nightly_binary_linux_wheel_py3.11_cu116
-          subfolder: cu116/
-      - binary_linux_wheel:
-          conda_docker_image: pytorch/conda-builder:cuda117
-          cu_version: cu117
-          filters:
-            branches:
-              only: nightly
-            tags:
-              only: /v[0-9]+(\.[0-9]+)*-rc[0-9]+/
-          name: nightly_binary_linux_wheel_py3.11_cu117
-          python_version: '3.11'
-          wheel_docker_image: pytorch/manylinux-cuda117
-      - binary_wheel_upload:
-          context: org-member
-          filters:
-            branches:
-              only: nightly
-            tags:
-              only: /v[0-9]+(\.[0-9]+)*-rc[0-9]+/
-          name: nightly_binary_linux_wheel_py3.11_cu117_upload
-          requires:
-          - nightly_binary_linux_wheel_py3.11_cu117
-          subfolder: cu117/
-      - binary_linux_wheel:
-          cu_version: rocm5.1.1
-          filters:
-            branches:
-              only: nightly
-            tags:
-              only: /v[0-9]+(\.[0-9]+)*-rc[0-9]+/
-          name: nightly_binary_linux_wheel_py3.11_rocm5.1.1
-          python_version: '3.11'
-          wheel_docker_image: pytorch/manylinux-rocm:5.1.1
-      - binary_wheel_upload:
-          context: org-member
-          filters:
-            branches:
-              only: nightly
-            tags:
-              only: /v[0-9]+(\.[0-9]+)*-rc[0-9]+/
-          name: nightly_binary_linux_wheel_py3.11_rocm5.1.1_upload
-          requires:
-          - nightly_binary_linux_wheel_py3.11_rocm5.1.1
-          subfolder: rocm5.1.1/
-      - binary_linux_wheel:
-          cu_version: rocm5.2
-          filters:
-            branches:
-              only: nightly
-            tags:
-              only: /v[0-9]+(\.[0-9]+)*-rc[0-9]+/
-          name: nightly_binary_linux_wheel_py3.11_rocm5.2
-          python_version: '3.11'
-          wheel_docker_image: pytorch/manylinux-rocm:5.2
-      - binary_wheel_upload:
-          context: org-member
-          filters:
-            branches:
-              only: nightly
-            tags:
-              only: /v[0-9]+(\.[0-9]+)*-rc[0-9]+/
-          name: nightly_binary_linux_wheel_py3.11_rocm5.2_upload
-          requires:
-          - nightly_binary_linux_wheel_py3.11_rocm5.2
-          subfolder: rocm5.2/
-      - binary_macos_wheel:
-          conda_docker_image: pytorch/conda-builder:cpu
-          cu_version: cpu
-          filters:
-            branches:
-              only: nightly
-            tags:
-              only: /v[0-9]+(\.[0-9]+)*-rc[0-9]+/
-          name: nightly_binary_macos_wheel_py3.7_cpu
-          python_version: '3.7'
-          wheel_docker_image: pytorch/manylinux-cpu
-      - binary_wheel_upload:
-          context: org-member
-          filters:
-            branches:
-              only: nightly
-            tags:
-              only: /v[0-9]+(\.[0-9]+)*-rc[0-9]+/
-          name: nightly_binary_macos_wheel_py3.7_cpu_upload
-          requires:
-          - nightly_binary_macos_wheel_py3.7_cpu
-          subfolder: ''
-      - binary_macos_wheel:
-          conda_docker_image: pytorch/conda-builder:cpu
-          cu_version: cpu
-          filters:
-            branches:
-              only: nightly
-            tags:
-              only: /v[0-9]+(\.[0-9]+)*-rc[0-9]+/
-          name: nightly_binary_macos_wheel_py3.8_cpu
-          python_version: '3.8'
-          wheel_docker_image: pytorch/manylinux-cpu
-      - binary_wheel_upload:
-          context: org-member
-          filters:
-            branches:
-              only: nightly
-            tags:
-              only: /v[0-9]+(\.[0-9]+)*-rc[0-9]+/
-          name: nightly_binary_macos_wheel_py3.8_cpu_upload
-          requires:
-          - nightly_binary_macos_wheel_py3.8_cpu
-          subfolder: ''
-      - binary_macos_wheel:
-          conda_docker_image: pytorch/conda-builder:cpu
-          cu_version: cpu
-          filters:
-            branches:
-              only: nightly
-            tags:
-              only: /v[0-9]+(\.[0-9]+)*-rc[0-9]+/
-          name: nightly_binary_macos_wheel_py3.9_cpu
-          python_version: '3.9'
-          wheel_docker_image: pytorch/manylinux-cpu
-      - binary_wheel_upload:
-          context: org-member
-          filters:
-            branches:
-              only: nightly
-            tags:
-              only: /v[0-9]+(\.[0-9]+)*-rc[0-9]+/
-          name: nightly_binary_macos_wheel_py3.9_cpu_upload
-          requires:
-          - nightly_binary_macos_wheel_py3.9_cpu
-          subfolder: ''
-      - binary_macos_wheel:
-          conda_docker_image: pytorch/conda-builder:cpu
-          cu_version: cpu
-          filters:
-            branches:
-              only: nightly
-            tags:
-              only: /v[0-9]+(\.[0-9]+)*-rc[0-9]+/
-          name: nightly_binary_macos_wheel_py3.10_cpu
-          python_version: '3.10'
-          wheel_docker_image: pytorch/manylinux-cpu
-      - binary_wheel_upload:
-          context: org-member
-          filters:
-            branches:
-              only: nightly
-            tags:
-              only: /v[0-9]+(\.[0-9]+)*-rc[0-9]+/
-          name: nightly_binary_macos_wheel_py3.10_cpu_upload
-          requires:
-          - nightly_binary_macos_wheel_py3.10_cpu
-          subfolder: ''
-      - binary_macos_wheel:
-          conda_docker_image: pytorch/conda-builder:cpu
-          cu_version: cpu
-          filters:
-            branches:
-              only: nightly
-            tags:
-              only: /v[0-9]+(\.[0-9]+)*-rc[0-9]+/
-          name: nightly_binary_macos_wheel_py3.11_cpu
-          python_version: '3.11'
-          wheel_docker_image: pytorch/manylinux-cpu
-      - binary_wheel_upload:
-          context: org-member
-          filters:
-            branches:
-              only: nightly
-            tags:
-              only: /v[0-9]+(\.[0-9]+)*-rc[0-9]+/
-          name: nightly_binary_macos_wheel_py3.11_cpu_upload
-          requires:
-          - nightly_binary_macos_wheel_py3.11_cpu
-          subfolder: ''
-      - binary_win_wheel:
-          cu_version: cpu
-          filters:
-            branches:
-              only: nightly
-            tags:
-              only: /v[0-9]+(\.[0-9]+)*-rc[0-9]+/
-          name: nightly_binary_win_wheel_py3.7_cpu
-          python_version: '3.7'
-      - binary_wheel_upload:
-          context: org-member
-          filters:
-            branches:
-              only: nightly
-            tags:
-              only: /v[0-9]+(\.[0-9]+)*-rc[0-9]+/
-          name: nightly_binary_win_wheel_py3.7_cpu_upload
-          requires:
           - nightly_binary_win_wheel_py3.7_cpu
           subfolder: cpu/
       - binary_win_wheel:
@@ -2614,6 +1820,26 @@
           requires:
           - nightly_binary_win_wheel_py3.7_cu117
           subfolder: cu117/
+      - binary_win_wheel:
+          cu_version: cu118
+          filters:
+            branches:
+              only: nightly
+            tags:
+              only: /v[0-9]+(\.[0-9]+)*-rc[0-9]+/
+          name: nightly_binary_win_wheel_py3.7_cu118
+          python_version: '3.7'
+      - binary_wheel_upload:
+          context: org-member
+          filters:
+            branches:
+              only: nightly
+            tags:
+              only: /v[0-9]+(\.[0-9]+)*-rc[0-9]+/
+          name: nightly_binary_win_wheel_py3.7_cu118_upload
+          requires:
+          - nightly_binary_win_wheel_py3.7_cu118
+          subfolder: cu118/
       - binary_win_wheel:
           cu_version: cpu
           filters:
@@ -2675,6 +1901,26 @@
           - nightly_binary_win_wheel_py3.8_cu117
           subfolder: cu117/
       - binary_win_wheel:
+          cu_version: cu118
+          filters:
+            branches:
+              only: nightly
+            tags:
+              only: /v[0-9]+(\.[0-9]+)*-rc[0-9]+/
+          name: nightly_binary_win_wheel_py3.8_cu118
+          python_version: '3.8'
+      - binary_wheel_upload:
+          context: org-member
+          filters:
+            branches:
+              only: nightly
+            tags:
+              only: /v[0-9]+(\.[0-9]+)*-rc[0-9]+/
+          name: nightly_binary_win_wheel_py3.8_cu118_upload
+          requires:
+          - nightly_binary_win_wheel_py3.8_cu118
+          subfolder: cu118/
+      - binary_win_wheel:
           cu_version: cpu
           filters:
             branches:
@@ -2735,6 +1981,26 @@
           - nightly_binary_win_wheel_py3.9_cu117
           subfolder: cu117/
       - binary_win_wheel:
+          cu_version: cu118
+          filters:
+            branches:
+              only: nightly
+            tags:
+              only: /v[0-9]+(\.[0-9]+)*-rc[0-9]+/
+          name: nightly_binary_win_wheel_py3.9_cu118
+          python_version: '3.9'
+      - binary_wheel_upload:
+          context: org-member
+          filters:
+            branches:
+              only: nightly
+            tags:
+              only: /v[0-9]+(\.[0-9]+)*-rc[0-9]+/
+          name: nightly_binary_win_wheel_py3.9_cu118_upload
+          requires:
+          - nightly_binary_win_wheel_py3.9_cu118
+          subfolder: cu118/
+      - binary_win_wheel:
           cu_version: cpu
           filters:
             branches:
@@ -2753,9 +2019,6 @@
           name: nightly_binary_win_wheel_py3.10_cpu_upload
           requires:
           - nightly_binary_win_wheel_py3.10_cpu
-=======
-          - nightly_binary_win_wheel_py3.7_cpu
->>>>>>> 93df9a50
           subfolder: cpu/
       - binary_win_wheel:
           cu_version: cu116
@@ -2764,8 +2027,8 @@
               only: nightly
             tags:
               only: /v[0-9]+(\.[0-9]+)*-rc[0-9]+/
-          name: nightly_binary_win_wheel_py3.7_cu116
-          python_version: '3.7'
+          name: nightly_binary_win_wheel_py3.10_cu116
+          python_version: '3.10'
       - binary_wheel_upload:
           context: org-member
           filters:
@@ -2773,9 +2036,9 @@
               only: nightly
             tags:
               only: /v[0-9]+(\.[0-9]+)*-rc[0-9]+/
-          name: nightly_binary_win_wheel_py3.7_cu116_upload
-          requires:
-          - nightly_binary_win_wheel_py3.7_cu116
+          name: nightly_binary_win_wheel_py3.10_cu116_upload
+          requires:
+          - nightly_binary_win_wheel_py3.10_cu116
           subfolder: cu116/
       - binary_win_wheel:
           cu_version: cu117
@@ -2784,8 +2047,8 @@
               only: nightly
             tags:
               only: /v[0-9]+(\.[0-9]+)*-rc[0-9]+/
-          name: nightly_binary_win_wheel_py3.7_cu117
-          python_version: '3.7'
+          name: nightly_binary_win_wheel_py3.10_cu117
+          python_version: '3.10'
       - binary_wheel_upload:
           context: org-member
           filters:
@@ -2793,12 +2056,31 @@
               only: nightly
             tags:
               only: /v[0-9]+(\.[0-9]+)*-rc[0-9]+/
-          name: nightly_binary_win_wheel_py3.7_cu117_upload
-          requires:
-          - nightly_binary_win_wheel_py3.7_cu117
+          name: nightly_binary_win_wheel_py3.10_cu117_upload
+          requires:
+          - nightly_binary_win_wheel_py3.10_cu117
           subfolder: cu117/
       - binary_win_wheel:
-<<<<<<< HEAD
+          cu_version: cu118
+          filters:
+            branches:
+              only: nightly
+            tags:
+              only: /v[0-9]+(\.[0-9]+)*-rc[0-9]+/
+          name: nightly_binary_win_wheel_py3.10_cu118
+          python_version: '3.10'
+      - binary_wheel_upload:
+          context: org-member
+          filters:
+            branches:
+              only: nightly
+            tags:
+              only: /v[0-9]+(\.[0-9]+)*-rc[0-9]+/
+          name: nightly_binary_win_wheel_py3.10_cu118_upload
+          requires:
+          - nightly_binary_win_wheel_py3.10_cu118
+          subfolder: cu118/
+      - binary_win_wheel:
           cu_version: cpu
           filters:
             branches:
@@ -2858,17 +2140,35 @@
           requires:
           - nightly_binary_win_wheel_py3.11_cu117
           subfolder: cu117/
-      - binary_linux_conda:
-          conda_docker_image: pytorch/conda-builder:cpu
-          cu_version: cpu
-          filters:
-            branches:
-              only: nightly
-            tags:
-              only: /v[0-9]+(\.[0-9]+)*-rc[0-9]+/
-          name: nightly_binary_linux_conda_py3.7_cpu
-          python_version: '3.7'
-          wheel_docker_image: pytorch/manylinux-cpu
+      - binary_win_wheel:
+          cu_version: cu118
+          filters:
+            branches:
+              only: nightly
+            tags:
+              only: /v[0-9]+(\.[0-9]+)*-rc[0-9]+/
+          name: nightly_binary_win_wheel_py3.11_cu118
+          python_version: '3.11'
+      - binary_wheel_upload:
+          context: org-member
+          filters:
+            branches:
+              only: nightly
+            tags:
+              only: /v[0-9]+(\.[0-9]+)*-rc[0-9]+/
+          name: nightly_binary_win_wheel_py3.11_cu118_upload
+          requires:
+          - nightly_binary_win_wheel_py3.11_cu118
+          subfolder: cu118/
+      - binary_win_conda:
+          cu_version: cpu
+          filters:
+            branches:
+              only: nightly
+            tags:
+              only: /v[0-9]+(\.[0-9]+)*-rc[0-9]+/
+          name: nightly_binary_win_conda_py3.7_cpu
+          python_version: '3.7'
       - binary_conda_upload:
           context: org-member
           filters:
@@ -2876,406 +2176,9 @@
               only: nightly
             tags:
               only: /v[0-9]+(\.[0-9]+)*-rc[0-9]+/
-          name: nightly_binary_linux_conda_py3.7_cpu_upload
-          requires:
-          - nightly_binary_linux_conda_py3.7_cpu
-      - binary_linux_conda:
-          conda_docker_image: pytorch/conda-builder:cuda116
-          cu_version: cu116
-=======
-          cu_version: cu118
->>>>>>> 93df9a50
-          filters:
-            branches:
-              only: nightly
-            tags:
-              only: /v[0-9]+(\.[0-9]+)*-rc[0-9]+/
-          name: nightly_binary_win_wheel_py3.7_cu118
-          python_version: '3.7'
-      - binary_wheel_upload:
-          context: org-member
-          filters:
-            branches:
-              only: nightly
-            tags:
-              only: /v[0-9]+(\.[0-9]+)*-rc[0-9]+/
-          name: nightly_binary_win_wheel_py3.7_cu118_upload
-          requires:
-          - nightly_binary_win_wheel_py3.7_cu118
-          subfolder: cu118/
-      - binary_win_wheel:
-          cu_version: cpu
-          filters:
-            branches:
-              only: nightly
-            tags:
-              only: /v[0-9]+(\.[0-9]+)*-rc[0-9]+/
-          name: nightly_binary_win_wheel_py3.8_cpu
-          python_version: '3.8'
-      - binary_wheel_upload:
-          context: org-member
-          filters:
-            branches:
-              only: nightly
-            tags:
-              only: /v[0-9]+(\.[0-9]+)*-rc[0-9]+/
-          name: nightly_binary_win_wheel_py3.8_cpu_upload
-          requires:
-          - nightly_binary_win_wheel_py3.8_cpu
-          subfolder: cpu/
-      - binary_win_wheel:
-          cu_version: cu116
-          filters:
-            branches:
-              only: nightly
-            tags:
-              only: /v[0-9]+(\.[0-9]+)*-rc[0-9]+/
-          name: nightly_binary_win_wheel_py3.8_cu116
-          python_version: '3.8'
-      - binary_wheel_upload:
-          context: org-member
-          filters:
-            branches:
-              only: nightly
-            tags:
-              only: /v[0-9]+(\.[0-9]+)*-rc[0-9]+/
-          name: nightly_binary_win_wheel_py3.8_cu116_upload
-          requires:
-          - nightly_binary_win_wheel_py3.8_cu116
-          subfolder: cu116/
-      - binary_win_wheel:
-          cu_version: cu117
-          filters:
-            branches:
-              only: nightly
-            tags:
-              only: /v[0-9]+(\.[0-9]+)*-rc[0-9]+/
-          name: nightly_binary_win_wheel_py3.8_cu117
-          python_version: '3.8'
-      - binary_wheel_upload:
-          context: org-member
-          filters:
-            branches:
-              only: nightly
-            tags:
-              only: /v[0-9]+(\.[0-9]+)*-rc[0-9]+/
-          name: nightly_binary_win_wheel_py3.8_cu117_upload
-          requires:
-          - nightly_binary_win_wheel_py3.8_cu117
-          subfolder: cu117/
-      - binary_win_wheel:
-          cu_version: cu118
-          filters:
-            branches:
-              only: nightly
-            tags:
-              only: /v[0-9]+(\.[0-9]+)*-rc[0-9]+/
-          name: nightly_binary_win_wheel_py3.8_cu118
-          python_version: '3.8'
-      - binary_wheel_upload:
-          context: org-member
-          filters:
-            branches:
-              only: nightly
-            tags:
-              only: /v[0-9]+(\.[0-9]+)*-rc[0-9]+/
-          name: nightly_binary_win_wheel_py3.8_cu118_upload
-          requires:
-          - nightly_binary_win_wheel_py3.8_cu118
-          subfolder: cu118/
-      - binary_win_wheel:
-          cu_version: cpu
-          filters:
-            branches:
-              only: nightly
-            tags:
-              only: /v[0-9]+(\.[0-9]+)*-rc[0-9]+/
-          name: nightly_binary_win_wheel_py3.9_cpu
-          python_version: '3.9'
-      - binary_wheel_upload:
-          context: org-member
-          filters:
-            branches:
-              only: nightly
-            tags:
-              only: /v[0-9]+(\.[0-9]+)*-rc[0-9]+/
-          name: nightly_binary_win_wheel_py3.9_cpu_upload
-          requires:
-          - nightly_binary_win_wheel_py3.9_cpu
-          subfolder: cpu/
-      - binary_win_wheel:
-          cu_version: cu116
-          filters:
-            branches:
-              only: nightly
-            tags:
-              only: /v[0-9]+(\.[0-9]+)*-rc[0-9]+/
-          name: nightly_binary_win_wheel_py3.9_cu116
-          python_version: '3.9'
-      - binary_wheel_upload:
-          context: org-member
-          filters:
-            branches:
-              only: nightly
-            tags:
-              only: /v[0-9]+(\.[0-9]+)*-rc[0-9]+/
-          name: nightly_binary_win_wheel_py3.9_cu116_upload
-          requires:
-          - nightly_binary_win_wheel_py3.9_cu116
-          subfolder: cu116/
-      - binary_win_wheel:
-          cu_version: cu117
-          filters:
-            branches:
-              only: nightly
-            tags:
-              only: /v[0-9]+(\.[0-9]+)*-rc[0-9]+/
-          name: nightly_binary_win_wheel_py3.9_cu117
-          python_version: '3.9'
-      - binary_wheel_upload:
-          context: org-member
-          filters:
-            branches:
-              only: nightly
-            tags:
-              only: /v[0-9]+(\.[0-9]+)*-rc[0-9]+/
-          name: nightly_binary_win_wheel_py3.9_cu117_upload
-          requires:
-          - nightly_binary_win_wheel_py3.9_cu117
-          subfolder: cu117/
-      - binary_win_wheel:
-          cu_version: cu118
-          filters:
-            branches:
-              only: nightly
-            tags:
-              only: /v[0-9]+(\.[0-9]+)*-rc[0-9]+/
-          name: nightly_binary_win_wheel_py3.9_cu118
-          python_version: '3.9'
-      - binary_wheel_upload:
-          context: org-member
-          filters:
-            branches:
-              only: nightly
-            tags:
-              only: /v[0-9]+(\.[0-9]+)*-rc[0-9]+/
-          name: nightly_binary_win_wheel_py3.9_cu118_upload
-          requires:
-          - nightly_binary_win_wheel_py3.9_cu118
-          subfolder: cu118/
-      - binary_win_wheel:
-          cu_version: cpu
-          filters:
-            branches:
-              only: nightly
-            tags:
-              only: /v[0-9]+(\.[0-9]+)*-rc[0-9]+/
-          name: nightly_binary_win_wheel_py3.10_cpu
-          python_version: '3.10'
-      - binary_wheel_upload:
-          context: org-member
-          filters:
-            branches:
-              only: nightly
-            tags:
-              only: /v[0-9]+(\.[0-9]+)*-rc[0-9]+/
-          name: nightly_binary_win_wheel_py3.10_cpu_upload
-          requires:
-          - nightly_binary_win_wheel_py3.10_cpu
-          subfolder: cpu/
-      - binary_win_wheel:
-          cu_version: cu116
-          filters:
-            branches:
-              only: nightly
-            tags:
-              only: /v[0-9]+(\.[0-9]+)*-rc[0-9]+/
-          name: nightly_binary_win_wheel_py3.10_cu116
-          python_version: '3.10'
-<<<<<<< HEAD
-          wheel_docker_image: pytorch/manylinux-cuda117
-      - binary_conda_upload:
-          context: org-member
-          filters:
-            branches:
-              only: nightly
-            tags:
-              only: /v[0-9]+(\.[0-9]+)*-rc[0-9]+/
-          name: nightly_binary_linux_conda_py3.10_cu117_upload
-          requires:
-          - nightly_binary_linux_conda_py3.10_cu117
-      - binary_linux_conda:
-          conda_docker_image: pytorch/conda-builder:cpu
-          cu_version: cpu
-          filters:
-            branches:
-              only: nightly
-            tags:
-              only: /v[0-9]+(\.[0-9]+)*-rc[0-9]+/
-          name: nightly_binary_linux_conda_py3.11_cpu
-          python_version: '3.11'
-          wheel_docker_image: pytorch/manylinux-cpu
-      - binary_conda_upload:
-          context: org-member
-          filters:
-            branches:
-              only: nightly
-            tags:
-              only: /v[0-9]+(\.[0-9]+)*-rc[0-9]+/
-          name: nightly_binary_linux_conda_py3.11_cpu_upload
-          requires:
-          - nightly_binary_linux_conda_py3.11_cpu
-      - binary_linux_conda:
-          conda_docker_image: pytorch/conda-builder:cuda116
-          cu_version: cu116
-          filters:
-            branches:
-              only: nightly
-            tags:
-              only: /v[0-9]+(\.[0-9]+)*-rc[0-9]+/
-          name: nightly_binary_linux_conda_py3.11_cu116
-          python_version: '3.11'
-          wheel_docker_image: pytorch/manylinux-cuda116
-      - binary_conda_upload:
-          context: org-member
-          filters:
-            branches:
-              only: nightly
-            tags:
-              only: /v[0-9]+(\.[0-9]+)*-rc[0-9]+/
-          name: nightly_binary_linux_conda_py3.11_cu116_upload
-          requires:
-          - nightly_binary_linux_conda_py3.11_cu116
-      - binary_linux_conda:
-          conda_docker_image: pytorch/conda-builder:cuda117
-          cu_version: cu117
-          filters:
-            branches:
-              only: nightly
-            tags:
-              only: /v[0-9]+(\.[0-9]+)*-rc[0-9]+/
-          name: nightly_binary_linux_conda_py3.11_cu117
-          python_version: '3.11'
-          wheel_docker_image: pytorch/manylinux-cuda117
-      - binary_conda_upload:
-          context: org-member
-          filters:
-            branches:
-              only: nightly
-            tags:
-              only: /v[0-9]+(\.[0-9]+)*-rc[0-9]+/
-          name: nightly_binary_linux_conda_py3.11_cu117_upload
-          requires:
-          - nightly_binary_linux_conda_py3.11_cu117
-      - binary_macos_conda:
-          conda_docker_image: pytorch/conda-builder:cpu
-          cu_version: cpu
-          filters:
-            branches:
-              only: nightly
-            tags:
-              only: /v[0-9]+(\.[0-9]+)*-rc[0-9]+/
-          name: nightly_binary_macos_conda_py3.7_cpu
-          python_version: '3.7'
-          wheel_docker_image: pytorch/manylinux-cpu
-      - binary_conda_upload:
-=======
-      - binary_wheel_upload:
->>>>>>> 93df9a50
-          context: org-member
-          filters:
-            branches:
-              only: nightly
-            tags:
-              only: /v[0-9]+(\.[0-9]+)*-rc[0-9]+/
-          name: nightly_binary_win_wheel_py3.10_cu116_upload
-          requires:
-          - nightly_binary_win_wheel_py3.10_cu116
-          subfolder: cu116/
-      - binary_win_wheel:
-          cu_version: cu117
-          filters:
-            branches:
-              only: nightly
-            tags:
-              only: /v[0-9]+(\.[0-9]+)*-rc[0-9]+/
-          name: nightly_binary_win_wheel_py3.10_cu117
-          python_version: '3.10'
-      - binary_wheel_upload:
-          context: org-member
-          filters:
-            branches:
-              only: nightly
-            tags:
-              only: /v[0-9]+(\.[0-9]+)*-rc[0-9]+/
-          name: nightly_binary_win_wheel_py3.10_cu117_upload
-          requires:
-          - nightly_binary_win_wheel_py3.10_cu117
-          subfolder: cu117/
-      - binary_win_wheel:
-          cu_version: cu118
-          filters:
-            branches:
-              only: nightly
-            tags:
-              only: /v[0-9]+(\.[0-9]+)*-rc[0-9]+/
-          name: nightly_binary_win_wheel_py3.10_cu118
-          python_version: '3.10'
-      - binary_wheel_upload:
-          context: org-member
-          filters:
-            branches:
-              only: nightly
-            tags:
-              only: /v[0-9]+(\.[0-9]+)*-rc[0-9]+/
-          name: nightly_binary_win_wheel_py3.10_cu118_upload
-          requires:
-          - nightly_binary_win_wheel_py3.10_cu118
-          subfolder: cu118/
-      - binary_win_conda:
-          cu_version: cpu
-          filters:
-            branches:
-              only: nightly
-            tags:
-              only: /v[0-9]+(\.[0-9]+)*-rc[0-9]+/
-          name: nightly_binary_win_conda_py3.7_cpu
-          python_version: '3.7'
-      - binary_conda_upload:
-          context: org-member
-          filters:
-            branches:
-              only: nightly
-            tags:
-              only: /v[0-9]+(\.[0-9]+)*-rc[0-9]+/
           name: nightly_binary_win_conda_py3.7_cpu_upload
           requires:
-<<<<<<< HEAD
-          - nightly_binary_macos_conda_py3.10_cpu
-      - binary_macos_conda:
-          conda_docker_image: pytorch/conda-builder:cpu
-          cu_version: cpu
-          filters:
-            branches:
-              only: nightly
-            tags:
-              only: /v[0-9]+(\.[0-9]+)*-rc[0-9]+/
-          name: nightly_binary_macos_conda_py3.11_cpu
-          python_version: '3.11'
-          wheel_docker_image: pytorch/manylinux-cpu
-      - binary_conda_upload:
-          context: org-member
-          filters:
-            branches:
-              only: nightly
-            tags:
-              only: /v[0-9]+(\.[0-9]+)*-rc[0-9]+/
-          name: nightly_binary_macos_conda_py3.11_cpu_upload
-          requires:
-          - nightly_binary_macos_conda_py3.11_cpu
-=======
           - nightly_binary_win_conda_py3.7_cpu
->>>>>>> 93df9a50
       - binary_win_conda:
           cu_version: cu116
           filters:
@@ -3543,23 +2446,33 @@
           requires:
           - nightly_binary_win_conda_py3.10_cu117
       - binary_win_conda:
-<<<<<<< HEAD
-          cu_version: cpu
-=======
           cu_version: cu118
->>>>>>> 93df9a50
-          filters:
-            branches:
-              only: nightly
-            tags:
-              only: /v[0-9]+(\.[0-9]+)*-rc[0-9]+/
-<<<<<<< HEAD
+          filters:
+            branches:
+              only: nightly
+            tags:
+              only: /v[0-9]+(\.[0-9]+)*-rc[0-9]+/
+          name: nightly_binary_win_conda_py3.10_cu118
+          python_version: '3.10'
+      - binary_conda_upload:
+          context: org-member
+          filters:
+            branches:
+              only: nightly
+            tags:
+              only: /v[0-9]+(\.[0-9]+)*-rc[0-9]+/
+          name: nightly_binary_win_conda_py3.10_cu118_upload
+          requires:
+          - nightly_binary_win_conda_py3.10_cu118
+      - binary_win_conda:
+          cu_version: cpu
+          filters:
+            branches:
+              only: nightly
+            tags:
+              only: /v[0-9]+(\.[0-9]+)*-rc[0-9]+/
           name: nightly_binary_win_conda_py3.11_cpu
           python_version: '3.11'
-=======
-          name: nightly_binary_win_conda_py3.10_cu118
-          python_version: '3.10'
->>>>>>> 93df9a50
       - binary_conda_upload:
           context: org-member
           filters:
@@ -3567,7 +2480,6 @@
               only: nightly
             tags:
               only: /v[0-9]+(\.[0-9]+)*-rc[0-9]+/
-<<<<<<< HEAD
           name: nightly_binary_win_conda_py3.11_cpu_upload
           requires:
           - nightly_binary_win_conda_py3.11_cpu
@@ -3609,11 +2521,25 @@
           name: nightly_binary_win_conda_py3.11_cu117_upload
           requires:
           - nightly_binary_win_conda_py3.11_cu117
-=======
-          name: nightly_binary_win_conda_py3.10_cu118_upload
-          requires:
-          - nightly_binary_win_conda_py3.10_cu118
->>>>>>> 93df9a50
+      - binary_win_conda:
+          cu_version: cu118
+          filters:
+            branches:
+              only: nightly
+            tags:
+              only: /v[0-9]+(\.[0-9]+)*-rc[0-9]+/
+          name: nightly_binary_win_conda_py3.11_cu118
+          python_version: '3.11'
+      - binary_conda_upload:
+          context: org-member
+          filters:
+            branches:
+              only: nightly
+            tags:
+              only: /v[0-9]+(\.[0-9]+)*-rc[0-9]+/
+          name: nightly_binary_win_conda_py3.11_cu118_upload
+          requires:
+          - nightly_binary_win_conda_py3.11_cu118
   docker_build:
     triggers:
       - schedule:
