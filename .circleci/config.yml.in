version: 2.1

# How to test the Linux jobs:
#   - Install CircleCI local CLI: https://circleci.com/docs/2.0/local-cli/
#   - circleci config process .circleci/config.yml > gen.yml && circleci local execute -c gen.yml --job binary_linux_wheel_py3.7
#     - Replace binary_linux_wheel_py3.7 with the name of the job you want to test.
#       Job names are 'name:' key.

executors:
  windows-cpu:
    machine:
      resource_class: windows.xlarge
      image: windows-server-2019-vs2019:stable
      shell: bash.exe

  windows-gpu:
    machine:
      resource_class: windows.gpu.nvidia.medium
      image: windows-server-2019-nvidia:stable
      shell: bash.exe

commands:
  checkout_merge:
    description: "checkout merge branch"
    steps:
      - checkout
#     - run:
#         name: Checkout merge branch
#         command: |
#           set -ex
#           BRANCH=$(git rev-parse --abbrev-ref HEAD)
#           if [[ "$BRANCH" != "master" ]]; then
#             git fetch --force origin ${CIRCLE_BRANCH}/merge:merged/${CIRCLE_BRANCH}
#             git checkout "merged/$CIRCLE_BRANCH"
#           fi
  designate_upload_channel:
    description: "inserts the correct upload channel into ${BASH_ENV}"
    steps:
      - run:
          name: adding UPLOAD_CHANNEL to BASH_ENV
          command: |
            our_upload_channel=nightly
            # On tags upload to test instead
            if [[ -n "${CIRCLE_TAG}" ]]; then
              our_upload_channel=test
            fi
            echo "export UPLOAD_CHANNEL=${our_upload_channel}" >> ${BASH_ENV}
  install_cuda_compatible_cmath:
    description: "Install CUDA compatible cmath"
    steps:
      - run:
          name: _HACK_ Install CUDA compatible cmath
          no_output_timeout: 1m
          command: |
              powershell .circleci/scripts/vs_install_cmath.ps1

  brew_update:
    description: "Update Homebrew and install base formulae"
    steps:
      - run:
          name: Update Homebrew
          no_output_timeout: "10m"
          command: |
            set -ex

            # Update repositories manually.
            # Running `brew update` produces a comparison between the
            # current checkout and the updated checkout, which takes a
            # very long time because the existing checkout is 2y old.
            for path in $(find /usr/local/Homebrew -type d -name .git)
            do
            cd $path/..
            git fetch --depth=1 origin
            git reset --hard origin/master
            done

            export HOMEBREW_NO_AUTO_UPDATE=1

            # Install expect and moreutils so that we can call `unbuffer` and `ts`.
            # moreutils installs a `parallel` executable by default, which conflicts
            # with the executable from the GNU `parallel`, so we must unlink GNU
            # `parallel` first, and relink it afterwards.
            brew install coreutils
            brew unlink parallel
            brew install moreutils
            brew link parallel --overwrite
            brew install expect

  brew_install:
    description: "Install Homebrew formulae"
    parameters:
      formulae:
        type: string
        default: ""
    steps:
      - run:
          name: Install << parameters.formulae >>
          no_output_timeout: "10m"
          command: |
            set -ex
            export HOMEBREW_NO_AUTO_UPDATE=1
            brew install << parameters.formulae >>

  run_brew_for_ios_build:
    steps:
      - brew_update
      - brew_install:
          formulae: libtool

binary_common: &binary_common
  parameters:
    # Edit these defaults to do a release
    build_version:
      description: "version number of release binary; by default, build a nightly"
      type: string
      default: ""
    pytorch_version:
      description: "PyTorch version to build against; by default, use a nightly"
      type: string
      default: ""
    # Don't edit these
    python_version:
      description: "Python version to build against (e.g., 3.7)"
      type: string
    cu_version:
      description: "CUDA version to build against, in CU format (e.g., cpu or cu100)"
      type: string
      default: "cpu"
    unicode_abi:
      description: "Python 2.7 wheel only: whether or not we are cp27mu (default: no)"
      type: string
      default: ""
    wheel_docker_image:
      description: "Wheel only: what docker image to use"
      type: string
      default: "pytorch/manylinux-cuda102"
    conda_docker_image:
      description: "Conda only: what docker image to use"
      type: string
      default: "pytorch/conda-builder:cpu"
  environment:
    PYTHON_VERSION: << parameters.python_version >>
    PYTORCH_VERSION: << parameters.pytorch_version >>
    UNICODE_ABI: << parameters.unicode_abi >>
    CU_VERSION: << parameters.cu_version >>

torchvision_ios_params: &torchvision_ios_params
  parameters:
    build_environment:
      type: string
      default: ""
    ios_arch:
      type: string
      default: ""
    ios_platform:
      type: string
      default: ""
  environment:
    BUILD_ENVIRONMENT: << parameters.build_environment >>
    IOS_ARCH: << parameters.ios_arch >>
    IOS_PLATFORM: << parameters.ios_platform >>

torchvision_android_params: &torchvision_android_params
  parameters:
    build_environment:
      type: string
      default: ""
  environment:
    BUILD_ENVIRONMENT: << parameters.build_environment >>

smoke_test_common: &smoke_test_common
  <<: *binary_common
  docker:
    - image: torchvision/smoke_test:latest

jobs:
  circleci_consistency:
    docker:
      - image: circleci/python:3.7
    steps:
      - checkout
      - run:
          command: |
            pip install --user --progress-bar off jinja2 pyyaml
            python .circleci/regenerate.py
            git diff --exit-code || (echo ".circleci/config.yml not in sync with config.yml.in! Run .circleci/regenerate.py to update config"; exit 1)

  python_lint:
    docker:
      - image: circleci/python:3.7
    steps:
      - checkout
      - run: pip install --user --progress-bar=off isort==5 black==21.6b0 flake8
      - run: isort --settings-path=pyproject.toml --check-only .
      - run: black --config=pyproject.toml --check .
      - run: flake8 --config=setup.cfg .

  python_type_check:
    docker:
      - image: circleci/python:3.7
    steps:
      - checkout
      - run:
          command: |
            sudo apt-get update -y
            sudo apt install -y libturbojpeg-dev
            pip install --user --progress-bar off mypy
            pip install --user --progress-bar off types-requests
            pip install --user --progress-bar off --pre torch -f https://download.pytorch.org/whl/nightly/cpu/torch_nightly.html
            pip install --user --progress-bar off --no-build-isolation --editable .
            mypy --config-file mypy.ini

  docstring_parameters_sync:
    docker:
      - image: circleci/python:3.7
    steps:
      - checkout
      - run:
          command: |
            pip install --user pydocstyle
            pydocstyle

  clang_format:
    docker:
      - image: circleci/python:3.7
    steps:
      - checkout
      - run:
          command: |
            curl https://oss-clang-format.s3.us-east-2.amazonaws.com/linux64/clang-format-linux64 -o clang-format
            chmod +x clang-format
            sudo mv clang-format /opt/clang-format
            ./.circleci/unittest/linux/scripts/run-clang-format.py -r torchvision/csrc --clang-format-executable /opt/clang-format

  torchhub_test:
    docker:
      - image: circleci/python:3.7
    steps:
      - checkout
      - run:
          command: |
            pip install --user --progress-bar off --pre torch -f https://download.pytorch.org/whl/nightly/cpu/torch_nightly.html
            # need to install torchvision dependencies due to transitive imports
<<<<<<< HEAD
            pip install --user --progress-bar off --no-build-isolation --editable .
=======
            pip install --user --progress-bar off .
>>>>>>> 1e0f7942
            pip install pytest
            python test/test_hub.py

  torch_onnx_test:
    docker:
      - image: circleci/python:3.7
    steps:
      - checkout
      - run:
          command: |
            pip install --user --progress-bar off --pre torch -f https://download.pytorch.org/whl/nightly/cpu/torch_nightly.html
            # need to install torchvision dependencies due to transitive imports
<<<<<<< HEAD
            pip install --user --progress-bar off --no-build-isolation --editable .
=======
            pip install --user --progress-bar off .
>>>>>>> 1e0f7942
            pip install --user onnx
            pip install --user onnxruntime
            pip install --user pytest
            python test/test_onnx.py

  binary_linux_wheel:
    <<: *binary_common
    docker:
      - image: << parameters.wheel_docker_image >>
    resource_class: 2xlarge+
    steps:
      - checkout_merge
      - designate_upload_channel
      - run: packaging/build_wheel.sh
      - store_artifacts:
          path: dist
      - persist_to_workspace:
          root: dist
          paths:
            - "*"

  binary_linux_conda:
    <<: *binary_common
    docker:
      - image: "<< parameters.conda_docker_image >>"
    resource_class: 2xlarge+
    steps:
      - checkout_merge
      - designate_upload_channel
      - run: packaging/build_conda.sh
      - store_artifacts:
          path: /opt/conda/conda-bld/linux-64
      - persist_to_workspace:
          root: /opt/conda/conda-bld/linux-64
          paths:
            - "*"
      - store_test_results:
          path: build_results/

  binary_win_conda:
    <<: *binary_common
    executor: windows-cpu
    steps:
      - checkout_merge
      - designate_upload_channel
      - install_cuda_compatible_cmath
      - run:
          name: Build conda packages
          no_output_timeout: 20m
          command: |
            set -ex
            source packaging/windows/internal/vc_install_helper.sh
            packaging/windows/internal/cuda_install.bat
            eval "$('/C/tools/miniconda3/Scripts/conda.exe' 'shell.bash' 'hook')"
            conda activate base
            conda install -yq conda-build "conda-package-handling!=1.5.0"
            # cudatoolkit >= 11 isn't available for windows in the nvidia channel
            if [[ "${CU_VERSION}" =~ cu11.* ]]; then
              export CONDA_CHANNEL_FLAGS="-c conda-forge"
            fi
            packaging/build_conda.sh
            rm /C/tools/miniconda3/conda-bld/win-64/vs${VC_YEAR}*.tar.bz2
      - store_artifacts:
          path: C:/tools/miniconda3/conda-bld/win-64
      - persist_to_workspace:
          root: C:/tools/miniconda3/conda-bld/win-64
          paths:
            - "*"
      - store_test_results:
          path: build_results/

  binary_win_wheel:
    <<: *binary_common
    executor: windows-cpu
    steps:
      - checkout_merge
      - designate_upload_channel
      - install_cuda_compatible_cmath
      - run:
          name: Build wheel packages
          command: |
            set -ex
            source packaging/windows/internal/vc_install_helper.sh
            packaging/windows/internal/cuda_install.bat
            packaging/build_wheel.sh
      - store_artifacts:
          path: dist
      - persist_to_workspace:
          root: dist
          paths:
            - "*"
      - store_test_results:
          path: build_results/

  binary_macos_wheel:
    <<: *binary_common
    macos:
      xcode: "12.0"
    steps:
      - checkout_merge
      - designate_upload_channel
      - run:
          # Cannot easily deduplicate this as source'ing activate
          # will set environment variables which we need to propagate
          # to build_wheel.sh
          command: |
            curl -o conda.sh https://repo.anaconda.com/miniconda/Miniconda3-latest-MacOSX-x86_64.sh
            sh conda.sh -b
            source $HOME/miniconda3/bin/activate
            packaging/build_wheel.sh
      - store_artifacts:
          path: dist
      - persist_to_workspace:
          root: dist
          paths:
            - "*"

  binary_ios_build:
    <<: *torchvision_ios_params
    macos:
      xcode: "12.0"
    steps:
    - attach_workspace:
        at: ~/workspace
    - checkout
    - run_brew_for_ios_build
    - run:
        name: Build
        no_output_timeout: "1h"
        command: |
          script="/Users/distiller/project/.circleci/unittest/ios/scripts/binary_ios_build.sh"
          cat "$script"
          source "$script"
    - persist_to_workspace:
        root: /Users/distiller/workspace/
        paths: ios

  binary_ios_upload:
    <<: *torchvision_ios_params
    macos:
      xcode: "12.0"
    steps:
    - attach_workspace:
        at: ~/workspace
    - checkout
    - run_brew_for_ios_build
    - run:
        name: Upload
        no_output_timeout: "1h"
        command: |
          script="/Users/distiller/project/.circleci/unittest/ios/scripts/binary_ios_upload.sh"
          cat "$script"
          source "$script"

  binary_android_build:
    <<: *torchvision_android_params
    docker:
      - image: circleci/android:api-29-ndk
    resource_class: xlarge
    steps:
    - attach_workspace:
        at: ~/workspace
    - checkout
    - run:
        name: Build
        no_output_timeout: "1h"
        command: |
          script="/home/circleci/project/.circleci/unittest/android/scripts/binary_android_build.sh"
          cat "$script"
          source "$script"
    - store_artifacts:
        path: ~/workspace/artifacts

  binary_android_upload:
    <<: *torchvision_android_params
    docker:
      - image: circleci/android:api-29-ndk
    resource_class: xlarge
    steps:
    - attach_workspace:
        at: ~/workspace
    - checkout
    - run:
        name: Upload
        no_output_timeout: "1h"
        command: |
          script="/home/circleci/project/.circleci/unittest/android/scripts/binary_android_upload.sh"
          cat "$script"
          source "$script"

  binary_macos_conda:
    <<: *binary_common
    macos:
      xcode: "12.0"
    steps:
      - checkout_merge
      - designate_upload_channel
      - run:
          command: |
            curl -o conda.sh https://repo.anaconda.com/miniconda/Miniconda3-latest-MacOSX-x86_64.sh
            sh conda.sh -b
            source $HOME/miniconda3/bin/activate
            conda install -yq conda-build
            packaging/build_conda.sh
      - store_artifacts:
          path: /Users/distiller/miniconda3/conda-bld/osx-64
      - persist_to_workspace:
          root: /Users/distiller/miniconda3/conda-bld/osx-64
          paths:
            - "*"
      - store_test_results:
          path: build_results/

  # Requires org-member context
  binary_conda_upload:
    docker:
      - image: continuumio/miniconda
    steps:
      - attach_workspace:
          at: ~/workspace
      - designate_upload_channel
      - run:
          command: |
            # Prevent credential from leaking
            conda install -yq anaconda-client
            set -x
            anaconda  -t "${CONDA_PYTORCHBOT_TOKEN}" upload ~/workspace/*.tar.bz2 -u "pytorch-${UPLOAD_CHANNEL}" --label main --no-progress --force

  # Requires org-member context
  binary_wheel_upload:
    parameters:
      subfolder:
        description: "What whl subfolder to upload to, e.g., blank or cu100/ (trailing slash is important)"
        type: string
    docker:
      - image: circleci/python:3.7
    steps:
      - attach_workspace:
          at: ~/workspace
      - designate_upload_channel
      - checkout
      - run:
          command: |
            pip install --user awscli
            export PATH="$HOME/.local/bin:$PATH"
            # Prevent credential from leaking
            set +x
            export AWS_ACCESS_KEY_ID="${PYTORCH_BINARY_AWS_ACCESS_KEY_ID}"
            export AWS_SECRET_ACCESS_KEY="${PYTORCH_BINARY_AWS_SECRET_ACCESS_KEY}"
            set -x
            for pkg in ~/workspace/*.whl; do
              aws s3 cp "$pkg" "s3://pytorch/whl/${UPLOAD_CHANNEL}/<< parameters.subfolder >>" --acl public-read
            done

  smoke_test_linux_conda:
    <<: *smoke_test_common
    steps:
      - attach_workspace:
          at: ~/workspace
      - designate_upload_channel
      - run:
          name: install binaries
          command: |
            set -x
            source /usr/local/etc/profile.d/conda.sh && conda activate python${PYTHON_VERSION}
            conda install -v -y -c pytorch-nightly pytorch
            conda install -v -y $(ls ~/workspace/torchvision*.tar.bz2)
      - run:
          name: smoke test
          command: |
            source /usr/local/etc/profile.d/conda.sh && conda activate python${PYTHON_VERSION}
            python -c "import torchvision"

  smoke_test_linux_pip:
    <<: *smoke_test_common
    steps:
      - attach_workspace:
          at: ~/workspace
      - designate_upload_channel
      - run:
          name: install binaries
          command: |
            set -x
            source /usr/local/etc/profile.d/conda.sh && conda activate python${PYTHON_VERSION}
            pip install $(ls ~/workspace/torchvision*.whl) --pre -f https://download.pytorch.org/whl/nightly/torch_nightly.html
      - run:
          name: smoke test
          command: |
            source /usr/local/etc/profile.d/conda.sh && conda activate python${PYTHON_VERSION}
            python -c "import torchvision"

  smoke_test_docker_image_build:
    machine:
      image: ubuntu-1604:201903-01
    resource_class: large
    environment:
      image_name: torchvision/smoke_test
    steps:
      - checkout
      - designate_upload_channel
      - run:
          name: Build and push Docker image
          no_output_timeout: "1h"
          command: |
            set +x
            echo "${DOCKER_HUB_TOKEN}" | docker login --username "${DOCKER_HUB_USERNAME}" --password-stdin
            set -x
            cd .circleci/smoke_test/docker && docker build . -t ${image_name}:${CIRCLE_WORKFLOW_ID}
            docker tag ${image_name}:${CIRCLE_WORKFLOW_ID} ${image_name}:latest
            docker push ${image_name}:${CIRCLE_WORKFLOW_ID}
            docker push ${image_name}:latest

  smoke_test_win_conda:
    <<: *binary_common
    executor:
      name: windows-cpu
    steps:
      - attach_workspace:
          at: ~/workspace
      - designate_upload_channel
      - run:
          name: install binaries
          command: |
            set -x
            eval "$('/C/tools/miniconda3/Scripts/conda.exe' 'shell.bash' 'hook')"
            conda env remove -n python${PYTHON_VERSION} || true
            conda create -yn python${PYTHON_VERSION} python=${PYTHON_VERSION}
            conda activate python${PYTHON_VERSION}
            conda install Pillow>=5.3.0
            conda install -v -y -c pytorch-nightly pytorch
            conda install -v -y $(ls ~/workspace/torchvision*.tar.bz2)
      - run:
          name: smoke test
          command: |
            eval "$('/C/tools/miniconda3/Scripts/conda.exe' 'shell.bash' 'hook')"
            conda activate python${PYTHON_VERSION}
            python -c "import torchvision"

  smoke_test_win_pip:
    <<: *binary_common
    executor:
      name: windows-cpu
    steps:
      - attach_workspace:
          at: ~/workspace
      - designate_upload_channel
      - run:
          name: install binaries
          command: |
            set -x
            eval "$('/C/tools/miniconda3/Scripts/conda.exe' 'shell.bash' 'hook')"
            conda create -yn python${PYTHON_VERSION} python=${PYTHON_VERSION}
            conda activate python${PYTHON_VERSION}
            pip install $(ls ~/workspace/torchvision*.whl) --pre -f https://download.pytorch.org/whl/nightly/torch_nightly.html
      - run:
          name: smoke test
          command: |
            eval "$('/C/tools/miniconda3/Scripts/conda.exe' 'shell.bash' 'hook')"
            conda activate python${PYTHON_VERSION}
            python -c "import torchvision"

  unittest_linux_cpu:
    <<: *binary_common
    docker:
      - image: "pytorch/manylinux-cuda102"
    resource_class: 2xlarge+
    steps:
      - checkout
      - designate_upload_channel
      - run:
          name: Generate cache key
          # This will refresh cache on Sundays, nightly build should generate new cache.
          command: echo "$(date +"%Y-%U")" > .circleci-weekly
      - restore_cache:
          {% raw %}
          keys:
            - env-v2-linux-{{ arch }}-py<< parameters.python_version >>-{{ checksum ".circleci/unittest/linux/scripts/environment.yml" }}-{{ checksum ".circleci-weekly" }}
          {% endraw %}
      - run:
          name: Setup
          command: .circleci/unittest/linux/scripts/setup_env.sh
      - save_cache:
          {% raw %}
          key: env-v2-linux-{{ arch }}-py<< parameters.python_version >>-{{ checksum ".circleci/unittest/linux/scripts/environment.yml" }}-{{ checksum ".circleci-weekly" }}
          {% endraw %}
          paths:
            - conda
            - env
      - run:
          name: Install torchvision
          command: .circleci/unittest/linux/scripts/install.sh
      - run:
          name: Run tests
          command: .circleci/unittest/linux/scripts/run_test.sh
      - run:
          name: Post process
          command: .circleci/unittest/linux/scripts/post_process.sh
      - store_test_results:
          path: test-results

  unittest_linux_gpu:
    <<: *binary_common
    machine:
      image: ubuntu-1604-cuda-10.2:202012-01
    resource_class: gpu.nvidia.medium
    environment:
      image_name: "pytorch/manylinux-cuda102"
      PYTHON_VERSION: << parameters.python_version >>
    steps:
      - checkout
      - designate_upload_channel
      - run:
          name: Generate cache key
          # This will refresh cache on Sundays, nightly build should generate new cache.
          command: echo "$(date +"%Y-%U")" > .circleci-weekly
      - restore_cache:
          {% raw %}
          keys:
            - env-v3-linux-{{ arch }}-py<< parameters.python_version >>-{{ checksum ".circleci/unittest/linux/scripts/environment.yml" }}-{{ checksum ".circleci-weekly" }}
          {% endraw %}
      - run:
          name: Setup
          command: docker run -e PYTHON_VERSION -t --gpus all -v $PWD:$PWD -w $PWD "${image_name}" .circleci/unittest/linux/scripts/setup_env.sh
      - save_cache:
          {% raw %}
          key: env-v3-linux-{{ arch }}-py<< parameters.python_version >>-{{ checksum ".circleci/unittest/linux/scripts/environment.yml" }}-{{ checksum ".circleci-weekly" }}
          {% endraw %}
          paths:
            - conda
            - env
      - run:
          # Here we create an envlist file that contains some env variables that we want the docker container to be aware of.
          # Normally, the CIRCLECI variable is set and available on all CI workflows: https://circleci.com/docs/2.0/env-vars/#built-in-environment-variables.
          # They're avaiable in all the other workflows (OSX and Windows).
          # But here, we're running the unittest_linux_gpu workflows in a docker container, where those variables aren't accessible.
          # So instead we dump the variables we need in env.list and we pass that file when invoking "docker run".
          name: export CIRCLECI env var
          command: echo "CIRCLECI=true" >> ./env.list
      - run:
          name: Install torchvision
          command: docker run -t --gpus all -v $PWD:$PWD -w $PWD -e UPLOAD_CHANNEL -e CU_VERSION "${image_name}" .circleci/unittest/linux/scripts/install.sh
      - run:
          name: Run tests
          command: docker run --env-file ./env.list -t --gpus all -v $PWD:$PWD -w $PWD "${image_name}" .circleci/unittest/linux/scripts/run_test.sh
      - run:
          name: Post Process
          command: docker run -t --gpus all -v $PWD:$PWD -w $PWD "${image_name}" .circleci/unittest/linux/scripts/post_process.sh
      - store_test_results:
          path: test-results

  unittest_windows_cpu:
    <<: *binary_common
    executor:
      name: windows-cpu
    steps:
      - checkout
      - designate_upload_channel
      - install_cuda_compatible_cmath
      - run:
          name: Generate cache key
          # This will refresh cache on Sundays, nightly build should generate new cache.
          command: echo "$(date +"%Y-%U")" > .circleci-weekly
      - restore_cache:
          {% raw %}
          keys:
            - env-v2-windows-{{ arch }}-py<< parameters.python_version >>-{{ checksum ".circleci/unittest/windows/scripts/environment.yml" }}-{{ checksum ".circleci-weekly" }}
          {% endraw %}
      - run:
          name: Setup
          command: .circleci/unittest/windows/scripts/setup_env.sh
      - save_cache:
          {% raw %}
          key: env-v2-windows-{{ arch }}-py<< parameters.python_version >>-{{ checksum ".circleci/unittest/windows/scripts/environment.yml" }}-{{ checksum ".circleci-weekly" }}
          {% endraw %}
          paths:
            - conda
            - env
      - run:
          name: Install torchvision
          command: .circleci/unittest/windows/scripts/install.sh
      - run:
          name: Run tests
          command: .circleci/unittest/windows/scripts/run_test.sh
      - run:
          name: Post process
          command: .circleci/unittest/windows/scripts/post_process.sh
      - store_test_results:
          path: test-results

  unittest_windows_gpu:
    <<: *binary_common
    executor:
      name: windows-gpu
    environment:
      CUDA_VERSION: "10.2"
      PYTHON_VERSION: << parameters.python_version >>
    steps:
      - checkout
      - designate_upload_channel
      - install_cuda_compatible_cmath
      - run:
          name: Generate cache key
          # This will refresh cache on Sundays, nightly build should generate new cache.
          command: echo "$(date +"%Y-%U")" > .circleci-weekly
      - restore_cache:
          {% raw %}
          keys:
            - env-v1-windows-{{ arch }}-py<< parameters.python_version >>-{{ checksum ".circleci/unittest/windows/scripts/environment.yml" }}-{{ checksum ".circleci-weekly" }}
          {% endraw %}
      - run:
          name: Setup
          command: .circleci/unittest/windows/scripts/setup_env.sh
      - save_cache:
          {% raw %}
          key: env-v1-windows-{{ arch }}-py<< parameters.python_version >>-{{ checksum ".circleci/unittest/windows/scripts/environment.yml" }}-{{ checksum ".circleci-weekly" }}
          {% endraw %}
          paths:
            - conda
            - env
      - run:
          name: Install torchvision
          command: .circleci/unittest/windows/scripts/install.sh
      - run:
          name: Run tests
          command: .circleci/unittest/windows/scripts/run_test.sh
      - run:
          name: Post process
          command: .circleci/unittest/windows/scripts/post_process.sh
      - store_test_results:
          path: test-results

  unittest_macos_cpu:
    <<: *binary_common
    macos:
      xcode: "12.0"
    resource_class: large
    steps:
      - checkout
      - designate_upload_channel
      - run:
          name: Install wget
          command: HOMEBREW_NO_AUTO_UPDATE=1 brew install wget
          # Disable brew auto update which is very slow
      - run:
          name: Generate cache key
          # This will refresh cache on Sundays, nightly build should generate new cache.
          command: echo "$(date +"%Y-%U")" > .circleci-weekly
      - restore_cache:
          {% raw %}
          keys:
            - env-v3-macos-{{ arch }}-py<< parameters.python_version >>-{{ checksum ".circleci/unittest/linux/scripts/environment.yml" }}-{{ checksum ".circleci-weekly" }}
          {% endraw %}
      - run:
          name: Setup
          command: .circleci/unittest/linux/scripts/setup_env.sh
      - save_cache:
          {% raw %}
          key: env-v3-macos-{{ arch }}-py<< parameters.python_version >>-{{ checksum ".circleci/unittest/linux/scripts/environment.yml" }}-{{ checksum ".circleci-weekly" }}
          {% endraw %}
          paths:
            - conda
            - env
      - run:
          name: Install torchvision
          command: .circleci/unittest/linux/scripts/install.sh
      - run:
          name: Run tests
          command: .circleci/unittest/linux/scripts/run_test.sh
      - run:
          name: Post process
          command: .circleci/unittest/linux/scripts/post_process.sh
      - store_test_results:
          path: test-results

  cmake_linux_cpu:
    <<: *binary_common
    docker:
      - image: "pytorch/manylinux-cuda102"
    resource_class: 2xlarge+
    steps:
      - checkout_merge
      - designate_upload_channel
      - run:
          name: Setup conda
          command: .circleci/unittest/linux/scripts/setup_env.sh
      - run: packaging/build_cmake.sh

  cmake_linux_gpu:
    <<: *binary_common
    machine:
      image: ubuntu-1604-cuda-10.2:202012-01
    resource_class: gpu.small
    environment:
      PYTHON_VERSION: << parameters.python_version >>
      PYTORCH_VERSION: << parameters.pytorch_version >>
      UNICODE_ABI: << parameters.unicode_abi >>
      CU_VERSION: << parameters.cu_version >>
    steps:
      - checkout_merge
      - designate_upload_channel
      - run:
          name: Setup conda
          command: docker run -e CU_VERSION -e PYTHON_VERSION -e UNICODE_ABI -e PYTORCH_VERSION -t --gpus all -v $PWD:$PWD -w $PWD << parameters.wheel_docker_image >> .circleci/unittest/linux/scripts/setup_env.sh
      - run:
          name: Build torchvision C++ distribution and test
          command: docker run -e CU_VERSION -e PYTHON_VERSION -e UNICODE_ABI -e PYTORCH_VERSION -e UPLOAD_CHANNEL -t --gpus all -v $PWD:$PWD -w $PWD << parameters.wheel_docker_image >> packaging/build_cmake.sh

  cmake_macos_cpu:
    <<: *binary_common
    macos:
      xcode: "12.0"
    steps:
      - checkout_merge
      - designate_upload_channel
      - run:
          command: |
            curl -o conda.sh https://repo.anaconda.com/miniconda/Miniconda3-latest-MacOSX-x86_64.sh
            sh conda.sh -b
            source $HOME/miniconda3/bin/activate
            conda install -yq conda-build cmake
            packaging/build_cmake.sh

  cmake_windows_cpu:
    <<: *binary_common
    executor:
      name: windows-cpu
    steps:
      - checkout_merge
      - designate_upload_channel
      - install_cuda_compatible_cmath
      - run:
          command: |
            set -ex
            source packaging/windows/internal/vc_install_helper.sh
            packaging/build_cmake.sh

  cmake_windows_gpu:
    <<: *binary_common
    executor:
      name: windows-gpu
    steps:
      - checkout_merge
      - designate_upload_channel
      - install_cuda_compatible_cmath
      - run:
          command: |
            set -ex
            source packaging/windows/internal/vc_install_helper.sh
            packaging/windows/internal/cuda_install.bat
            packaging/build_cmake.sh

  build_docs:
    <<: *binary_common
    docker:
      - image: "pytorch/manylinux-cuda100"
    resource_class: 2xlarge+
    steps:
      - attach_workspace:
          at: ~/workspace
      - checkout
      - run:
          name: Setup
          command: .circleci/unittest/linux/scripts/setup_env.sh
      - designate_upload_channel
      - run:
          name: Install torchvision
          command: .circleci/unittest/linux/scripts/install.sh
      - run:
          name: Generate cache key
          # This will refresh cache on Sundays, nightly build should generate new cache.
          command: echo "$(date +"%Y-%U")" > .circleci-weekly
      - restore_cache:
          {% raw %}
          keys:
            - sphinx-gallery-{{ checksum "./docs/source/conf.py" }}-{{ checksum ".circleci-weekly" }}
          {% endraw %}
      - run:
          name: Build docs
          command: |
            set -ex
            tag=${CIRCLE_TAG:1:5}
            VERSION=${tag:-master}
            eval "$(./conda/bin/conda shell.bash hook)"
            conda activate ./env
            pushd docs
            pip install -r requirements.txt
            make html
            popd
      - save_cache:
          {% raw %}
          key: sphinx-gallery-{{ checksum "./docs/source/conf.py" }}-{{ checksum ".circleci-weekly" }}
          {% endraw %}
          paths:
            - ./docs/source/auto_examples
      - persist_to_workspace:
          root: ./
          paths:
            - "*"
      - store_artifacts:
          path: ./docs/build/html
          destination: docs

  upload_docs:
    <<: *binary_common
    docker:
      - image: "pytorch/manylinux-cuda100"
    resource_class: 2xlarge+
    steps:
      - attach_workspace:
          at: ~/workspace
      - run:
          name: Generate netrc
          command: |
            # set credentials for https pushing
            # requires the org-member context
            cat > ~/.netrc \<<DONE
              machine github.com
              login pytorchbot
              password ${GITHUB_PYTORCHBOT_TOKEN}
            DONE
      - run:
          name: Upload docs
          command: |
            # Don't use "checkout" step since it uses ssh, which cannot git push
            # https://circleci.com/docs/2.0/configuration-reference/#checkout
            set -ex
            tag=${CIRCLE_TAG:1:5}
            target=${tag:-master}
            ~/workspace/.circleci/build_docs/commit_docs.sh ~/workspace $target


workflows:
  build:
{%- if True %}
    jobs:
      - circleci_consistency
      {{ build_workflows(windows_latest_only=True) }}
      - python_lint
      - python_type_check
      - docstring_parameters_sync
      - clang_format
      - torchhub_test
      - torch_onnx_test
      {{ ios_workflows() }}
      {{ android_workflows() }}

  unittest:
    jobs:
      {{ unittest_workflows() }}

  cmake:
    jobs:
      {{ cmake_workflows() }}

  nightly:
{%- endif %}
    jobs:
      - circleci_consistency
      - python_lint
      - python_type_check
      - docstring_parameters_sync
      - clang_format
      - torchhub_test
      - torch_onnx_test
      {{ ios_workflows(nightly=True) }}
      {{ android_workflows(nightly=True) }}
      {{ build_workflows(prefix="nightly_", filter_branch="nightly", upload=True) }}
  docker_build:
    triggers:
      - schedule:
          cron: "0 10 * * 0"
          filters:
            branches:
              only:
                - master
    jobs:
      - smoke_test_docker_image_build:
          context: org-member<|MERGE_RESOLUTION|>--- conflicted
+++ resolved
@@ -241,11 +241,7 @@
           command: |
             pip install --user --progress-bar off --pre torch -f https://download.pytorch.org/whl/nightly/cpu/torch_nightly.html
             # need to install torchvision dependencies due to transitive imports
-<<<<<<< HEAD
-            pip install --user --progress-bar off --no-build-isolation --editable .
-=======
             pip install --user --progress-bar off .
->>>>>>> 1e0f7942
             pip install pytest
             python test/test_hub.py
 
@@ -258,11 +254,7 @@
           command: |
             pip install --user --progress-bar off --pre torch -f https://download.pytorch.org/whl/nightly/cpu/torch_nightly.html
             # need to install torchvision dependencies due to transitive imports
-<<<<<<< HEAD
-            pip install --user --progress-bar off --no-build-isolation --editable .
-=======
             pip install --user --progress-bar off .
->>>>>>> 1e0f7942
             pip install --user onnx
             pip install --user onnxruntime
             pip install --user pytest
