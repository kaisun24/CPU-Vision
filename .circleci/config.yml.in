version: 2.1

# How to test the Linux jobs:
#   - Install CircleCI local CLI: https://circleci.com/docs/2.0/local-cli/
#   - circleci config process .circleci/config.yml > gen.yml && circleci local execute -c gen.yml --job binary_linux_wheel_py3.7
#     - Replace binary_linux_wheel_py3.7 with the name of the job you want to test.
#       Job names are 'name:' key.

executors:
  windows-cpu:
    machine:
      resource_class: windows.xlarge
      image: windows-server-2019-vs2019:stable
      shell: bash.exe

  windows-gpu:
    machine:
      resource_class: windows.gpu.nvidia.medium
      image: windows-server-2019-nvidia:stable
      shell: bash.exe

commands:
  checkout_merge:
    description: "checkout merge branch"
    steps:
      - checkout
#     - run:
#         name: Checkout merge branch
#         command: |
#           set -ex
#           BRANCH=$(git rev-parse --abbrev-ref HEAD)
#           if [[ "$BRANCH" != "main" ]]; then
#             git fetch --force origin ${CIRCLE_BRANCH}/merge:merged/${CIRCLE_BRANCH}
#             git checkout "merged/$CIRCLE_BRANCH"
#           fi
  designate_upload_channel:
    description: "inserts the correct upload channel into ${BASH_ENV}"
    steps:
      - run:
          name: adding UPLOAD_CHANNEL to BASH_ENV
          command: |
            our_upload_channel=nightly
            # On tags upload to test instead
            if [[ -n "${CIRCLE_TAG}" ]]; then
              our_upload_channel=test
            fi
            echo "export UPLOAD_CHANNEL=${our_upload_channel}" >> ${BASH_ENV}

  brew_update:
    description: "Update Homebrew and install base formulae"
    steps:
      - run:
          name: Update Homebrew
          no_output_timeout: "10m"
          command: |
            set -ex

            # Update repositories manually.
            # Running `brew update` produces a comparison between the
            # current checkout and the updated checkout, which takes a
            # very long time because the existing checkout is 2y old.
            for path in $(find /usr/local/Homebrew -type d -name .git)
            do
            cd $path/..
            git fetch --depth=1 origin
            git reset --hard origin/master
            done

            export HOMEBREW_NO_AUTO_UPDATE=1

            # Install expect and moreutils so that we can call `unbuffer` and `ts`.
            # moreutils installs a `parallel` executable by default, which conflicts
            # with the executable from the GNU `parallel`, so we must unlink GNU
            # `parallel` first, and relink it afterwards.
            brew install coreutils
            brew unlink parallel
            brew install moreutils
            brew link parallel --overwrite
            brew install expect

  brew_install:
    description: "Install Homebrew formulae"
    parameters:
      formulae:
        type: string
        default: ""
    steps:
      - run:
          name: Install << parameters.formulae >>
          no_output_timeout: "10m"
          command: |
            set -ex
            export HOMEBREW_NO_AUTO_UPDATE=1
            brew install << parameters.formulae >>

  run_brew_for_ios_build:
    steps:
      - brew_update
      - brew_install:
          formulae: libtool

  apt_install:
    parameters:
      args:
        type: string
      descr:
        type: string
        default: ""
      update:
        type: boolean
        default: true
    steps:
      - run:
          name: >
            <<^ parameters.descr >> apt install << parameters.args >> <</ parameters.descr >>
            <<# parameters.descr >> << parameters.descr >>            <</ parameters.descr >>
          command: |
            <<# parameters.update >> sudo apt update -qy  <</ parameters.update >>
            sudo apt install << parameters.args >>

  pip_install:
    parameters:
      args:
        type: string
      descr:
        type: string
        default: ""
      user:
        type: boolean
        default: true
    steps:
      - run:
          name: >
            <<^ parameters.descr >> pip install << parameters.args >> <</ parameters.descr >>
            <<# parameters.descr >> << parameters.descr >>            <</ parameters.descr >>
          command: >
            pip install
            <<# parameters.user >> --user <</ parameters.user >>
            --progress-bar=off
            << parameters.args >>

  install_torchvision:
    parameters:
      editable:
        type: boolean
        default: true
    steps:
      - pip_install:
          args: --pre torch -f https://download.pytorch.org/whl/nightly/cpu/torch_nightly.html
          descr: Install PyTorch from nightly releases
      - pip_install:
          args: --no-build-isolation <<# parameters.editable >> --editable <</ parameters.editable >> .
          descr: Install torchvision <<# parameters.editable >> in editable mode <</ parameters.editable >>

  install_prototype_dependencies:
    steps:
      - pip_install:
          args: iopath git+https://github.com/pytorch/data
          descr: Install prototype dependencies

  # Most of the test suite is handled by the `unittest` jobs, with completely different workflow and setup.
  # This command can be used if only a selection of tests need to be run, for ad-hoc files.
  run_tests_selective:
    parameters:
      file_or_dir:
        type: string
    steps:
      - run:
          name: Install test utilities
          command: pip install --progress-bar=off pytest pytest-mock
      - run:
          name: Run tests
          command: pytest --junitxml=test-results/junit.xml -v --durations 20 <<parameters.file_or_dir>>
      - store_test_results:
          path: test-results

  download_model_weights:
    parameters:
      extract_roots:
        type: string
        default: "torchvision/models"
      background:
        type: boolean
        default: true
    steps:
      - apt_install:
          args: parallel wget
          descr: Install download utilitites
      - run:
          name: Download model weights
          background: << parameters.background >>
          command: |
            mkdir -p ~/.cache/torch/hub/checkpoints
            python scripts/collect_model_urls.py << parameters.extract_roots >> \
                | parallel -j0 'wget --no-verbose -O ~/.cache/torch/hub/checkpoints/`basename {}` {}\?source=ci'

binary_common: &binary_common
  parameters:
    # Edit these defaults to do a release
    build_version:
      description: "version number of release binary; by default, build a nightly"
      type: string
      default: ""
    pytorch_version:
      description: "PyTorch version to build against; by default, use a nightly"
      type: string
      default: ""
    # Don't edit these
    python_version:
      description: "Python version to build against (e.g., 3.7)"
      type: string
    cu_version:
      description: "CUDA version to build against, in CU format (e.g., cpu or cu100)"
      type: string
      default: "cpu"
    unicode_abi:
      description: "Python 2.7 wheel only: whether or not we are cp27mu (default: no)"
      type: string
      default: ""
    wheel_docker_image:
      description: "Wheel only: what docker image to use"
      type: string
      default: "pytorch/manylinux-cuda102"
    conda_docker_image:
      description: "Conda only: what docker image to use"
      type: string
      default: "pytorch/conda-builder:cpu"
  environment:
    PYTHON_VERSION: << parameters.python_version >>
    PYTORCH_VERSION: << parameters.pytorch_version >>
    UNICODE_ABI: << parameters.unicode_abi >>
    CU_VERSION: << parameters.cu_version >>

torchvision_ios_params: &torchvision_ios_params
  parameters:
    build_environment:
      type: string
      default: ""
    ios_arch:
      type: string
      default: ""
    ios_platform:
      type: string
      default: ""
  environment:
    BUILD_ENVIRONMENT: << parameters.build_environment >>
    IOS_ARCH: << parameters.ios_arch >>
    IOS_PLATFORM: << parameters.ios_platform >>

torchvision_android_params: &torchvision_android_params
  parameters:
    build_environment:
      type: string
      default: ""
  environment:
    BUILD_ENVIRONMENT: << parameters.build_environment >>

smoke_test_common: &smoke_test_common
  <<: *binary_common
  docker:
    - image: torchvision/smoke_test:latest

jobs:
  circleci_consistency:
    docker:
      - image: circleci/python:3.7
    steps:
      - checkout
      - pip_install:
          args: jinja2 pyyaml
      - run:
          name: Check CircleCI config consistency
          command: |
            python .circleci/regenerate.py
            git diff --exit-code || (echo ".circleci/config.yml not in sync with config.yml.in! Run .circleci/regenerate.py to update config"; exit 1)

  lint_python_and_config:
    docker:
      - image: circleci/python:3.7
    steps:
      - checkout
      - pip_install:
          args: pre-commit
          descr: Install lint utilities
      - run:
          name: Install pre-commit hooks
          command: pre-commit install-hooks
      - run:
          name: Lint Python code and config files
          command: pre-commit run --all-files
      - run:
          name: Required lint modifications
          when: on_fail
          command: git --no-pager diff

  lint_c:
    docker:
      - image: circleci/python:3.7
    steps:
      - apt_install:
          args: libtinfo5
          descr: Install additional system libraries
      - checkout
      - run:
          name: Install lint utilities
          command: |
            curl https://oss-clang-format.s3.us-east-2.amazonaws.com/linux64/clang-format-linux64 -o clang-format
            chmod +x clang-format
            sudo mv clang-format /opt/clang-format
      - run:
          name: Lint C code
          command: ./.circleci/unittest/linux/scripts/run-clang-format.py -r torchvision/csrc --clang-format-executable /opt/clang-format
      - run:
          name: Required lint modifications
          when: on_fail
          command: git --no-pager diff

  type_check_python:
    docker:
      - image: circleci/python:3.7
    steps:
      - apt_install:
          args: libturbojpeg-dev
          descr: Install additional system libraries
      - checkout
      - install_torchvision:
          editable: true
      - install_prototype_dependencies
      - pip_install:
          args: mypy
          descr: Install Python type check utilities
      - run:
          name: Check Python types statically
          command: mypy --install-types --non-interactive --config-file mypy.ini

  unittest_torchhub:
    docker:
      - image: circleci/python:3.7
    steps:
      - checkout
      - install_torchvision
      - run_tests_selective:
          file_or_dir: test/test_hub.py

  unittest_onnx:
    docker:
      - image: circleci/python:3.7
    steps:
      - checkout
      - install_torchvision
      - pip_install:
          args: onnx onnxruntime
          descr: Install ONNX
      - run_tests_selective:
          file_or_dir: test/test_onnx.py

  unittest_prototype:
    docker:
      - image: circleci/python:3.7
    resource_class: xlarge
    steps:
      - checkout
<<<<<<< HEAD
      - install_torchvision
      - install_prototype_dependencies
      - pip_install:
          args: scipy pycocotools h5py
          descr: Install optional dependencies
      - run_tests_selective:
          file_or_dir: test/test_prototype_*.py

  unittest_extended:
    docker:
      - image: circleci/python:3.7
    resource_class: xlarge
    steps:
      - checkout
      - run:
          name: Download model weights
          background: true
          command: |
            sudo apt update -qy && sudo apt install -qy parallel wget
            mkdir -p ~/.cache/torch/hub/checkpoints
            python scripts/collect_model_urls.py torchvision/models \
                | parallel -j0 'wget --no-verbose -O ~/.cache/torch/hub/checkpoints/`basename {}` {}\?source=ci'
=======
      - download_model_weights:
          extract_roots: torchvision/prototype/models
>>>>>>> 600a3f24
      - install_torchvision
      - run:
          name: Enable extended tests
          command: echo 'export PYTORCH_TEST_WITH_EXTENDED=1' >> $BASH_ENV
      - run_tests_selective:
          file_or_dir: test/test_extended_*.py

  binary_linux_wheel:
    <<: *binary_common
    docker:
      - image: << parameters.wheel_docker_image >>
    resource_class: 2xlarge+
    steps:
      - checkout_merge
      - designate_upload_channel
      - run: packaging/build_wheel.sh
      - store_artifacts:
          path: dist
      - persist_to_workspace:
          root: dist
          paths:
            - "*"

  binary_linux_conda:
    <<: *binary_common
    docker:
      - image: "<< parameters.conda_docker_image >>"
    resource_class: 2xlarge+
    steps:
      - checkout_merge
      - designate_upload_channel
      - run: packaging/build_conda.sh
      - store_artifacts:
          path: /opt/conda/conda-bld/linux-64
      - persist_to_workspace:
          root: /opt/conda/conda-bld/linux-64
          paths:
            - "*"
      - store_test_results:
          path: build_results/

  binary_win_conda:
    <<: *binary_common
    executor: windows-cpu
    steps:
      - checkout_merge
      - designate_upload_channel
      - run:
          name: Build conda packages
          no_output_timeout: 20m
          command: |
            set -ex
            source packaging/windows/internal/vc_install_helper.sh
            packaging/windows/internal/cuda_install.bat
            eval "$('/C/tools/miniconda3/Scripts/conda.exe' 'shell.bash' 'hook')"
            conda activate base
            conda install -yq conda-build "conda-package-handling!=1.5.0"
            # cudatoolkit >= 11 isn't available for windows in the nvidia channel
            if [[ "${CU_VERSION}" =~ cu11.* ]]; then
              export CONDA_CHANNEL_FLAGS="-c conda-forge"
            fi
            packaging/build_conda.sh
            rm /C/tools/miniconda3/conda-bld/win-64/vs${VC_YEAR}*.tar.bz2
      - store_artifacts:
          path: C:/tools/miniconda3/conda-bld/win-64
      - persist_to_workspace:
          root: C:/tools/miniconda3/conda-bld/win-64
          paths:
            - "*"
      - store_test_results:
          path: build_results/

  binary_win_wheel:
    <<: *binary_common
    executor: windows-cpu
    steps:
      - checkout_merge
      - designate_upload_channel
      - run:
          name: Build wheel packages
          command: |
            set -ex
            source packaging/windows/internal/vc_install_helper.sh
            packaging/windows/internal/cuda_install.bat
            packaging/build_wheel.sh
      - store_artifacts:
          path: dist
      - persist_to_workspace:
          root: dist
          paths:
            - "*"
      - store_test_results:
          path: build_results/

  binary_macos_wheel:
    <<: *binary_common
    macos:
      xcode: "12.0"
    steps:
      - checkout_merge
      - designate_upload_channel
      - run:
          # Cannot easily deduplicate this as source'ing activate
          # will set environment variables which we need to propagate
          # to build_wheel.sh
          command: |
            curl -o conda.sh https://repo.anaconda.com/miniconda/Miniconda3-latest-MacOSX-x86_64.sh
            sh conda.sh -b
            source $HOME/miniconda3/bin/activate
            packaging/build_wheel.sh
      - store_artifacts:
          path: dist
      - persist_to_workspace:
          root: dist
          paths:
            - "*"

  binary_ios_build:
    <<: *torchvision_ios_params
    macos:
      xcode: "12.0"
    steps:
    - attach_workspace:
        at: ~/workspace
    - checkout
    - run_brew_for_ios_build
    - run:
        name: Build
        no_output_timeout: "1h"
        command: |
          script="/Users/distiller/project/.circleci/unittest/ios/scripts/binary_ios_build.sh"
          cat "$script"
          source "$script"
    - persist_to_workspace:
        root: /Users/distiller/workspace/
        paths: ios

  binary_ios_upload:
    <<: *torchvision_ios_params
    macos:
      xcode: "12.0"
    steps:
    - attach_workspace:
        at: ~/workspace
    - checkout
    - run_brew_for_ios_build
    - run:
        name: Upload
        no_output_timeout: "1h"
        command: |
          script="/Users/distiller/project/.circleci/unittest/ios/scripts/binary_ios_upload.sh"
          cat "$script"
          source "$script"

  binary_android_build:
    <<: *torchvision_android_params
    docker:
      - image: circleci/android:api-29-ndk
    resource_class: xlarge
    steps:
    - attach_workspace:
        at: ~/workspace
    - checkout
    - run:
        name: Build
        no_output_timeout: "1h"
        command: |
          script="/home/circleci/project/.circleci/unittest/android/scripts/binary_android_build.sh"
          cat "$script"
          source "$script"
    - store_artifacts:
        path: ~/workspace/artifacts

  binary_android_upload:
    <<: *torchvision_android_params
    docker:
      - image: circleci/android:api-29-ndk
    resource_class: xlarge
    steps:
    - attach_workspace:
        at: ~/workspace
    - checkout
    - run:
        name: Upload
        no_output_timeout: "1h"
        command: |
          script="/home/circleci/project/.circleci/unittest/android/scripts/binary_android_upload.sh"
          cat "$script"
          source "$script"

  binary_macos_conda:
    <<: *binary_common
    macos:
      xcode: "12.0"
    steps:
      - checkout_merge
      - designate_upload_channel
      - run:
          command: |
            curl -o conda.sh https://repo.anaconda.com/miniconda/Miniconda3-latest-MacOSX-x86_64.sh
            sh conda.sh -b
            source $HOME/miniconda3/bin/activate
            conda install -yq conda-build
            packaging/build_conda.sh
      - store_artifacts:
          path: /Users/distiller/miniconda3/conda-bld/osx-64
      - persist_to_workspace:
          root: /Users/distiller/miniconda3/conda-bld/osx-64
          paths:
            - "*"
      - store_test_results:
          path: build_results/

  # Requires org-member context
  binary_conda_upload:
    docker:
      - image: continuumio/miniconda
    steps:
      - attach_workspace:
          at: ~/workspace
      - designate_upload_channel
      - run:
          command: |
            # Prevent credential from leaking
            conda install -yq anaconda-client
            set -x
            anaconda  -t "${CONDA_PYTORCHBOT_TOKEN}" upload ~/workspace/*.tar.bz2 -u "pytorch-${UPLOAD_CHANNEL}" --label main --no-progress --force

  # Requires org-member context
  binary_wheel_upload:
    parameters:
      subfolder:
        description: "What whl subfolder to upload to, e.g., blank or cu100/ (trailing slash is important)"
        type: string
    docker:
      - image: circleci/python:3.7
    steps:
      - attach_workspace:
          at: ~/workspace
      - designate_upload_channel
      - checkout
      - pip_install:
          args: awscli
      - run:
          command: |
            export PATH="$HOME/.local/bin:$PATH"
            # Prevent credential from leaking
            set +x
            export AWS_ACCESS_KEY_ID="${PYTORCH_BINARY_AWS_ACCESS_KEY_ID}"
            export AWS_SECRET_ACCESS_KEY="${PYTORCH_BINARY_AWS_SECRET_ACCESS_KEY}"
            set -x
            for pkg in ~/workspace/*.whl; do
              aws s3 cp "$pkg" "s3://pytorch/whl/${UPLOAD_CHANNEL}/<< parameters.subfolder >>" --acl public-read
            done

  smoke_test_linux_conda:
    <<: *smoke_test_common
    steps:
      - attach_workspace:
          at: ~/workspace
      - designate_upload_channel
      - run:
          name: install binaries
          command: |
            set -x
            source /usr/local/etc/profile.d/conda.sh && conda activate python${PYTHON_VERSION}
            conda install -v -y -c pytorch-nightly pytorch
            conda install -v -y $(ls ~/workspace/torchvision*.tar.bz2)
      - run:
          name: smoke test
          command: |
            source /usr/local/etc/profile.d/conda.sh && conda activate python${PYTHON_VERSION}
            python -c "import torchvision"

  smoke_test_linux_pip:
    <<: *smoke_test_common
    steps:
      - attach_workspace:
          at: ~/workspace
      - designate_upload_channel
      - run:
          name: install binaries
          command: |
            set -x
            source /usr/local/etc/profile.d/conda.sh && conda activate python${PYTHON_VERSION}
      - pip_install:
          args: $(ls ~/workspace/torchvision*.whl) --pre -f https://download.pytorch.org/whl/nightly/torch_nightly.html
      - run:
          name: smoke test
          command: |
            source /usr/local/etc/profile.d/conda.sh && conda activate python${PYTHON_VERSION}
            python -c "import torchvision"

  smoke_test_docker_image_build:
    machine:
      image: ubuntu-1604:201903-01
    resource_class: large
    environment:
      image_name: torchvision/smoke_test
    steps:
      - checkout
      - designate_upload_channel
      - run:
          name: Build and push Docker image
          no_output_timeout: "1h"
          command: |
            set +x
            echo "${DOCKER_HUB_TOKEN}" | docker login --username "${DOCKER_HUB_USERNAME}" --password-stdin
            set -x
            cd .circleci/smoke_test/docker && docker build . -t ${image_name}:${CIRCLE_WORKFLOW_ID}
            docker tag ${image_name}:${CIRCLE_WORKFLOW_ID} ${image_name}:latest
            docker push ${image_name}:${CIRCLE_WORKFLOW_ID}
            docker push ${image_name}:latest

  smoke_test_win_conda:
    <<: *binary_common
    executor:
      name: windows-cpu
    steps:
      - attach_workspace:
          at: ~/workspace
      - designate_upload_channel
      - run:
          name: install binaries
          command: |
            set -x
            eval "$('/C/tools/miniconda3/Scripts/conda.exe' 'shell.bash' 'hook')"
            conda env remove -n python${PYTHON_VERSION} || true
            conda create -yn python${PYTHON_VERSION} python=${PYTHON_VERSION}
            conda activate python${PYTHON_VERSION}
            conda install "Pillow>=5.3.0,!=8.3.*"
            conda install -v -y -c pytorch-nightly pytorch
            conda install -v -y $(ls ~/workspace/torchvision*.tar.bz2)
      - run:
          name: smoke test
          command: |
            eval "$('/C/tools/miniconda3/Scripts/conda.exe' 'shell.bash' 'hook')"
            conda activate python${PYTHON_VERSION}
            python -c "import torchvision"

  smoke_test_win_pip:
    <<: *binary_common
    executor:
      name: windows-cpu
    steps:
      - attach_workspace:
          at: ~/workspace
      - designate_upload_channel
      - run:
          name: install binaries
          command: |
            set -x
            eval "$('/C/tools/miniconda3/Scripts/conda.exe' 'shell.bash' 'hook')"
            conda create -yn python${PYTHON_VERSION} python=${PYTHON_VERSION}
            conda activate python${PYTHON_VERSION}
      - pip_install:
          args: $(ls ~/workspace/torchvision*.whl) --pre -f https://download.pytorch.org/whl/nightly/torch_nightly.html
      - run:
          name: smoke test
          command: |
            eval "$('/C/tools/miniconda3/Scripts/conda.exe' 'shell.bash' 'hook')"
            conda activate python${PYTHON_VERSION}
            python -c "import torchvision"

  unittest_linux_cpu:
    <<: *binary_common
    docker:
      - image: "pytorch/manylinux-cuda102"
    resource_class: 2xlarge+
    steps:
      - checkout
      - designate_upload_channel
      - run:
          name: Generate cache key
          # This will refresh cache on Sundays, nightly build should generate new cache.
          command: echo "$(date +"%Y-%U")" > .circleci-weekly
      - restore_cache:
          {% raw %}
          keys:
            - env-v2-linux-{{ arch }}-py<< parameters.python_version >>-{{ checksum ".circleci/unittest/linux/scripts/environment.yml" }}-{{ checksum ".circleci-weekly" }}
          {% endraw %}
      - run:
          name: Setup
          command: .circleci/unittest/linux/scripts/setup_env.sh
      - save_cache:
          {% raw %}
          key: env-v2-linux-{{ arch }}-py<< parameters.python_version >>-{{ checksum ".circleci/unittest/linux/scripts/environment.yml" }}-{{ checksum ".circleci-weekly" }}
          {% endraw %}
          paths:
            - conda
            - env
      - run:
          name: Install torchvision
          command: .circleci/unittest/linux/scripts/install.sh
      - run:
          name: Run tests
          command: .circleci/unittest/linux/scripts/run_test.sh
      - run:
          name: Post process
          command: .circleci/unittest/linux/scripts/post_process.sh
      - store_test_results:
          path: test-results

  unittest_linux_gpu:
    <<: *binary_common
    machine:
      image: ubuntu-1604-cuda-10.2:202012-01
    resource_class: gpu.nvidia.medium
    environment:
      image_name: "pytorch/manylinux-cuda102"
      PYTHON_VERSION: << parameters.python_version >>
    steps:
      - checkout
      - designate_upload_channel
      - run:
          name: Generate cache key
          # This will refresh cache on Sundays, nightly build should generate new cache.
          command: echo "$(date +"%Y-%U")" > .circleci-weekly
      - restore_cache:
          {% raw %}
          keys:
            - env-v3-linux-{{ arch }}-py<< parameters.python_version >>-{{ checksum ".circleci/unittest/linux/scripts/environment.yml" }}-{{ checksum ".circleci-weekly" }}
          {% endraw %}
      - run:
          name: Setup
          command: docker run -e PYTHON_VERSION -t --gpus all -v $PWD:$PWD -w $PWD "${image_name}" .circleci/unittest/linux/scripts/setup_env.sh
      - save_cache:
          {% raw %}
          key: env-v3-linux-{{ arch }}-py<< parameters.python_version >>-{{ checksum ".circleci/unittest/linux/scripts/environment.yml" }}-{{ checksum ".circleci-weekly" }}
          {% endraw %}
          paths:
            - conda
            - env
      - run:
          # Here we create an envlist file that contains some env variables that we want the docker container to be aware of.
          # Normally, the CIRCLECI variable is set and available on all CI workflows: https://circleci.com/docs/2.0/env-vars/#built-in-environment-variables.
          # They're avaiable in all the other workflows (OSX and Windows).
          # But here, we're running the unittest_linux_gpu workflows in a docker container, where those variables aren't accessible.
          # So instead we dump the variables we need in env.list and we pass that file when invoking "docker run".
          name: export CIRCLECI env var
          command: echo "CIRCLECI=true" >> ./env.list
      - run:
          name: Install torchvision
          command: docker run -t --gpus all -v $PWD:$PWD -w $PWD -e UPLOAD_CHANNEL -e CU_VERSION "${image_name}" .circleci/unittest/linux/scripts/install.sh
      - run:
          name: Run tests
          command: docker run --env-file ./env.list -t --gpus all -v $PWD:$PWD -w $PWD "${image_name}" .circleci/unittest/linux/scripts/run_test.sh
      - run:
          name: Post Process
          command: docker run -t --gpus all -v $PWD:$PWD -w $PWD "${image_name}" .circleci/unittest/linux/scripts/post_process.sh
      - store_test_results:
          path: test-results

  unittest_windows_cpu:
    <<: *binary_common
    executor:
      name: windows-cpu
    steps:
      - checkout
      - designate_upload_channel
      - run:
          name: Generate cache key
          # This will refresh cache on Sundays, nightly build should generate new cache.
          command: echo "$(date +"%Y-%U")" > .circleci-weekly
      - restore_cache:
          {% raw %}
          keys:
            - env-v2-windows-{{ arch }}-py<< parameters.python_version >>-{{ checksum ".circleci/unittest/windows/scripts/environment.yml" }}-{{ checksum ".circleci-weekly" }}
          {% endraw %}
      - run:
          name: Setup
          command: .circleci/unittest/windows/scripts/setup_env.sh
      - save_cache:
          {% raw %}
          key: env-v2-windows-{{ arch }}-py<< parameters.python_version >>-{{ checksum ".circleci/unittest/windows/scripts/environment.yml" }}-{{ checksum ".circleci-weekly" }}
          {% endraw %}
          paths:
            - conda
            - env
      - run:
          name: Install torchvision
          command: .circleci/unittest/windows/scripts/install.sh
      - run:
          name: Run tests
          command: .circleci/unittest/windows/scripts/run_test.sh
      - run:
          name: Post process
          command: .circleci/unittest/windows/scripts/post_process.sh
      - store_test_results:
          path: test-results

  unittest_windows_gpu:
    <<: *binary_common
    executor:
      name: windows-gpu
    environment:
      CUDA_VERSION: "11.3"
      PYTHON_VERSION: << parameters.python_version >>
    steps:
      - checkout
      - designate_upload_channel
      - run:
          name: Generate cache key
          # This will refresh cache on Sundays, nightly build should generate new cache.
          command: echo "$(date +"%Y-%U")" > .circleci-weekly
      - restore_cache:
          {% raw %}
          keys:
            - env-v1-windows-{{ arch }}-py<< parameters.python_version >>-{{ checksum ".circleci/unittest/windows/scripts/environment.yml" }}-{{ checksum ".circleci-weekly" }}
          {% endraw %}
      - run:
          name: Setup
          command: .circleci/unittest/windows/scripts/setup_env.sh
      - save_cache:
          {% raw %}
          key: env-v1-windows-{{ arch }}-py<< parameters.python_version >>-{{ checksum ".circleci/unittest/windows/scripts/environment.yml" }}-{{ checksum ".circleci-weekly" }}
          {% endraw %}
          paths:
            - conda
            - env
      - run:
          name: Install CUDA
          command: packaging/windows/internal/cuda_install.bat
      - run:
          name: Update CUDA driver
          command: packaging/windows/internal/driver_update.bat
      - run:
          name: Install torchvision
          command: .circleci/unittest/windows/scripts/install.sh
      - run:
          name: Run tests
          command: .circleci/unittest/windows/scripts/run_test.sh
      - run:
          name: Post process
          command: .circleci/unittest/windows/scripts/post_process.sh
      - store_test_results:
          path: test-results

  unittest_macos_cpu:
    <<: *binary_common
    macos:
      xcode: "12.0"
    resource_class: large
    steps:
      - checkout
      - designate_upload_channel
      - run:
          name: Install wget
          command: HOMEBREW_NO_AUTO_UPDATE=1 brew install wget
          # Disable brew auto update which is very slow
      - run:
          name: Generate cache key
          # This will refresh cache on Sundays, nightly build should generate new cache.
          command: echo "$(date +"%Y-%U")" > .circleci-weekly
      - restore_cache:
          {% raw %}
          keys:
            - env-v3-macos-{{ arch }}-py<< parameters.python_version >>-{{ checksum ".circleci/unittest/linux/scripts/environment.yml" }}-{{ checksum ".circleci-weekly" }}
          {% endraw %}
      - run:
          name: Setup
          command: .circleci/unittest/linux/scripts/setup_env.sh
      - save_cache:
          {% raw %}
          key: env-v3-macos-{{ arch }}-py<< parameters.python_version >>-{{ checksum ".circleci/unittest/linux/scripts/environment.yml" }}-{{ checksum ".circleci-weekly" }}
          {% endraw %}
          paths:
            - conda
            - env
      - run:
          name: Install torchvision
          command: .circleci/unittest/linux/scripts/install.sh
      - run:
          name: Run tests
          command: .circleci/unittest/linux/scripts/run_test.sh
      - run:
          name: Post process
          command: .circleci/unittest/linux/scripts/post_process.sh
      - store_test_results:
          path: test-results

  cmake_linux_cpu:
    <<: *binary_common
    docker:
      - image: "pytorch/manylinux-cuda102"
    resource_class: 2xlarge+
    steps:
      - checkout_merge
      - designate_upload_channel
      - run:
          name: Setup conda
          command: .circleci/unittest/linux/scripts/setup_env.sh
      - run: packaging/build_cmake.sh

  cmake_linux_gpu:
    <<: *binary_common
    machine:
      image: ubuntu-1604-cuda-10.2:202012-01
    resource_class: gpu.nvidia.small
    environment:
      PYTHON_VERSION: << parameters.python_version >>
      PYTORCH_VERSION: << parameters.pytorch_version >>
      UNICODE_ABI: << parameters.unicode_abi >>
      CU_VERSION: << parameters.cu_version >>
    steps:
      - checkout_merge
      - designate_upload_channel
      - run:
          name: Setup conda
          command: docker run -e CU_VERSION -e PYTHON_VERSION -e UNICODE_ABI -e PYTORCH_VERSION -t --gpus all -v $PWD:$PWD -w $PWD << parameters.wheel_docker_image >> .circleci/unittest/linux/scripts/setup_env.sh
      - run:
          name: Build torchvision C++ distribution and test
          command: docker run -e CU_VERSION -e PYTHON_VERSION -e UNICODE_ABI -e PYTORCH_VERSION -e UPLOAD_CHANNEL -t --gpus all -v $PWD:$PWD -w $PWD << parameters.wheel_docker_image >> packaging/build_cmake.sh

  cmake_macos_cpu:
    <<: *binary_common
    macos:
      xcode: "12.0"
    steps:
      - checkout_merge
      - designate_upload_channel
      - run:
          command: |
            curl -o conda.sh https://repo.anaconda.com/miniconda/Miniconda3-latest-MacOSX-x86_64.sh
            sh conda.sh -b
            source $HOME/miniconda3/bin/activate
            conda install -yq conda-build cmake
            packaging/build_cmake.sh

  cmake_windows_cpu:
    <<: *binary_common
    executor:
      name: windows-cpu
    steps:
      - checkout_merge
      - designate_upload_channel
      - run:
          command: |
            set -ex
            source packaging/windows/internal/vc_install_helper.sh
            packaging/build_cmake.sh

  cmake_windows_gpu:
    <<: *binary_common
    executor:
      name: windows-gpu
    steps:
      - checkout_merge
      - designate_upload_channel
      - run:
          command: |
            set -ex
            source packaging/windows/internal/vc_install_helper.sh
            packaging/windows/internal/cuda_install.bat
            packaging/build_cmake.sh

  build_docs:
    <<: *binary_common
    docker:
      - image: circleci/python:3.7
    resource_class: 2xlarge+
    steps:
      - attach_workspace:
          at: ~/workspace
      - checkout
      - download_model_weights
      - run:
          name: Setup
          command: .circleci/unittest/linux/scripts/setup_env.sh
      - designate_upload_channel
      - run:
          name: Install torchvision
          command: .circleci/unittest/linux/scripts/install.sh
      - run:
          name: Build docs
          command: |
            set -ex
            # turn v1.12.0rc3 into 1.12.0
            tag=$(echo $CIRCLE_TAG | sed -e 's/v*\([0-9.]*\).*/\1/')
            VERSION=${tag:-main}
            eval "$(./conda/bin/conda shell.bash hook)"
            conda activate ./env
            pushd docs
            pip install --progress-bar=off -r requirements.txt
            make html
            popd
      - persist_to_workspace:
          root: ./
          paths:
            - "*"
      - store_artifacts:
          path: ./docs/build/html
          destination: docs

  upload_docs:
    <<: *binary_common
    docker:
      - image: "pytorch/manylinux-cuda100"
    resource_class: 2xlarge+
    steps:
      - attach_workspace:
          at: ~/workspace
      - run:
          name: Generate netrc
          command: |
            # set credentials for https pushing
            # requires the org-member context
            cat > ~/.netrc \<<DONE
              machine github.com
              login pytorchbot
              password ${GITHUB_PYTORCHBOT_TOKEN}
            DONE
      - run:
          name: Upload docs
          command: |
            # Don't use "checkout" step since it uses ssh, which cannot git push
            # https://circleci.com/docs/2.0/configuration-reference/#checkout
            set -ex
            # Change v1.12.1rc1 into 1.12 (only major.minor)
            tag=$(echo $CIRCLE_TAG | sed -e 's/v*\([0-9]*\.[0-9]*\).*/\1/')
            target=${tag:-main}
            ~/workspace/.circleci/build_docs/commit_docs.sh ~/workspace $target


workflows:
  lint:
    jobs:
      - circleci_consistency
      - lint_python_and_config
      - lint_c
      - type_check_python

  build:
    jobs:
      {{ build_workflows(windows_latest_only=True) }}
      {{ ios_workflows() }}
      {{ android_workflows() }}

  unittest:
    jobs:
      - unittest_torchhub
      - unittest_onnx
      - unittest_prototype
      - unittest_extended
      {{ unittest_workflows() }}

  cmake:
    jobs:
      {{ cmake_workflows() }}

  nightly:
    jobs:
      {{ ios_workflows(nightly=True) }}
      {{ android_workflows(nightly=True) }}
      {{ build_workflows(prefix="nightly_", filter_branch="nightly", upload=True) }}
  docker_build:
    triggers:
      - schedule:
          cron: "0 10 * * 0"
          filters:
            branches:
              only:
                - main
    jobs:
      - smoke_test_docker_image_build:
          context: org-member<|MERGE_RESOLUTION|>--- conflicted
+++ resolved
@@ -360,7 +360,6 @@
     resource_class: xlarge
     steps:
       - checkout
-<<<<<<< HEAD
       - install_torchvision
       - install_prototype_dependencies
       - pip_install:
@@ -375,18 +374,7 @@
     resource_class: xlarge
     steps:
       - checkout
-      - run:
-          name: Download model weights
-          background: true
-          command: |
-            sudo apt update -qy && sudo apt install -qy parallel wget
-            mkdir -p ~/.cache/torch/hub/checkpoints
-            python scripts/collect_model_urls.py torchvision/models \
-                | parallel -j0 'wget --no-verbose -O ~/.cache/torch/hub/checkpoints/`basename {}` {}\?source=ci'
-=======
-      - download_model_weights:
-          extract_roots: torchvision/prototype/models
->>>>>>> 600a3f24
+      - download_model_weights
       - install_torchvision
       - run:
           name: Enable extended tests
