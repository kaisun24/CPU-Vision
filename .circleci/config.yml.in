version: 2.1

# How to test the Linux jobs:
#   - Install CircleCI local CLI: https://circleci.com/docs/2.0/local-cli/
#   - circleci config process .circleci/config.yml > gen.yml && circleci local execute -c gen.yml --job binary_linux_wheel_py3.7
#     - Replace binary_linux_wheel_py3.7 with the name of the job you want to test.
#       Job names are 'name:' key.

executors:
  windows-cpu:
    machine:
      resource_class: windows.xlarge
      image: windows-server-2019-vs2019:stable
      shell: bash.exe

  windows-gpu:
    machine:
      resource_class: windows.gpu.nvidia.medium
      image: windows-server-2019-nvidia:stable
      shell: bash.exe

commands:
  checkout_merge:
    description: "checkout merge branch"
    steps:
      - checkout
#     - run:
#         name: Checkout merge branch
#         command: |
#           set -ex
#           BRANCH=$(git rev-parse --abbrev-ref HEAD)
#           if [[ "$BRANCH" != "main" ]]; then
#             git fetch --force origin ${CIRCLE_BRANCH}/merge:merged/${CIRCLE_BRANCH}
#             git checkout "merged/$CIRCLE_BRANCH"
#           fi
  designate_upload_channel:
    description: "inserts the correct upload channel into ${BASH_ENV}"
    steps:
      - run:
          name: adding UPLOAD_CHANNEL to BASH_ENV
          command: |
            our_upload_channel=nightly
            # On tags upload to test instead
            if [[ -n "${CIRCLE_TAG}" ]]; then
              our_upload_channel=test
            fi
            echo "export UPLOAD_CHANNEL=${our_upload_channel}" >> ${BASH_ENV}

  brew_update:
    description: "Update Homebrew and install base formulae"
    steps:
      - run:
          name: Update Homebrew
          no_output_timeout: "10m"
          command: |
            set -ex

            # Update repositories manually.
            # Running `brew update` produces a comparison between the
            # current checkout and the updated checkout, which takes a
            # very long time because the existing checkout is 2y old.
            for path in $(find /usr/local/Homebrew -type d -name .git)
            do
            cd $path/..
            git fetch --depth=1 origin
            git reset --hard origin/master
            done

            export HOMEBREW_NO_AUTO_UPDATE=1

            # Install expect and moreutils so that we can call `unbuffer` and `ts`.
            # moreutils installs a `parallel` executable by default, which conflicts
            # with the executable from the GNU `parallel`, so we must unlink GNU
            # `parallel` first, and relink it afterwards.
            brew install coreutils
            brew unlink parallel
            brew install moreutils
            brew link parallel --overwrite
            brew install expect

  brew_install:
    description: "Install Homebrew formulae"
    parameters:
      formulae:
        type: string
        default: ""
    steps:
      - run:
          name: Install << parameters.formulae >>
          no_output_timeout: "10m"
          command: |
            set -ex
            export HOMEBREW_NO_AUTO_UPDATE=1
            brew install << parameters.formulae >>

  run_brew_for_ios_build:
    steps:
      - brew_update
      - brew_install:
          formulae: libtool

  apt_install:
    parameters:
      args:
        type: string
      descr:
        type: string
        default: ""
      update:
        type: boolean
        default: true
    steps:
      - run:
          name: >
            <<^ parameters.descr >> apt install << parameters.args >> <</ parameters.descr >>
            <<# parameters.descr >> << parameters.descr >>            <</ parameters.descr >>
          command: |
            <<# parameters.update >> sudo apt update -qy  <</ parameters.update >>
            sudo apt install << parameters.args >>

  pip_install:
    parameters:
      args:
        type: string
      descr:
        type: string
        default: ""
      user:
        type: boolean
        default: true
    steps:
      - run:
          name: >
            <<^ parameters.descr >> pip install << parameters.args >> <</ parameters.descr >>
            <<# parameters.descr >> << parameters.descr >>            <</ parameters.descr >>
          command: >
            pip install
            <<# parameters.user >> --user <</ parameters.user >>
            --progress-bar=off
            << parameters.args >>

  install_torchvision:
    parameters:
      editable:
        type: boolean
        default: true
    steps:
      - pip_install:
          args: --pre torch -f https://download.pytorch.org/whl/nightly/cpu/torch_nightly.html
          descr: Install PyTorch from nightly releases
<<<<<<< HEAD
=======
      - checkout
>>>>>>> 82c271f4
      - pip_install:
          args: --no-build-isolation <<# parameters.editable >> --editable <</ parameters.editable >> .
          descr: Install torchvision <<# parameters.editable >> in editable mode <</ parameters.editable >>

  install_prototype_dependencies:
    steps:
      - pip_install:
          args: iopath git+https://github.com/pytorch/data
          descr: Install prototype dependencies

<<<<<<< HEAD
  # Most of our tests will be run by default. This command can be used if only a selection of tests need to be run
=======
  # Most of the test suite is handled by the `unittest` jobs, with completely different workflow and setup. This command can be used if only a selection of tests need to be run, for ad-hoc files.
>>>>>>> 82c271f4
  run_tests_selective:
    parameters:
      file_or_dir:
        type: string
    steps:
      - run:
          name: Install test utilities
          command: pip install --progress-bar=off pytest pytest-mock
      - run:
          name: Run tests
          command: pytest --junitxml=test-results/junit.xml -v --durations 20 <<parameters.file_or_dir>>
      - store_test_results:
          path: test-results

binary_common: &binary_common
  parameters:
    # Edit these defaults to do a release
    build_version:
      description: "version number of release binary; by default, build a nightly"
      type: string
      default: ""
    pytorch_version:
      description: "PyTorch version to build against; by default, use a nightly"
      type: string
      default: ""
    # Don't edit these
    python_version:
      description: "Python version to build against (e.g., 3.7)"
      type: string
    cu_version:
      description: "CUDA version to build against, in CU format (e.g., cpu or cu100)"
      type: string
      default: "cpu"
    unicode_abi:
      description: "Python 2.7 wheel only: whether or not we are cp27mu (default: no)"
      type: string
      default: ""
    wheel_docker_image:
      description: "Wheel only: what docker image to use"
      type: string
      default: "pytorch/manylinux-cuda102"
    conda_docker_image:
      description: "Conda only: what docker image to use"
      type: string
      default: "pytorch/conda-builder:cpu"
  environment:
    PYTHON_VERSION: << parameters.python_version >>
    PYTORCH_VERSION: << parameters.pytorch_version >>
    UNICODE_ABI: << parameters.unicode_abi >>
    CU_VERSION: << parameters.cu_version >>

torchvision_ios_params: &torchvision_ios_params
  parameters:
    build_environment:
      type: string
      default: ""
    ios_arch:
      type: string
      default: ""
    ios_platform:
      type: string
      default: ""
  environment:
    BUILD_ENVIRONMENT: << parameters.build_environment >>
    IOS_ARCH: << parameters.ios_arch >>
    IOS_PLATFORM: << parameters.ios_platform >>

torchvision_android_params: &torchvision_android_params
  parameters:
    build_environment:
      type: string
      default: ""
  environment:
    BUILD_ENVIRONMENT: << parameters.build_environment >>

smoke_test_common: &smoke_test_common
  <<: *binary_common
  docker:
    - image: torchvision/smoke_test:latest

jobs:
  circleci_consistency:
    docker:
      - image: circleci/python:3.7
    steps:
      - checkout
      - pip_install:
          args: jinja2 pyyaml
      - run:
          name: Check CircleCI config consistency
          command: |
            python .circleci/regenerate.py
            git diff --exit-code || (echo ".circleci/config.yml not in sync with config.yml.in! Run .circleci/regenerate.py to update config"; exit 1)

  lint_python_and_config:
    docker:
      - image: circleci/python:3.7
    steps:
      - checkout
      - pip_install:
          args: pre-commit
          descr: Install lint utilities
      - run:
          name: Install pre-commit hooks
          command: pre-commit install-hooks
      - run:
          name: Lint Python code and config files
          command: pre-commit run --all-files
      - run:
          name: Required lint modifications
          when: on_fail
          command: git --no-pager diff

  lint_c:
    docker:
      - image: circleci/python:3.7
    steps:
      - apt_install:
          args: libtinfo5
          descr: Install additional system libraries
      - checkout
      - run:
          name: Install lint utilities
          command: |
            curl https://oss-clang-format.s3.us-east-2.amazonaws.com/linux64/clang-format-linux64 -o clang-format
            chmod +x clang-format
            sudo mv clang-format /opt/clang-format
      - run:
          name: Lint C code
          command: ./.circleci/unittest/linux/scripts/run-clang-format.py -r torchvision/csrc --clang-format-executable /opt/clang-format
      - run:
          name: Required lint modifications
          when: on_fail
          command: git --no-pager diff

  type_check_python:
    docker:
      - image: circleci/python:3.7
    steps:
      - apt_install:
          args: libturbojpeg-dev
          descr: Install additional system libraries
<<<<<<< HEAD
      - checkout
=======
>>>>>>> 82c271f4
      - install_torchvision:
          editable: true
      - install_prototype_dependencies
      - pip_install:
          args: mypy
          descr: Install Python type check utilities
      - run:
          name: Check Python types statically
          command: mypy --config-file mypy.ini

  unittest_torchhub:
    docker:
      - image: circleci/python:3.7
    steps:
<<<<<<< HEAD
      - checkout
=======
>>>>>>> 82c271f4
      - install_torchvision
      - run_tests_selective:
          file_or_dir: test/test_hub.py

  unittest_onnx:
    docker:
      - image: circleci/python:3.7
    steps:
<<<<<<< HEAD
      - checkout
=======
>>>>>>> 82c271f4
      - install_torchvision
      - pip_install:
          args: onnx onnxruntime
          descr: Install ONNX
      - run_tests_selective:
          file_or_dir: test/test_onnx.py

  unittest_prototype:
    docker:
      - image: circleci/python:3.7
    resource_class: xlarge
    steps:
<<<<<<< HEAD
      - checkout
      - run:
          name: Download model weights
          background: true
          command: |
            sudo apt update -qy && sudo apt install -qy parallel wget
            mkdir -p ~/.cache/torch/hub/checkpoints
            python scripts/collect_model_urls.py torchvision/prototype/models \
                | parallel -j0 'wget --no-verbose -O ~/.cache/torch/hub/checkpoints/`basename {}` {}\?source=ci'
=======
>>>>>>> 82c271f4
      - install_torchvision
      - install_prototype_dependencies
      - pip_install:
          args: scipy
          descr: Install optional dependencies
<<<<<<< HEAD
      - run:
          name: Enable prototype tests
          command: echo 'export PYTORCH_TEST_WITH_PROTOTYPE=1' >> $BASH_ENV
=======
>>>>>>> 82c271f4
      - run_tests_selective:
          file_or_dir: test/test_prototype_*.py

  binary_linux_wheel:
    <<: *binary_common
    docker:
      - image: << parameters.wheel_docker_image >>
    resource_class: 2xlarge+
    steps:
      - checkout_merge
      - designate_upload_channel
      - run: packaging/build_wheel.sh
      - store_artifacts:
          path: dist
      - persist_to_workspace:
          root: dist
          paths:
            - "*"

  binary_linux_conda:
    <<: *binary_common
    docker:
      - image: "<< parameters.conda_docker_image >>"
    resource_class: 2xlarge+
    steps:
      - checkout_merge
      - designate_upload_channel
      - run: packaging/build_conda.sh
      - store_artifacts:
          path: /opt/conda/conda-bld/linux-64
      - persist_to_workspace:
          root: /opt/conda/conda-bld/linux-64
          paths:
            - "*"
      - store_test_results:
          path: build_results/

  binary_win_conda:
    <<: *binary_common
    executor: windows-cpu
    steps:
      - checkout_merge
      - designate_upload_channel
      - run:
          name: Build conda packages
          no_output_timeout: 20m
          command: |
            set -ex
            source packaging/windows/internal/vc_install_helper.sh
            packaging/windows/internal/cuda_install.bat
            eval "$('/C/tools/miniconda3/Scripts/conda.exe' 'shell.bash' 'hook')"
            conda activate base
            conda install -yq conda-build "conda-package-handling!=1.5.0"
            # cudatoolkit >= 11 isn't available for windows in the nvidia channel
            if [[ "${CU_VERSION}" =~ cu11.* ]]; then
              export CONDA_CHANNEL_FLAGS="-c conda-forge"
            fi
            packaging/build_conda.sh
            rm /C/tools/miniconda3/conda-bld/win-64/vs${VC_YEAR}*.tar.bz2
      - store_artifacts:
          path: C:/tools/miniconda3/conda-bld/win-64
      - persist_to_workspace:
          root: C:/tools/miniconda3/conda-bld/win-64
          paths:
            - "*"
      - store_test_results:
          path: build_results/

  binary_win_wheel:
    <<: *binary_common
    executor: windows-cpu
    steps:
      - checkout_merge
      - designate_upload_channel
      - run:
          name: Build wheel packages
          command: |
            set -ex
            source packaging/windows/internal/vc_install_helper.sh
            packaging/windows/internal/cuda_install.bat
            packaging/build_wheel.sh
      - store_artifacts:
          path: dist
      - persist_to_workspace:
          root: dist
          paths:
            - "*"
      - store_test_results:
          path: build_results/

  binary_macos_wheel:
    <<: *binary_common
    macos:
      xcode: "12.0"
    steps:
      - checkout_merge
      - designate_upload_channel
      - run:
          # Cannot easily deduplicate this as source'ing activate
          # will set environment variables which we need to propagate
          # to build_wheel.sh
          command: |
            curl -o conda.sh https://repo.anaconda.com/miniconda/Miniconda3-latest-MacOSX-x86_64.sh
            sh conda.sh -b
            source $HOME/miniconda3/bin/activate
            packaging/build_wheel.sh
      - store_artifacts:
          path: dist
      - persist_to_workspace:
          root: dist
          paths:
            - "*"

  binary_ios_build:
    <<: *torchvision_ios_params
    macos:
      xcode: "12.0"
    steps:
    - attach_workspace:
        at: ~/workspace
    - checkout
    - run_brew_for_ios_build
    - run:
        name: Build
        no_output_timeout: "1h"
        command: |
          script="/Users/distiller/project/.circleci/unittest/ios/scripts/binary_ios_build.sh"
          cat "$script"
          source "$script"
    - persist_to_workspace:
        root: /Users/distiller/workspace/
        paths: ios

  binary_ios_upload:
    <<: *torchvision_ios_params
    macos:
      xcode: "12.0"
    steps:
    - attach_workspace:
        at: ~/workspace
    - checkout
    - run_brew_for_ios_build
    - run:
        name: Upload
        no_output_timeout: "1h"
        command: |
          script="/Users/distiller/project/.circleci/unittest/ios/scripts/binary_ios_upload.sh"
          cat "$script"
          source "$script"

  binary_android_build:
    <<: *torchvision_android_params
    docker:
      - image: circleci/android:api-29-ndk
    resource_class: xlarge
    steps:
    - attach_workspace:
        at: ~/workspace
    - checkout
    - run:
        name: Build
        no_output_timeout: "1h"
        command: |
          script="/home/circleci/project/.circleci/unittest/android/scripts/binary_android_build.sh"
          cat "$script"
          source "$script"
    - store_artifacts:
        path: ~/workspace/artifacts

  binary_android_upload:
    <<: *torchvision_android_params
    docker:
      - image: circleci/android:api-29-ndk
    resource_class: xlarge
    steps:
    - attach_workspace:
        at: ~/workspace
    - checkout
    - run:
        name: Upload
        no_output_timeout: "1h"
        command: |
          script="/home/circleci/project/.circleci/unittest/android/scripts/binary_android_upload.sh"
          cat "$script"
          source "$script"

  binary_macos_conda:
    <<: *binary_common
    macos:
      xcode: "12.0"
    steps:
      - checkout_merge
      - designate_upload_channel
      - run:
          command: |
            curl -o conda.sh https://repo.anaconda.com/miniconda/Miniconda3-latest-MacOSX-x86_64.sh
            sh conda.sh -b
            source $HOME/miniconda3/bin/activate
            conda install -yq conda-build
            packaging/build_conda.sh
      - store_artifacts:
          path: /Users/distiller/miniconda3/conda-bld/osx-64
      - persist_to_workspace:
          root: /Users/distiller/miniconda3/conda-bld/osx-64
          paths:
            - "*"
      - store_test_results:
          path: build_results/

  # Requires org-member context
  binary_conda_upload:
    docker:
      - image: continuumio/miniconda
    steps:
      - attach_workspace:
          at: ~/workspace
      - designate_upload_channel
      - run:
          command: |
            # Prevent credential from leaking
            conda install -yq anaconda-client
            set -x
            anaconda  -t "${CONDA_PYTORCHBOT_TOKEN}" upload ~/workspace/*.tar.bz2 -u "pytorch-${UPLOAD_CHANNEL}" --label main --no-progress --force

  # Requires org-member context
  binary_wheel_upload:
    parameters:
      subfolder:
        description: "What whl subfolder to upload to, e.g., blank or cu100/ (trailing slash is important)"
        type: string
    docker:
      - image: circleci/python:3.7
    steps:
      - attach_workspace:
          at: ~/workspace
      - designate_upload_channel
      - checkout
      - pip_install:
          args: awscli
      - run:
          command: |
            export PATH="$HOME/.local/bin:$PATH"
            # Prevent credential from leaking
            set +x
            export AWS_ACCESS_KEY_ID="${PYTORCH_BINARY_AWS_ACCESS_KEY_ID}"
            export AWS_SECRET_ACCESS_KEY="${PYTORCH_BINARY_AWS_SECRET_ACCESS_KEY}"
            set -x
            for pkg in ~/workspace/*.whl; do
              aws s3 cp "$pkg" "s3://pytorch/whl/${UPLOAD_CHANNEL}/<< parameters.subfolder >>" --acl public-read
            done

  smoke_test_linux_conda:
    <<: *smoke_test_common
    steps:
      - attach_workspace:
          at: ~/workspace
      - designate_upload_channel
      - run:
          name: install binaries
          command: |
            set -x
            source /usr/local/etc/profile.d/conda.sh && conda activate python${PYTHON_VERSION}
            conda install -v -y -c pytorch-nightly pytorch
            conda install -v -y $(ls ~/workspace/torchvision*.tar.bz2)
      - run:
          name: smoke test
          command: |
            source /usr/local/etc/profile.d/conda.sh && conda activate python${PYTHON_VERSION}
            python -c "import torchvision"

  smoke_test_linux_pip:
    <<: *smoke_test_common
    steps:
      - attach_workspace:
          at: ~/workspace
      - designate_upload_channel
      - run:
          name: install binaries
          command: |
            set -x
            source /usr/local/etc/profile.d/conda.sh && conda activate python${PYTHON_VERSION}
      - pip_install:
          args: $(ls ~/workspace/torchvision*.whl) --pre -f https://download.pytorch.org/whl/nightly/torch_nightly.html
      - run:
          name: smoke test
          command: |
            source /usr/local/etc/profile.d/conda.sh && conda activate python${PYTHON_VERSION}
            python -c "import torchvision"

  smoke_test_docker_image_build:
    machine:
      image: ubuntu-1604:201903-01
    resource_class: large
    environment:
      image_name: torchvision/smoke_test
    steps:
      - checkout
      - designate_upload_channel
      - run:
          name: Build and push Docker image
          no_output_timeout: "1h"
          command: |
            set +x
            echo "${DOCKER_HUB_TOKEN}" | docker login --username "${DOCKER_HUB_USERNAME}" --password-stdin
            set -x
            cd .circleci/smoke_test/docker && docker build . -t ${image_name}:${CIRCLE_WORKFLOW_ID}
            docker tag ${image_name}:${CIRCLE_WORKFLOW_ID} ${image_name}:latest
            docker push ${image_name}:${CIRCLE_WORKFLOW_ID}
            docker push ${image_name}:latest

  smoke_test_win_conda:
    <<: *binary_common
    executor:
      name: windows-cpu
    steps:
      - attach_workspace:
          at: ~/workspace
      - designate_upload_channel
      - run:
          name: install binaries
          command: |
            set -x
            eval "$('/C/tools/miniconda3/Scripts/conda.exe' 'shell.bash' 'hook')"
            conda env remove -n python${PYTHON_VERSION} || true
            conda create -yn python${PYTHON_VERSION} python=${PYTHON_VERSION}
            conda activate python${PYTHON_VERSION}
            conda install "Pillow>=5.3.0,!=8.3.*"
            conda install -v -y -c pytorch-nightly pytorch
            conda install -v -y $(ls ~/workspace/torchvision*.tar.bz2)
      - run:
          name: smoke test
          command: |
            eval "$('/C/tools/miniconda3/Scripts/conda.exe' 'shell.bash' 'hook')"
            conda activate python${PYTHON_VERSION}
            python -c "import torchvision"

  smoke_test_win_pip:
    <<: *binary_common
    executor:
      name: windows-cpu
    steps:
      - attach_workspace:
          at: ~/workspace
      - designate_upload_channel
      - run:
          name: install binaries
          command: |
            set -x
            eval "$('/C/tools/miniconda3/Scripts/conda.exe' 'shell.bash' 'hook')"
            conda create -yn python${PYTHON_VERSION} python=${PYTHON_VERSION}
            conda activate python${PYTHON_VERSION}
      - pip_install:
          args: $(ls ~/workspace/torchvision*.whl) --pre -f https://download.pytorch.org/whl/nightly/torch_nightly.html
      - run:
          name: smoke test
          command: |
            eval "$('/C/tools/miniconda3/Scripts/conda.exe' 'shell.bash' 'hook')"
            conda activate python${PYTHON_VERSION}
            python -c "import torchvision"

  unittest_linux_cpu:
    <<: *binary_common
    docker:
      - image: "pytorch/manylinux-cuda102"
    resource_class: 2xlarge+
    steps:
      - checkout
      - designate_upload_channel
      - run:
          name: Generate cache key
          # This will refresh cache on Sundays, nightly build should generate new cache.
          command: echo "$(date +"%Y-%U")" > .circleci-weekly
      - restore_cache:
          {% raw %}
          keys:
            - env-v2-linux-{{ arch }}-py<< parameters.python_version >>-{{ checksum ".circleci/unittest/linux/scripts/environment.yml" }}-{{ checksum ".circleci-weekly" }}
          {% endraw %}
      - run:
          name: Setup
          command: .circleci/unittest/linux/scripts/setup_env.sh
      - save_cache:
          {% raw %}
          key: env-v2-linux-{{ arch }}-py<< parameters.python_version >>-{{ checksum ".circleci/unittest/linux/scripts/environment.yml" }}-{{ checksum ".circleci-weekly" }}
          {% endraw %}
          paths:
            - conda
            - env
      - run:
          name: Install torchvision
          command: .circleci/unittest/linux/scripts/install.sh
      - run:
          name: Run tests
          command: .circleci/unittest/linux/scripts/run_test.sh
      - run:
          name: Post process
          command: .circleci/unittest/linux/scripts/post_process.sh
      - store_test_results:
          path: test-results

  unittest_linux_gpu:
    <<: *binary_common
    machine:
      image: ubuntu-1604-cuda-10.2:202012-01
    resource_class: gpu.nvidia.medium
    environment:
      image_name: "pytorch/manylinux-cuda102"
      PYTHON_VERSION: << parameters.python_version >>
    steps:
      - checkout
      - designate_upload_channel
      - run:
          name: Generate cache key
          # This will refresh cache on Sundays, nightly build should generate new cache.
          command: echo "$(date +"%Y-%U")" > .circleci-weekly
      - restore_cache:
          {% raw %}
          keys:
            - env-v3-linux-{{ arch }}-py<< parameters.python_version >>-{{ checksum ".circleci/unittest/linux/scripts/environment.yml" }}-{{ checksum ".circleci-weekly" }}
          {% endraw %}
      - run:
          name: Setup
          command: docker run -e PYTHON_VERSION -t --gpus all -v $PWD:$PWD -w $PWD "${image_name}" .circleci/unittest/linux/scripts/setup_env.sh
      - save_cache:
          {% raw %}
          key: env-v3-linux-{{ arch }}-py<< parameters.python_version >>-{{ checksum ".circleci/unittest/linux/scripts/environment.yml" }}-{{ checksum ".circleci-weekly" }}
          {% endraw %}
          paths:
            - conda
            - env
      - run:
          # Here we create an envlist file that contains some env variables that we want the docker container to be aware of.
          # Normally, the CIRCLECI variable is set and available on all CI workflows: https://circleci.com/docs/2.0/env-vars/#built-in-environment-variables.
          # They're avaiable in all the other workflows (OSX and Windows).
          # But here, we're running the unittest_linux_gpu workflows in a docker container, where those variables aren't accessible.
          # So instead we dump the variables we need in env.list and we pass that file when invoking "docker run".
          name: export CIRCLECI env var
          command: echo "CIRCLECI=true" >> ./env.list
      - run:
          name: Install torchvision
          command: docker run -t --gpus all -v $PWD:$PWD -w $PWD -e UPLOAD_CHANNEL -e CU_VERSION "${image_name}" .circleci/unittest/linux/scripts/install.sh
      - run:
          name: Run tests
          command: docker run --env-file ./env.list -t --gpus all -v $PWD:$PWD -w $PWD "${image_name}" .circleci/unittest/linux/scripts/run_test.sh
      - run:
          name: Post Process
          command: docker run -t --gpus all -v $PWD:$PWD -w $PWD "${image_name}" .circleci/unittest/linux/scripts/post_process.sh
      - store_test_results:
          path: test-results

  unittest_windows_cpu:
    <<: *binary_common
    executor:
      name: windows-cpu
    steps:
      - checkout
      - designate_upload_channel
      - run:
          name: Generate cache key
          # This will refresh cache on Sundays, nightly build should generate new cache.
          command: echo "$(date +"%Y-%U")" > .circleci-weekly
      - restore_cache:
          {% raw %}
          keys:
            - env-v2-windows-{{ arch }}-py<< parameters.python_version >>-{{ checksum ".circleci/unittest/windows/scripts/environment.yml" }}-{{ checksum ".circleci-weekly" }}
          {% endraw %}
      - run:
          name: Setup
          command: .circleci/unittest/windows/scripts/setup_env.sh
      - save_cache:
          {% raw %}
          key: env-v2-windows-{{ arch }}-py<< parameters.python_version >>-{{ checksum ".circleci/unittest/windows/scripts/environment.yml" }}-{{ checksum ".circleci-weekly" }}
          {% endraw %}
          paths:
            - conda
            - env
      - run:
          name: Install torchvision
          command: .circleci/unittest/windows/scripts/install.sh
      - run:
          name: Run tests
          command: .circleci/unittest/windows/scripts/run_test.sh
      - run:
          name: Post process
          command: .circleci/unittest/windows/scripts/post_process.sh
      - store_test_results:
          path: test-results

  unittest_windows_gpu:
    <<: *binary_common
    executor:
      name: windows-gpu
    environment:
      CUDA_VERSION: "11.1"
      PYTHON_VERSION: << parameters.python_version >>
    steps:
      - checkout
      - designate_upload_channel
      - run:
          name: Generate cache key
          # This will refresh cache on Sundays, nightly build should generate new cache.
          command: echo "$(date +"%Y-%U")" > .circleci-weekly
      - restore_cache:
          {% raw %}
          keys:
            - env-v1-windows-{{ arch }}-py<< parameters.python_version >>-{{ checksum ".circleci/unittest/windows/scripts/environment.yml" }}-{{ checksum ".circleci-weekly" }}
          {% endraw %}
      - run:
          name: Setup
          command: .circleci/unittest/windows/scripts/setup_env.sh
      - save_cache:
          {% raw %}
          key: env-v1-windows-{{ arch }}-py<< parameters.python_version >>-{{ checksum ".circleci/unittest/windows/scripts/environment.yml" }}-{{ checksum ".circleci-weekly" }}
          {% endraw %}
          paths:
            - conda
            - env
      - run:
          name: Install CUDA
          command: packaging/windows/internal/cuda_install.bat
      - run:
          name: Update CUDA driver
          command: packaging/windows/internal/driver_update.bat
      - run:
          name: Install torchvision
          command: .circleci/unittest/windows/scripts/install.sh
      - run:
          name: Run tests
          command: .circleci/unittest/windows/scripts/run_test.sh
      - run:
          name: Post process
          command: .circleci/unittest/windows/scripts/post_process.sh
      - store_test_results:
          path: test-results

  unittest_macos_cpu:
    <<: *binary_common
    macos:
      xcode: "12.0"
    resource_class: large
    steps:
      - checkout
      - designate_upload_channel
      - run:
          name: Install wget
          command: HOMEBREW_NO_AUTO_UPDATE=1 brew install wget
          # Disable brew auto update which is very slow
      - run:
          name: Generate cache key
          # This will refresh cache on Sundays, nightly build should generate new cache.
          command: echo "$(date +"%Y-%U")" > .circleci-weekly
      - restore_cache:
          {% raw %}
          keys:
            - env-v3-macos-{{ arch }}-py<< parameters.python_version >>-{{ checksum ".circleci/unittest/linux/scripts/environment.yml" }}-{{ checksum ".circleci-weekly" }}
          {% endraw %}
      - run:
          name: Setup
          command: .circleci/unittest/linux/scripts/setup_env.sh
      - save_cache:
          {% raw %}
          key: env-v3-macos-{{ arch }}-py<< parameters.python_version >>-{{ checksum ".circleci/unittest/linux/scripts/environment.yml" }}-{{ checksum ".circleci-weekly" }}
          {% endraw %}
          paths:
            - conda
            - env
      - run:
          name: Install torchvision
          command: .circleci/unittest/linux/scripts/install.sh
      - run:
          name: Run tests
          command: .circleci/unittest/linux/scripts/run_test.sh
      - run:
          name: Post process
          command: .circleci/unittest/linux/scripts/post_process.sh
      - store_test_results:
          path: test-results

  cmake_linux_cpu:
    <<: *binary_common
    docker:
      - image: "pytorch/manylinux-cuda102"
    resource_class: 2xlarge+
    steps:
      - checkout_merge
      - designate_upload_channel
      - run:
          name: Setup conda
          command: .circleci/unittest/linux/scripts/setup_env.sh
      - run: packaging/build_cmake.sh

  cmake_linux_gpu:
    <<: *binary_common
    machine:
      image: ubuntu-1604-cuda-10.2:202012-01
    resource_class: gpu.nvidia.small
    environment:
      PYTHON_VERSION: << parameters.python_version >>
      PYTORCH_VERSION: << parameters.pytorch_version >>
      UNICODE_ABI: << parameters.unicode_abi >>
      CU_VERSION: << parameters.cu_version >>
    steps:
      - checkout_merge
      - designate_upload_channel
      - run:
          name: Setup conda
          command: docker run -e CU_VERSION -e PYTHON_VERSION -e UNICODE_ABI -e PYTORCH_VERSION -t --gpus all -v $PWD:$PWD -w $PWD << parameters.wheel_docker_image >> .circleci/unittest/linux/scripts/setup_env.sh
      - run:
          name: Build torchvision C++ distribution and test
          command: docker run -e CU_VERSION -e PYTHON_VERSION -e UNICODE_ABI -e PYTORCH_VERSION -e UPLOAD_CHANNEL -t --gpus all -v $PWD:$PWD -w $PWD << parameters.wheel_docker_image >> packaging/build_cmake.sh

  cmake_macos_cpu:
    <<: *binary_common
    macos:
      xcode: "12.0"
    steps:
      - checkout_merge
      - designate_upload_channel
      - run:
          command: |
            curl -o conda.sh https://repo.anaconda.com/miniconda/Miniconda3-latest-MacOSX-x86_64.sh
            sh conda.sh -b
            source $HOME/miniconda3/bin/activate
            conda install -yq conda-build cmake
            packaging/build_cmake.sh

  cmake_windows_cpu:
    <<: *binary_common
    executor:
      name: windows-cpu
    steps:
      - checkout_merge
      - designate_upload_channel
      - run:
          command: |
            set -ex
            source packaging/windows/internal/vc_install_helper.sh
            packaging/build_cmake.sh

  cmake_windows_gpu:
    <<: *binary_common
    executor:
      name: windows-gpu
    steps:
      - checkout_merge
      - designate_upload_channel
      - run:
          command: |
            set -ex
            source packaging/windows/internal/vc_install_helper.sh
            packaging/windows/internal/cuda_install.bat
            packaging/build_cmake.sh

  build_docs:
    <<: *binary_common
    docker:
      - image: "pytorch/manylinux-cuda100"
    resource_class: 2xlarge+
    steps:
      - attach_workspace:
          at: ~/workspace
      - checkout
      - run:
          name: Setup
          command: .circleci/unittest/linux/scripts/setup_env.sh
      - designate_upload_channel
      - run:
          name: Install torchvision
          command: .circleci/unittest/linux/scripts/install.sh
      - run:
          name: Build docs
          command: |
            set -ex
            # turn v1.12.0rc3 into 1.12.0
            tag=$(echo $CIRCLE_TAG | sed -e 's/v*\([0-9.]*\).*/\1/')
            VERSION=${tag:-main}
            eval "$(./conda/bin/conda shell.bash hook)"
            conda activate ./env
            pushd docs
            pip install --progress-bar=off -r requirements.txt
            make html
            popd
      - persist_to_workspace:
          root: ./
          paths:
            - "*"
      - store_artifacts:
          path: ./docs/build/html
          destination: docs

  upload_docs:
    <<: *binary_common
    docker:
      - image: "pytorch/manylinux-cuda100"
    resource_class: 2xlarge+
    steps:
      - attach_workspace:
          at: ~/workspace
      - run:
          name: Generate netrc
          command: |
            # set credentials for https pushing
            # requires the org-member context
            cat > ~/.netrc \<<DONE
              machine github.com
              login pytorchbot
              password ${GITHUB_PYTORCHBOT_TOKEN}
            DONE
      - run:
          name: Upload docs
          command: |
            # Don't use "checkout" step since it uses ssh, which cannot git push
            # https://circleci.com/docs/2.0/configuration-reference/#checkout
            set -ex
            tag=${CIRCLE_TAG:1:5}
            target=${tag:-main}
            ~/workspace/.circleci/build_docs/commit_docs.sh ~/workspace $target


workflows:
  lint:
    jobs:
      - circleci_consistency
      - lint_python_and_config
      - lint_c
      - type_check_python

  build:
    jobs:
      {{ build_workflows(windows_latest_only=True) }}
      {{ ios_workflows() }}
      {{ android_workflows() }}

  unittest:
    jobs:
      - unittest_torchhub
      - unittest_onnx
      - unittest_prototype
      {{ unittest_workflows() }}

  cmake:
    jobs:
      {{ cmake_workflows() }}

  nightly:
    jobs:
      {{ ios_workflows(nightly=True) }}
      {{ android_workflows(nightly=True) }}
      {{ build_workflows(prefix="nightly_", filter_branch="nightly", upload=True) }}
  docker_build:
    triggers:
      - schedule:
          cron: "0 10 * * 0"
          filters:
            branches:
              only:
                - main
    jobs:
      - smoke_test_docker_image_build:
          context: org-member<|MERGE_RESOLUTION|>--- conflicted
+++ resolved
@@ -148,10 +148,6 @@
       - pip_install:
           args: --pre torch -f https://download.pytorch.org/whl/nightly/cpu/torch_nightly.html
           descr: Install PyTorch from nightly releases
-<<<<<<< HEAD
-=======
-      - checkout
->>>>>>> 82c271f4
       - pip_install:
           args: --no-build-isolation <<# parameters.editable >> --editable <</ parameters.editable >> .
           descr: Install torchvision <<# parameters.editable >> in editable mode <</ parameters.editable >>
@@ -162,11 +158,7 @@
           args: iopath git+https://github.com/pytorch/data
           descr: Install prototype dependencies
 
-<<<<<<< HEAD
-  # Most of our tests will be run by default. This command can be used if only a selection of tests need to be run
-=======
   # Most of the test suite is handled by the `unittest` jobs, with completely different workflow and setup. This command can be used if only a selection of tests need to be run, for ad-hoc files.
->>>>>>> 82c271f4
   run_tests_selective:
     parameters:
       file_or_dir:
@@ -309,10 +301,7 @@
       - apt_install:
           args: libturbojpeg-dev
           descr: Install additional system libraries
-<<<<<<< HEAD
-      - checkout
-=======
->>>>>>> 82c271f4
+      - checkout
       - install_torchvision:
           editable: true
       - install_prototype_dependencies
@@ -327,10 +316,7 @@
     docker:
       - image: circleci/python:3.7
     steps:
-<<<<<<< HEAD
-      - checkout
-=======
->>>>>>> 82c271f4
+      - checkout
       - install_torchvision
       - run_tests_selective:
           file_or_dir: test/test_hub.py
@@ -339,10 +325,7 @@
     docker:
       - image: circleci/python:3.7
     steps:
-<<<<<<< HEAD
-      - checkout
-=======
->>>>>>> 82c271f4
+      - checkout
       - install_torchvision
       - pip_install:
           args: onnx onnxruntime
@@ -355,7 +338,6 @@
       - image: circleci/python:3.7
     resource_class: xlarge
     steps:
-<<<<<<< HEAD
       - checkout
       - run:
           name: Download model weights
@@ -365,19 +347,14 @@
             mkdir -p ~/.cache/torch/hub/checkpoints
             python scripts/collect_model_urls.py torchvision/prototype/models \
                 | parallel -j0 'wget --no-verbose -O ~/.cache/torch/hub/checkpoints/`basename {}` {}\?source=ci'
-=======
->>>>>>> 82c271f4
       - install_torchvision
       - install_prototype_dependencies
       - pip_install:
           args: scipy
           descr: Install optional dependencies
-<<<<<<< HEAD
       - run:
           name: Enable prototype tests
           command: echo 'export PYTORCH_TEST_WITH_PROTOTYPE=1' >> $BASH_ENV
-=======
->>>>>>> 82c271f4
       - run_tests_selective:
           file_or_dir: test/test_prototype_*.py
 
