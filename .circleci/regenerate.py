#!/usr/bin/env python3

"""
This script should use a very simple, functional programming style.
Avoid Jinja macros in favor of native Python functions.

Don't go overboard on code generation; use Python only to generate
content that can't be easily declared statically using CircleCI's YAML API.

Data declarations (e.g. the nested loops for defining the configuration matrix)
should be at the top of the file for easy updating.

See this comment for design rationale:
https://github.com/pytorch/vision/pull/1321#issuecomment-531033978
"""

import os.path

import jinja2
import yaml
from jinja2 import select_autoescape


<<<<<<< HEAD
PYTHON_VERSIONS = ["3.7", "3.8", "3.9", "3.10", "3.11"]
=======
PYTHON_VERSIONS = ["3.8", "3.9", "3.10"]
>>>>>>> b094075c

RC_PATTERN = r"/v[0-9]+(\.[0-9]+)*-rc[0-9]+/"


def build_workflows(prefix="", filter_branch=None, upload=False, indentation=6, windows_latest_only=False):
    w = []
    for btype in ["wheel", "conda"]:
        for os_type in ["linux", "macos", "win"]:
            python_versions = PYTHON_VERSIONS
            cu_versions_dict = {
                "linux": ["cpu", "cu116", "cu117", "cu118", "rocm5.2", "rocm5.3"],
                "win": ["cpu", "cu116", "cu117", "cu118"],
                "macos": ["cpu"],
            }
            cu_versions = cu_versions_dict[os_type]
            for python_version in python_versions:
                for cu_version in cu_versions:
                    # ROCm conda packages not yet supported
                    if cu_version.startswith("rocm") and btype == "conda":
                        continue
                    for unicode in [False]:
                        fb = filter_branch
                        if (
                            windows_latest_only
                            and os_type == "win"
                            and filter_branch is None
                            and (
                                python_version != python_versions[-1]
                                or (cu_version not in [cu_versions[0], cu_versions[-1]])
                            )
                        ):
                            fb = "main"
                        if not fb and (
                            os_type == "linux" and cu_version == "cpu" and btype == "wheel" and python_version == "3.8"
                        ):
                            # the fields must match the build_docs "requires" dependency
                            fb = "/.*/"

                        # Disable all Linux Wheels Workflows from CircleCI
                        # since those will now be done through Nova. We'll keep
                        # around the py3.8 Linux Wheels build since the docs
                        # job depends on it.
                        if os_type == "linux" and btype == "wheel" and python_version != "3.8":
                            continue

                        # Disable all Macos Wheels Workflows from CircleCI.
                        if os_type == "macos" and btype == "wheel":
                            continue

                        # Disable all non-Windows Conda workflows
                        if os_type != "win" and btype == "conda":
                            continue

                        w += workflow_pair(
                            btype, os_type, python_version, cu_version, unicode, prefix, upload, filter_branch=fb
                        )

    if not filter_branch:
        # Build on every pull request, but upload only on nightly and tags
        w += build_doc_job("/.*/")
        w += upload_doc_job("nightly")
    return indent(indentation, w)


def workflow_pair(btype, os_type, python_version, cu_version, unicode, prefix="", upload=False, *, filter_branch=None):

    w = []
    unicode_suffix = "u" if unicode else ""
    base_workflow_name = f"{prefix}binary_{os_type}_{btype}_py{python_version}{unicode_suffix}_{cu_version}"

    w.append(
        generate_base_workflow(
            base_workflow_name, python_version, cu_version, unicode, os_type, btype, filter_branch=filter_branch
        )
    )

    # For the remaining py3.8 Linux Wheels job left around for the docs build,
    # we'll disable uploads.
    if os_type == "linux" and btype == "wheel":
        upload = False

    if upload:
        w.append(generate_upload_workflow(base_workflow_name, os_type, btype, cu_version, filter_branch=filter_branch))
        # disable smoke tests, they are broken and needs to be fixed
        # if filter_branch == "nightly" and os_type in ["linux", "win"]:
        #     pydistro = "pip" if btype == "wheel" else "conda"
        #     w.append(generate_smoketest_workflow(pydistro, base_workflow_name, filter_branch, python_version, os_type))

    return w


def build_doc_job(filter_branch):
    job = {
        "name": "build_docs",
        "python_version": "3.8",
        "requires": [
            "binary_linux_wheel_py3.8_cpu",
        ],
    }

    if filter_branch:
        job["filters"] = gen_filter_branch_tree(filter_branch, tags_list=RC_PATTERN)
    return [{"build_docs": job}]


def upload_doc_job(filter_branch):
    job = {
        "name": "upload_docs",
        "context": "org-member",
        "python_version": "3.8",
        "requires": [
            "build_docs",
        ],
    }

    if filter_branch:
        job["filters"] = gen_filter_branch_tree(filter_branch, tags_list=RC_PATTERN)
    return [{"upload_docs": job}]


manylinux_images = {
    "cu116": "pytorch/manylinux-cuda116",
    "cu117": "pytorch/manylinux-cuda117",
    "cu118": "pytorch/manylinux-cuda118",
}


def get_manylinux_image(cu_version):
    if cu_version == "cpu":
        return "pytorch/manylinux-cpu"
    elif cu_version.startswith("cu"):
        cu_suffix = cu_version[len("cu") :]
        return f"pytorch/manylinux-cuda{cu_suffix}"
    elif cu_version.startswith("rocm"):
        rocm_suffix = cu_version[len("rocm") :]
        return f"pytorch/manylinux-rocm:{rocm_suffix}"


def get_conda_image(cu_version):
    if cu_version == "cpu":
        return "pytorch/conda-builder:cpu"
    elif cu_version.startswith("cu"):
        cu_suffix = cu_version[len("cu") :]
        return f"pytorch/conda-builder:cuda{cu_suffix}"


def generate_base_workflow(
    base_workflow_name, python_version, cu_version, unicode, os_type, btype, *, filter_branch=None
):

    d = {
        "name": base_workflow_name,
        "python_version": python_version,
        "cu_version": cu_version,
    }

    if os_type != "win" and unicode:
        d["unicode_abi"] = "1"

    if os_type != "win":
        d["wheel_docker_image"] = get_manylinux_image(cu_version)
        # ROCm conda packages not yet supported
        if "rocm" not in cu_version:
            d["conda_docker_image"] = get_conda_image(cu_version)

    if filter_branch is not None:
        d["filters"] = {
            "branches": {"only": filter_branch},
            "tags": {
                # Using a raw string here to avoid having to escape
                # anything
                "only": r"/v[0-9]+(\.[0-9]+)*-rc[0-9]+/"
            },
        }

    w = f"binary_{os_type}_{btype}"
    return {w: d}


def gen_filter_branch_tree(*branches, tags_list=None):
    filter_dict = {"branches": {"only": [b for b in branches]}}
    if tags_list is not None:
        filter_dict["tags"] = {"only": tags_list}
    return filter_dict


def generate_upload_workflow(base_workflow_name, os_type, btype, cu_version, *, filter_branch=None):
    d = {
        "name": f"{base_workflow_name}_upload",
        "context": "org-member",
        "requires": [base_workflow_name],
    }

    if btype == "wheel":
        d["subfolder"] = "" if os_type == "macos" else cu_version + "/"

    if filter_branch is not None:
        d["filters"] = {
            "branches": {"only": filter_branch},
            "tags": {
                # Using a raw string here to avoid having to escape
                # anything
                "only": r"/v[0-9]+(\.[0-9]+)*-rc[0-9]+/"
            },
        }

    return {f"binary_{btype}_upload": d}


def generate_smoketest_workflow(pydistro, base_workflow_name, filter_branch, python_version, os_type):

    required_build_suffix = "_upload"
    required_build_name = base_workflow_name + required_build_suffix

    smoke_suffix = f"smoke_test_{pydistro}"
    d = {
        "name": f"{base_workflow_name}_{smoke_suffix}",
        "requires": [required_build_name],
        "python_version": python_version,
    }

    if filter_branch:
        d["filters"] = gen_filter_branch_tree(filter_branch)

    return {f"smoke_test_{os_type}_{pydistro}": d}


def indent(indentation, data_list):
    return ("\n" + " " * indentation).join(yaml.dump(data_list, default_flow_style=False).splitlines())


def unittest_workflows(indentation=6):
    jobs = []
    for os_type in ["linux", "windows", "macos"]:
        for device_type in ["cpu", "gpu"]:
            if os_type == "macos" and device_type == "gpu":
                continue
            if os_type == "linux" and device_type == "cpu":
                continue
            for i, python_version in enumerate(PYTHON_VERSIONS):
                job = {
                    "name": f"unittest_{os_type}_{device_type}_py{python_version}",
                    "python_version": python_version,
                }

                if device_type == "gpu":
                    if python_version != "3.8":
                        job["filters"] = gen_filter_branch_tree("main", "nightly")
                    job["cu_version"] = "cu116"
                else:
                    job["cu_version"] = "cpu"

                jobs.append({f"unittest_{os_type}_{device_type}": job})

    return indent(indentation, jobs)


def cmake_workflows(indentation=6):
    jobs = []
    python_version = "3.8"
    for os_type in ["linux", "windows", "macos"]:
        # Skip OSX CUDA
        device_types = ["cpu", "gpu"] if os_type != "macos" else ["cpu"]
        for device in device_types:
            job = {"name": f"cmake_{os_type}_{device}", "python_version": python_version}

            job["cu_version"] = "cu116" if device == "gpu" else "cpu"
            if device == "gpu" and os_type == "linux":
                job["wheel_docker_image"] = "pytorch/manylinux-cuda116"
            jobs.append({f"cmake_{os_type}_{device}": job})
    return indent(indentation, jobs)


def ios_workflows(indentation=6, nightly=False):
    jobs = []
    build_job_names = []
    name_prefix = "nightly_" if nightly else ""
    env_prefix = "nightly-" if nightly else ""
    for arch, platform in [("x86_64", "SIMULATOR"), ("arm64", "OS")]:
        name = f"{name_prefix}binary_libtorchvision_ops_ios_12.0.0_{arch}"
        build_job_names.append(name)
        build_job = {
            "build_environment": f"{env_prefix}binary-libtorchvision_ops-ios-12.0.0-{arch}",
            "ios_arch": arch,
            "ios_platform": platform,
            "name": name,
        }
        if nightly:
            build_job["filters"] = gen_filter_branch_tree("nightly")
        jobs.append({"binary_ios_build": build_job})

    if nightly:
        upload_job = {
            "build_environment": f"{env_prefix}binary-libtorchvision_ops-ios-12.0.0-upload",
            "context": "org-member",
            "filters": gen_filter_branch_tree("nightly"),
            "requires": build_job_names,
        }
        jobs.append({"binary_ios_upload": upload_job})
    return indent(indentation, jobs)


def android_workflows(indentation=6, nightly=False):
    jobs = []
    build_job_names = []
    name_prefix = "nightly_" if nightly else ""
    env_prefix = "nightly-" if nightly else ""

    name = f"{name_prefix}binary_libtorchvision_ops_android"
    build_job_names.append(name)
    build_job = {
        "build_environment": f"{env_prefix}binary-libtorchvision_ops-android",
        "name": name,
    }

    if nightly:
        upload_job = {
            "build_environment": f"{env_prefix}binary-libtorchvision_ops-android-upload",
            "context": "org-member",
            "filters": gen_filter_branch_tree("nightly"),
            "name": f"{name_prefix}binary_libtorchvision_ops_android_upload",
        }
        jobs.append({"binary_android_upload": upload_job})
    else:
        jobs.append({"binary_android_build": build_job})
    return indent(indentation, jobs)


if __name__ == "__main__":
    d = os.path.dirname(__file__)
    env = jinja2.Environment(
        loader=jinja2.FileSystemLoader(d),
        lstrip_blocks=True,
        autoescape=select_autoescape(enabled_extensions=("html", "xml")),
        keep_trailing_newline=True,
    )

    with open(os.path.join(d, "config.yml"), "w") as f:
        f.write(
            env.get_template("config.yml.in").render(
                build_workflows=build_workflows,
                unittest_workflows=unittest_workflows,
                cmake_workflows=cmake_workflows,
                ios_workflows=ios_workflows,
                android_workflows=android_workflows,
            )
        )<|MERGE_RESOLUTION|>--- conflicted
+++ resolved
@@ -21,11 +21,7 @@
 from jinja2 import select_autoescape
 
 
-<<<<<<< HEAD
-PYTHON_VERSIONS = ["3.7", "3.8", "3.9", "3.10", "3.11"]
-=======
-PYTHON_VERSIONS = ["3.8", "3.9", "3.10"]
->>>>>>> b094075c
+PYTHON_VERSIONS = ["3.8", "3.9", "3.10", "3.11"]
 
 RC_PATTERN = r"/v[0-9]+(\.[0-9]+)*-rc[0-9]+/"
 
