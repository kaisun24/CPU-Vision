--- conflicted
+++ resolved
@@ -26,10 +26,7 @@
 fi
 
 printf "Installing PyTorch with %s\n" "${cudatoolkit}"
-<<<<<<< HEAD
-=======
 # conda-forge channel is required for cudatoolkit 11.1 on Windows, see https://github.com/pytorch/vision/issues/4458
->>>>>>> 4ef8e6bc
 conda install -y -c "pytorch-${UPLOAD_CHANNEL}" -c conda-forge "pytorch-${UPLOAD_CHANNEL}"::pytorch "${cudatoolkit}" pytest
 
 if [ $PYTHON_VERSION == "3.6" ]; then
