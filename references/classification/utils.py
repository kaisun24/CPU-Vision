import copy
import datetime
import errno
import hashlib
import os
import time
from collections import defaultdict, deque, OrderedDict

import torch
import torch.distributed as dist


class SmoothedValue(object):
    """Track a series of values and provide access to smoothed values over a
    window or the global series average.
    """

    def __init__(self, window_size=20, fmt=None):
        if fmt is None:
            fmt = "{median:.4f} ({global_avg:.4f})"
        self.deque = deque(maxlen=window_size)
        self.total = 0.0
        self.count = 0
        self.fmt = fmt

    def update(self, value, n=1):
        self.deque.append(value)
        self.count += n
        self.total += value * n

    def synchronize_between_processes(self):
        """
        Warning: does not synchronize the deque!
        """
        if not is_dist_avail_and_initialized():
            return
        t = torch.tensor([self.count, self.total], dtype=torch.float64, device="cuda")
        dist.barrier()
        dist.all_reduce(t)
        t = t.tolist()
        self.count = int(t[0])
        self.total = t[1]

    @property
    def median(self):
        d = torch.tensor(list(self.deque))
        return d.median().item()

    @property
    def avg(self):
        d = torch.tensor(list(self.deque), dtype=torch.float32)
        return d.mean().item()

    @property
    def global_avg(self):
        return self.total / self.count

    @property
    def max(self):
        return max(self.deque)

    @property
    def value(self):
        return self.deque[-1]

    def __str__(self):
        return self.fmt.format(
            median=self.median, avg=self.avg, global_avg=self.global_avg, max=self.max, value=self.value
        )


class MetricLogger(object):
    def __init__(self, delimiter="\t"):
        self.meters = defaultdict(SmoothedValue)
        self.delimiter = delimiter

    def update(self, **kwargs):
        for k, v in kwargs.items():
            if isinstance(v, torch.Tensor):
                v = v.item()
            assert isinstance(v, (float, int))
            self.meters[k].update(v)

    def __getattr__(self, attr):
        if attr in self.meters:
            return self.meters[attr]
        if attr in self.__dict__:
            return self.__dict__[attr]
        raise AttributeError("'{}' object has no attribute '{}'".format(type(self).__name__, attr))

    def __str__(self):
        loss_str = []
        for name, meter in self.meters.items():
            loss_str.append("{}: {}".format(name, str(meter)))
        return self.delimiter.join(loss_str)

    def synchronize_between_processes(self):
        for meter in self.meters.values():
            meter.synchronize_between_processes()

    def add_meter(self, name, meter):
        self.meters[name] = meter

    def log_every(self, iterable, print_freq, header=None):
        i = 0
        if not header:
            header = ""
        start_time = time.time()
        end = time.time()
        iter_time = SmoothedValue(fmt="{avg:.4f}")
        data_time = SmoothedValue(fmt="{avg:.4f}")
        space_fmt = ":" + str(len(str(len(iterable)))) + "d"
        if torch.cuda.is_available():
            log_msg = self.delimiter.join(
                [
                    header,
                    "[{0" + space_fmt + "}/{1}]",
                    "eta: {eta}",
                    "{meters}",
                    "time: {time}",
                    "data: {data}",
                    "max mem: {memory:.0f}",
                ]
            )
        else:
            log_msg = self.delimiter.join(
                [header, "[{0" + space_fmt + "}/{1}]", "eta: {eta}", "{meters}", "time: {time}", "data: {data}"]
            )
        MB = 1024.0 * 1024.0
        for obj in iterable:
            data_time.update(time.time() - end)
            yield obj
            iter_time.update(time.time() - end)
            if i % print_freq == 0:
                eta_seconds = iter_time.global_avg * (len(iterable) - i)
                eta_string = str(datetime.timedelta(seconds=int(eta_seconds)))
                if torch.cuda.is_available():
                    print(
                        log_msg.format(
                            i,
                            len(iterable),
                            eta=eta_string,
                            meters=str(self),
                            time=str(iter_time),
                            data=str(data_time),
                            memory=torch.cuda.max_memory_allocated() / MB,
                        )
                    )
                else:
                    print(
                        log_msg.format(
                            i, len(iterable), eta=eta_string, meters=str(self), time=str(iter_time), data=str(data_time)
                        )
                    )
            i += 1
            end = time.time()
        total_time = time.time() - start_time
        total_time_str = str(datetime.timedelta(seconds=int(total_time)))
        print("{} Total time: {}".format(header, total_time_str))


class ExponentialMovingAverage(torch.optim.swa_utils.AveragedModel):
    """Maintains moving averages of model parameters using an exponential decay.
    ``ema_avg = decay * avg_model_param + (1 - decay) * model_param``
    `torch.optim.swa_utils.AveragedModel <https://pytorch.org/docs/stable/optim.html#custom-averaging-strategies>`_
    is used to compute the EMA.
    """

    def __init__(self, model, decay, device="cpu"):
        def ema_avg(avg_model_param, model_param, num_averaged):
            return decay * avg_model_param + (1 - decay) * model_param

        super().__init__(model, device, ema_avg)

    def update_parameters(self, model):
        for p_swa, p_model in zip(self.module.state_dict().values(), model.state_dict().values()):
            device = p_swa.device
            p_model_ = p_model.detach().to(device)
            if self.n_averaged == 0:
                p_swa.detach().copy_(p_model_)
            else:
<<<<<<< HEAD
                p_swa.detach().copy_(self.avg_fn(p_swa.detach(), p_model_,
                                     self.n_averaged.to(device)))
        self.n_averaged += 1
=======
                p_swa.detach().copy_(self.avg_fn(p_swa.detach(), p_model_, self.n_averaged.to(device)))
            self.n_averaged += 1
>>>>>>> 0c0a6a44


def accuracy(output, target, topk=(1,)):
    """Computes the accuracy over the k top predictions for the specified values of k"""
    with torch.no_grad():
        maxk = max(topk)
        batch_size = target.size(0)
        if target.ndim == 2:
            target = target.max(dim=1)[1]

        _, pred = output.topk(maxk, 1, True, True)
        pred = pred.t()
        correct = pred.eq(target[None])

        res = []
        for k in topk:
            correct_k = correct[:k].flatten().sum(dtype=torch.float32)
            res.append(correct_k * (100.0 / batch_size))
        return res


def mkdir(path):
    try:
        os.makedirs(path)
    except OSError as e:
        if e.errno != errno.EEXIST:
            raise


def setup_for_distributed(is_master):
    """
    This function disables printing when not in master process
    """
    import builtins as __builtin__

    builtin_print = __builtin__.print

    def print(*args, **kwargs):
        force = kwargs.pop("force", False)
        if is_master or force:
            builtin_print(*args, **kwargs)

    __builtin__.print = print


def is_dist_avail_and_initialized():
    if not dist.is_available():
        return False
    if not dist.is_initialized():
        return False
    return True


def get_world_size():
    if not is_dist_avail_and_initialized():
        return 1
    return dist.get_world_size()


def get_rank():
    if not is_dist_avail_and_initialized():
        return 0
    return dist.get_rank()


def is_main_process():
    return get_rank() == 0


def save_on_master(*args, **kwargs):
    if is_main_process():
        torch.save(*args, **kwargs)


def init_distributed_mode(args):
    if "RANK" in os.environ and "WORLD_SIZE" in os.environ:
        args.rank = int(os.environ["RANK"])
        args.world_size = int(os.environ["WORLD_SIZE"])
        args.gpu = int(os.environ["LOCAL_RANK"])
    elif "SLURM_PROCID" in os.environ:
        args.rank = int(os.environ["SLURM_PROCID"])
        args.gpu = args.rank % torch.cuda.device_count()
    elif hasattr(args, "rank"):
        pass
    else:
        print("Not using distributed mode")
        args.distributed = False
        return

    args.distributed = True

    torch.cuda.set_device(args.gpu)
    args.dist_backend = "nccl"
    print("| distributed init (rank {}): {}".format(args.rank, args.dist_url), flush=True)
    torch.distributed.init_process_group(
        backend=args.dist_backend, init_method=args.dist_url, world_size=args.world_size, rank=args.rank
    )
    setup_for_distributed(args.rank == 0)


def average_checkpoints(inputs):
    """Loads checkpoints from inputs and returns a model with averaged weights. Original implementation taken from:
    https://github.com/pytorch/fairseq/blob/a48f235636557b8d3bc4922a6fa90f3a0fa57955/scripts/average_checkpoints.py#L16

    Args:
      inputs (List[str]): An iterable of string paths of checkpoints to load from.
    Returns:
      A dict of string keys mapping to various values. The 'model' key
      from the returned dict should correspond to an OrderedDict mapping
      string parameter names to torch Tensors.
    """
    params_dict = OrderedDict()
    params_keys = None
    new_state = None
    num_models = len(inputs)
    for fpath in inputs:
        with open(fpath, "rb") as f:
            state = torch.load(
                f,
                map_location=(lambda s, _: torch.serialization.default_restore_location(s, "cpu")),
            )
        # Copies over the settings from the first checkpoint
        if new_state is None:
            new_state = state
        model_params = state["model"]
        model_params_keys = list(model_params.keys())
        if params_keys is None:
            params_keys = model_params_keys
        elif params_keys != model_params_keys:
            raise KeyError(
                "For checkpoint {}, expected list of params: {}, "
                "but found: {}".format(f, params_keys, model_params_keys)
            )
        for k in params_keys:
            p = model_params[k]
            if isinstance(p, torch.HalfTensor):
                p = p.float()
            if k not in params_dict:
                params_dict[k] = p.clone()
                # NOTE: clone() is needed in case of p is a shared parameter
            else:
                params_dict[k] += p
    averaged_params = OrderedDict()
    for k, v in params_dict.items():
        averaged_params[k] = v
        if averaged_params[k].is_floating_point():
            averaged_params[k].div_(num_models)
        else:
            averaged_params[k] //= num_models
    new_state["model"] = averaged_params
    return new_state


def store_model_weights(model, checkpoint_path, checkpoint_key="model", strict=True):
    """
    This method can be used to prepare weights files for new models. It receives as
    input a model architecture and a checkpoint from the training script and produces
    a file with the weights ready for release.

    Examples:
        from torchvision import models as M

        # Classification
        model = M.mobilenet_v3_large(pretrained=False)
        print(store_model_weights(model, './class.pth'))

        # Quantized Classification
        model = M.quantization.mobilenet_v3_large(pretrained=False, quantize=False)
        model.fuse_model()
        model.qconfig = torch.quantization.get_default_qat_qconfig('qnnpack')
        _ = torch.quantization.prepare_qat(model, inplace=True)
        print(store_model_weights(model, './qat.pth'))

        # Object Detection
        model = M.detection.fasterrcnn_mobilenet_v3_large_fpn(pretrained=False, pretrained_backbone=False)
        print(store_model_weights(model, './obj.pth'))

        # Segmentation
        model = M.segmentation.deeplabv3_mobilenet_v3_large(pretrained=False, pretrained_backbone=False, aux_loss=True)
        print(store_model_weights(model, './segm.pth', strict=False))

    Args:
        model (pytorch.nn.Module): The model on which the weights will be loaded for validation purposes.
        checkpoint_path (str): The path of the checkpoint we will load.
        checkpoint_key (str, optional): The key of the checkpoint where the model weights are stored.
            Default: "model".
        strict (bool): whether to strictly enforce that the keys
            in :attr:`state_dict` match the keys returned by this module's
            :meth:`~torch.nn.Module.state_dict` function. Default: ``True``

    Returns:
        output_path (str): The location where the weights are saved.
    """
    # Store the new model next to the checkpoint_path
    checkpoint_path = os.path.abspath(checkpoint_path)
    output_dir = os.path.dirname(checkpoint_path)

    # Deep copy to avoid side-effects on the model object.
    model = copy.deepcopy(model)
    checkpoint = torch.load(checkpoint_path, map_location="cpu")

    # Load the weights to the model to validate that everything works
    # and remove unnecessary weights (such as auxiliaries, etc)
    model.load_state_dict(checkpoint[checkpoint_key], strict=strict)

    tmp_path = os.path.join(output_dir, str(model.__hash__()))
    torch.save(model.state_dict(), tmp_path)

    sha256_hash = hashlib.sha256()
    with open(tmp_path, "rb") as f:
        # Read and update hash string value in blocks of 4K
        for byte_block in iter(lambda: f.read(4096), b""):
            sha256_hash.update(byte_block)
        hh = sha256_hash.hexdigest()

    output_path = os.path.join(output_dir, "weights-" + str(hh[:8]) + ".pth")
    os.replace(tmp_path, output_path)

    return output_path<|MERGE_RESOLUTION|>--- conflicted
+++ resolved
@@ -179,14 +179,9 @@
             if self.n_averaged == 0:
                 p_swa.detach().copy_(p_model_)
             else:
-<<<<<<< HEAD
                 p_swa.detach().copy_(self.avg_fn(p_swa.detach(), p_model_,
                                      self.n_averaged.to(device)))
         self.n_averaged += 1
-=======
-                p_swa.detach().copy_(self.avg_fn(p_swa.detach(), p_model_, self.n_averaged.to(device)))
-            self.n_averaged += 1
->>>>>>> 0c0a6a44
 
 
 def accuracy(output, target, topk=(1,)):
