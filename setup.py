import os
import io
import sys
from setuptools import setup, find_packages
from pkg_resources import parse_version, get_distribution, DistributionNotFound
import subprocess
import distutils.command.clean
import distutils.spawn
import glob
import shutil

import torch
from torch.utils.cpp_extension import BuildExtension, CppExtension, CUDAExtension, CUDA_HOME
from torch.utils.hipify import hipify_python


def read(*names, **kwargs):
    with io.open(
        os.path.join(os.path.dirname(__file__), *names),
        encoding=kwargs.get("encoding", "utf8")
    ) as fp:
        return fp.read()


def get_dist(pkgname):
    try:
        return get_distribution(pkgname)
    except DistributionNotFound:
        return None


version = '0.8.0a0'
sha = 'Unknown'
package_name = 'torchvision'

cwd = os.path.dirname(os.path.abspath(__file__))

try:
    sha = subprocess.check_output(['git', 'rev-parse', 'HEAD'], cwd=cwd).decode('ascii').strip()
except Exception:
    pass

if os.getenv('BUILD_VERSION'):
    version = os.getenv('BUILD_VERSION')
elif sha != 'Unknown':
    version += '+' + sha[:7]
print("Building wheel {}-{}".format(package_name, version))


def write_version_file():
    version_path = os.path.join(cwd, 'torchvision', 'version.py')
    with open(version_path, 'w') as f:
        f.write("__version__ = '{}'\n".format(version))
        f.write("git_version = {}\n".format(repr(sha)))
        f.write("from torchvision.extension import _check_cuda_version\n")
        f.write("if _check_cuda_version() > 0:\n")
        f.write("    cuda = _check_cuda_version()\n")


write_version_file()

readme = open('README.rst').read()

pytorch_dep = 'torch'
if os.getenv('PYTORCH_VERSION'):
    pytorch_dep += "==" + os.getenv('PYTORCH_VERSION')

requirements = [
    'numpy',
    pytorch_dep,
]

pillow_ver = ' >= 4.1.1'
pillow_req = 'pillow-simd' if get_dist('pillow-simd') is not None else 'pillow'
requirements.append(pillow_req + pillow_ver)


def find_library(name, vision_include):
    this_dir = os.path.dirname(os.path.abspath(__file__))
    build_prefix = os.environ.get('BUILD_PREFIX', None)
    is_conda_build = build_prefix is not None

    library_found = False
    conda_installed = False
    lib_folder = None
    include_folder = None
    library_header = '{0}.h'.format(name)

    # Lookup in TORCHVISION_INCLUDE or in the package file
    package_path = [os.path.join(this_dir, 'torchvision')]
    for folder in vision_include + package_path:
        candidate_path = os.path.join(folder, library_header)
        library_found = os.path.exists(candidate_path)
        if library_found:
            break

    if not library_found:
        print('Running build on conda-build: {0}'.format(is_conda_build))
        if is_conda_build:
            # Add conda headers/libraries
            if os.name == 'nt':
                build_prefix = os.path.join(build_prefix, 'Library')
            include_folder = os.path.join(build_prefix, 'include')
            lib_folder = os.path.join(build_prefix, 'lib')
            library_header_path = os.path.join(
                include_folder, library_header)
            library_found = os.path.isfile(library_header_path)
            conda_installed = library_found
        else:
            # Check if using Anaconda to produce wheels
            conda = distutils.spawn.find_executable('conda')
            is_conda = conda is not None
            print('Running build on conda: {0}'.format(is_conda))
            if is_conda:
                python_executable = sys.executable
                py_folder = os.path.dirname(python_executable)
                if os.name == 'nt':
                    env_path = os.path.join(py_folder, 'Library')
                else:
                    env_path = os.path.dirname(py_folder)
                lib_folder = os.path.join(env_path, 'lib')
                include_folder = os.path.join(env_path, 'include')
                library_header_path = os.path.join(
                    include_folder, library_header)
                library_found = os.path.isfile(library_header_path)
                conda_installed = library_found

        if not library_found:
            if sys.platform == 'linux':
                library_found = os.path.exists('/usr/include/{0}'.format(
                    library_header))
                library_found = library_found or os.path.exists(
                    '/usr/local/include/{0}'.format(library_header))

    return library_found, conda_installed, include_folder, lib_folder


def get_extensions():
    this_dir = os.path.dirname(os.path.abspath(__file__))
    extensions_dir = os.path.join(this_dir, 'torchvision', 'csrc')

    main_file = glob.glob(os.path.join(extensions_dir, '*.cpp'))
    source_cpu = glob.glob(os.path.join(extensions_dir, 'cpu', '*.cpp'))

    is_rocm_pytorch = False
    if torch.__version__ >= '1.5':
        from torch.utils.cpp_extension import ROCM_HOME
        is_rocm_pytorch = True if ((torch.version.hip is not None) and (ROCM_HOME is not None)) else False

    if is_rocm_pytorch:
        hipify_python.hipify(
            project_directory=this_dir,
            output_directory=this_dir,
            includes="torchvision/csrc/cuda/*",
            show_detailed=True,
            is_pytorch_extension=True,
        )
        source_cuda = glob.glob(os.path.join(extensions_dir, 'hip', '*.hip'))
        # Copy over additional files
        shutil.copy("torchvision/csrc/cuda/cuda_helpers.h", "torchvision/csrc/hip/cuda_helpers.h")
        shutil.copy("torchvision/csrc/cuda/vision_cuda.h", "torchvision/csrc/hip/vision_cuda.h")

    else:
        source_cuda = glob.glob(os.path.join(extensions_dir, 'cuda', '*.cu'))

    sources = main_file + source_cpu
    extension = CppExtension

    compile_cpp_tests = os.getenv('WITH_CPP_MODELS_TEST', '0') == '1'
    if compile_cpp_tests:
        test_dir = os.path.join(this_dir, 'test')
        models_dir = os.path.join(this_dir, 'torchvision', 'csrc', 'models')
        test_file = glob.glob(os.path.join(test_dir, '*.cpp'))
        source_models = glob.glob(os.path.join(models_dir, '*.cpp'))

        test_file = [os.path.join(test_dir, s) for s in test_file]
        source_models = [os.path.join(models_dir, s) for s in source_models]
        tests = test_file + source_models
        tests_include_dirs = [test_dir, models_dir]

    define_macros = []

    extra_compile_args = {}
    if (torch.cuda.is_available() and ((CUDA_HOME is not None) or is_rocm_pytorch)) \
            or os.getenv('FORCE_CUDA', '0') == '1':
        extension = CUDAExtension
        sources += source_cuda
        if not is_rocm_pytorch:
            define_macros += [('WITH_CUDA', None)]
            nvcc_flags = os.getenv('NVCC_FLAGS', '')
            if nvcc_flags == '':
                nvcc_flags = []
            else:
                nvcc_flags = nvcc_flags.split(' ')
        else:
            define_macros += [('WITH_HIP', None)]
            nvcc_flags = []
        extra_compile_args = {
            'cxx': [],
            'nvcc': nvcc_flags,
        }

    if sys.platform == 'win32':
        define_macros += [('torchvision_EXPORTS', None)]

        extra_compile_args.setdefault('cxx', [])
        extra_compile_args['cxx'].append('/MP')

    debug_mode = os.getenv('DEBUG', '0') == '1'
    if debug_mode:
        print("Compile in debug mode")
        extra_compile_args['cxx'].append("-g")
        extra_compile_args['cxx'].append("-O0")
        if "nvcc" in extra_compile_args:
            # we have to remove "-OX" and "-g" flag if exists and append
            nvcc_flags = extra_compile_args["nvcc"]
            extra_compile_args["nvcc"] = [
                f for f in nvcc_flags if not ("-O" in f or "-g" in f)
            ]
            extra_compile_args["nvcc"].append("-O0")
            extra_compile_args["nvcc"].append("-g")

    sources = [os.path.join(extensions_dir, s) for s in sources]

    include_dirs = [extensions_dir]

    ext_modules = [
        extension(
            'torchvision._C',
            sources,
            include_dirs=include_dirs,
            define_macros=define_macros,
            extra_compile_args=extra_compile_args,
        )
    ]
    if compile_cpp_tests:
        ext_modules.append(
            extension(
                'torchvision._C_tests',
                tests,
                include_dirs=tests_include_dirs,
                define_macros=define_macros,
                extra_compile_args=extra_compile_args,
            )
        )

    # ------------------- Torchvision extra extensions ------------------------
    vision_include = os.environ.get('TORCHVISION_INCLUDE', None)
    vision_library = os.environ.get('TORCHVISION_LIBRARY', None)
    vision_include = (vision_include.split(os.pathsep)
                      if vision_include is not None else [])
    vision_library = (vision_library.split(os.pathsep)
                      if vision_library is not None else [])
    include_dirs += vision_include
    library_dirs = vision_library

    # Image reading extension
    image_macros = []
    image_include = [extensions_dir]
    image_library = []
    image_link_flags = []

    # Locating libPNG
    libpng = distutils.spawn.find_executable('libpng-config')
    pngfix = distutils.spawn.find_executable('pngfix')
    png_found = libpng is not None or pngfix is not None
    print('PNG found: {0}'.format(png_found))
    if png_found:
        if libpng is not None:
            # Linux / Mac
            png_version = subprocess.run([libpng, '--version'],
                                         stdout=subprocess.PIPE)
            png_version = png_version.stdout.strip().decode('utf-8')
            print('libpng version: {0}'.format(png_version))
            png_version = parse_version(png_version)
            if png_version >= parse_version("1.6.0"):
                print('Building torchvision with PNG image support')
                png_lib = subprocess.run([libpng, '--libdir'],
                                         stdout=subprocess.PIPE)
                png_lib = png_lib.stdout.strip().decode('utf-8')
                if 'disabled' not in png_lib:
                    image_library += [png_lib]
                png_include = subprocess.run([libpng, '--I_opts'],
                                             stdout=subprocess.PIPE)
                png_include = png_include.stdout.strip().decode('utf-8')
                _, png_include = png_include.split('-I')
                print('libpng include path: {0}'.format(png_include))
                image_include += [png_include]
                image_link_flags.append('png')
            else:
                print('libpng installed version is less than 1.6.0, '
                      'disabling PNG support')
                png_found = False
        else:
            # Windows
            png_lib = os.path.join(
                os.path.dirname(os.path.dirname(pngfix)), 'lib')
            png_include = os.path.join(os.path.dirname(
                os.path.dirname(pngfix)), 'include', 'libpng16')
            image_library += [png_lib]
            image_include += [png_include]
            image_link_flags.append('libpng')

    # Locating libjpeg
    (jpeg_found, jpeg_conda,
     jpeg_include, jpeg_lib) = find_library('jpeglib', vision_include)

    print('JPEG found: {0}'.format(jpeg_found))
    image_macros += [('PNG_FOUND', str(int(png_found)))]
    image_macros += [('JPEG_FOUND', str(int(jpeg_found)))]
    if jpeg_found:
        print('Building torchvision with JPEG image support')
        image_link_flags.append('jpeg')
        if jpeg_conda:
            image_library += [jpeg_lib]
            image_include += [jpeg_include]

    image_path = os.path.join(extensions_dir, 'cpu', 'image')
    image_src = glob.glob(os.path.join(image_path, '*.cpp'))

    if png_found or jpeg_found:
        ext_modules.append(extension(
            'torchvision.image',
            image_src,
            include_dirs=image_include + include_dirs + [image_path],
            library_dirs=image_library + library_dirs,
            define_macros=image_macros,
            libraries=image_link_flags,
            extra_compile_args=extra_compile_args
        ))

    ffmpeg_exe = distutils.spawn.find_executable('ffmpeg')
    has_ffmpeg = ffmpeg_exe is not None
    print("FFmpeg found: {}".format(has_ffmpeg))

    if has_ffmpeg:
        ffmpeg_bin = os.path.dirname(ffmpeg_exe)
        ffmpeg_root = os.path.dirname(ffmpeg_bin)
        ffmpeg_include_dir = os.path.join(ffmpeg_root, 'include')
<<<<<<< HEAD
        ffmpeg_library_dir = os.path.join(ffmpeg_root, 'lib')
=======
        print("ffmpeg include path: {}".format(ffmpeg_include_dir))
>>>>>>> de908627

        # TorchVision base decoder + video reader
        video_reader_src_dir = os.path.join(this_dir, 'torchvision', 'csrc', 'cpu', 'video_reader')
        video_reader_src = glob.glob(os.path.join(video_reader_src_dir, "*.cpp"))
        base_decoder_src_dir = os.path.join(this_dir, 'torchvision', 'csrc', 'cpu', 'decoder')
        base_decoder_src = glob.glob(
            os.path.join(base_decoder_src_dir, "*.cpp"))
        # exclude tests
        base_decoder_src = [x for x in base_decoder_src if '_test.cpp' not in x]

        combined_src = video_reader_src + base_decoder_src

        ext_modules.append(
            CppExtension(
                'torchvision.video_reader',
                combined_src,
                include_dirs=[
                    base_decoder_src_dir,
                    video_reader_src_dir,
                    ffmpeg_include_dir,
                    extensions_dir,
                ],
                library_dirs=[ffmpeg_library_dir] + library_dirs,
                libraries=[
                    'avcodec',
                    'avformat',
                    'avutil',
                    'swresample',
                    'swscale',
                ],
                extra_compile_args=["-std=c++14"] if os.name != 'nt' else ['/std:c++14', '/MP'],
                extra_link_args=["-std=c++14" if os.name != 'nt' else '/std:c++14'],
            )
        )

    return ext_modules


class clean(distutils.command.clean.clean):
    def run(self):
        with open('.gitignore', 'r') as f:
            ignores = f.read()
            for wildcard in filter(None, ignores.split('\n')):
                for filename in glob.glob(wildcard):
                    try:
                        os.remove(filename)
                    except OSError:
                        shutil.rmtree(filename, ignore_errors=True)

        # It's an old-style class in Python 2.7...
        distutils.command.clean.clean.run(self)


setup(
    # Metadata
    name=package_name,
    version=version,
    author='PyTorch Core Team',
    author_email='soumith@pytorch.org',
    url='https://github.com/pytorch/vision',
    description='image and video datasets and models for torch deep learning',
    long_description=readme,
    license='BSD',

    # Package info
    packages=find_packages(exclude=('test',)),
    package_data={
        package_name: ['*.dll', '*.dylib', '*.so']
    },
    zip_safe=False,
    install_requires=requirements,
    extras_require={
        "scipy": ["scipy"],
    },
    ext_modules=get_extensions(),
    cmdclass={
        'build_ext': BuildExtension.with_options(no_python_abi_suffix=True),
        'clean': clean,
    }
)<|MERGE_RESOLUTION|>--- conflicted
+++ resolved
@@ -337,12 +337,11 @@
         ffmpeg_bin = os.path.dirname(ffmpeg_exe)
         ffmpeg_root = os.path.dirname(ffmpeg_bin)
         ffmpeg_include_dir = os.path.join(ffmpeg_root, 'include')
-<<<<<<< HEAD
         ffmpeg_library_dir = os.path.join(ffmpeg_root, 'lib')
-=======
+        
         print("ffmpeg include path: {}".format(ffmpeg_include_dir))
->>>>>>> de908627
-
+        print("ffmpeg library_dir: {}".format(ffmpeg_library_dir))
+        
         # TorchVision base decoder + video reader
         video_reader_src_dir = os.path.join(this_dir, 'torchvision', 'csrc', 'cpu', 'video_reader')
         video_reader_src = glob.glob(os.path.join(video_reader_src_dir, "*.cpp"))
