from __future__ import print_function
import os
import io
import re
import sys
from setuptools import setup, find_packages
from pkg_resources import get_distribution, DistributionNotFound
import subprocess
import distutils.command.clean
import glob
import shutil

import torch
from torch.utils.cpp_extension import CppExtension, CUDAExtension, CUDA_HOME


def read(*names, **kwargs):
    with io.open(
        os.path.join(os.path.dirname(__file__), *names),
        encoding=kwargs.get("encoding", "utf8")
    ) as fp:
        return fp.read()


def get_dist(pkgname):
    try:
        return get_distribution(pkgname)
    except DistributionNotFound:
        return None


version = '0.3.0a0'
sha = 'Unknown'
package_name = os.getenv('TORCHVISION_PACKAGE_NAME', 'torchvision')

cwd = os.path.dirname(os.path.abspath(__file__))

try:
    sha = subprocess.check_output(['git', 'rev-parse', 'HEAD'], cwd=cwd).decode('ascii').strip()
except Exception:
    pass

if os.getenv('TORCHVISION_BUILD_VERSION'):
    assert os.getenv('TORCHVISION_BUILD_NUMBER') is not None
    build_number = int(os.getenv('TORCHVISION_BUILD_NUMBER'))
    version = os.getenv('TORCHVISION_BUILD_VERSION')
    if build_number > 1:
        version += '.post' + str(build_number)
elif sha != 'Unknown':
    version += '+' + sha[:7]
print("Building wheel {}-{}".format(package_name, version))


def write_version_file():
    version_path = os.path.join(cwd, 'torchvision', 'version.py')
    with open(version_path, 'w') as f:
        f.write("__version__ = '{}'\n".format(version))
        f.write("git_version = {}\n".format(repr(sha)))
        f.write("from torchvision import _C\n")
        f.write("if hasattr(_C, 'CUDA_VERSION'):\n")
        f.write("    cuda = _C.CUDA_VERSION\n")


write_version_file()

readme = open('README.rst').read()

pytorch_package_name = os.getenv('TORCHVISION_PYTORCH_DEPENDENCY_NAME', 'torch')

requirements = [
    'numpy',
    'six',
    pytorch_package_name,
]

pillow_ver = ' >= 4.1.1'
pillow_req = 'pillow-simd' if get_dist('pillow-simd') is not None else 'pillow'
requirements.append(pillow_req + pillow_ver)


def get_extensions():
    this_dir = os.path.dirname(os.path.abspath(__file__))
    extensions_dir = os.path.join(this_dir, 'torchvision', 'csrc')

    main_file = glob.glob(os.path.join(extensions_dir, '*.cpp'))
    source_cpu = glob.glob(os.path.join(extensions_dir, 'cpu', '*.cpp'))
    source_cuda = glob.glob(os.path.join(extensions_dir, 'cuda', '*.cu'))

    sources = main_file + source_cpu
    extension = CppExtension

    define_macros = []

<<<<<<< HEAD
    if (torch.cuda.is_available() and CUDA_HOME is not None) or os.getenv('FORCE_CUDA', '0') == '1':
=======
    extra_compile_args = {}
    if torch.cuda.is_available() and CUDA_HOME is not None:
>>>>>>> f5167537
        extension = CUDAExtension
        sources += source_cuda
        define_macros += [('WITH_CUDA', None)]
        nvcc_flags = os.getenv('NVCC_FLAGS', '')
        if nvcc_flags == '':
            nvcc_flags = []
        else:
            nvcc_flags = nvcc_flags.split(' ')
        extra_compile_args = {
            'cxx': ['-O0'],
            'nvcc': nvcc_flags,
        }

    sources = [os.path.join(extensions_dir, s) for s in sources]

    include_dirs = [extensions_dir]

    ext_modules = [
        extension(
            'torchvision._C',
            sources,
            include_dirs=include_dirs,
            define_macros=define_macros,
            extra_compile_args=extra_compile_args,
        )
    ]

    return ext_modules


class clean(distutils.command.clean.clean):
    def run(self):
        with open('.gitignore', 'r') as f:
            ignores = f.read()
            for wildcard in filter(None, ignores.split('\n')):
                for filename in glob.glob(wildcard):
                    try:
                        os.remove(filename)
                    except OSError:
                        shutil.rmtree(filename, ignore_errors=True)

        # It's an old-style class in Python 2.7...
        distutils.command.clean.clean.run(self)


setup(
    # Metadata
    name=package_name,
    version=version,
    author='PyTorch Core Team',
    author_email='soumith@pytorch.org',
    url='https://github.com/pytorch/vision',
    description='image and video datasets and models for torch deep learning',
    long_description=readme,
    license='BSD',

    # Package info
    packages=find_packages(exclude=('test',)),

    zip_safe=True,
    install_requires=requirements,
    extras_require={
        "scipy": ["scipy"],
    },
    ext_modules=get_extensions(),
    cmdclass={'build_ext': torch.utils.cpp_extension.BuildExtension, 'clean': clean}
)<|MERGE_RESOLUTION|>--- conflicted
+++ resolved
@@ -91,12 +91,8 @@
 
     define_macros = []
 
-<<<<<<< HEAD
+    extra_compile_args = {}
     if (torch.cuda.is_available() and CUDA_HOME is not None) or os.getenv('FORCE_CUDA', '0') == '1':
-=======
-    extra_compile_args = {}
-    if torch.cuda.is_available() and CUDA_HOME is not None:
->>>>>>> f5167537
         extension = CUDAExtension
         sources += source_cuda
         define_macros += [('WITH_CUDA', None)]
