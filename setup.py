--- conflicted
+++ resolved
@@ -147,15 +147,13 @@
 
     include_dirs = [extensions_dir]
 
-<<<<<<< HEAD
-=======
     has_ffmpeg, ffmpeg_include_dir = _check_ffmpeg()
     if has_ffmpeg:
         # TorchVision video reader
         video_reader_src_dir = os.path.join(this_dir, 'torchvision', 'csrc', 'cpu', 'video_reader')
         video_reader_src = glob.glob(os.path.join(video_reader_src_dir, "*.cpp"))
 
->>>>>>> 20bfa27b
+
     ext_modules = [
         extension(
             'torchvision._C',
@@ -175,9 +173,6 @@
                 extra_compile_args=extra_compile_args,
             )
         )
-
-    ffmpeg_exe = distutils.spawn.find_executable('ffmpeg')
-    has_ffmpeg = ffmpeg_exe is not None
 
     if has_ffmpeg:
         ffmpeg_bin = os.path.dirname(ffmpeg_exe)
