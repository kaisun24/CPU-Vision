--- conflicted
+++ resolved
@@ -478,12 +478,8 @@
         extras_require={
             "scipy": ["scipy"],
         },
-<<<<<<< HEAD
         ext_modules=get_extensions(is_rocm_pytorch=rocm_pytorch),
-=======
-        ext_modules=get_extensions(),
         python_requires=">=3.6",
->>>>>>> 082f37ee
         cmdclass={
             "build_ext": BuildExtension.with_options(no_python_abi_suffix=True),
             "clean": clean,
