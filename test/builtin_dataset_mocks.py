import bz2
import collections.abc
import csv
import functools
import gzip
import io
import itertools
import json
import lzma
import pathlib
import pickle
import random
import unittest.mock
import warnings
import xml.etree.ElementTree as ET
from collections import defaultdict, Counter

import numpy as np
import PIL.Image
import pytest
import torch
from datasets_utils import make_zip, make_tar, create_image_folder, create_image_file, combinations_grid
from torch.nn.functional import one_hot
from torch.testing import make_tensor as _make_tensor
from torchvision._utils import sequence_to_str
from torchvision.prototype import datasets

make_tensor = functools.partial(_make_tensor, device="cpu")
make_scalar = functools.partial(make_tensor, ())


__all__ = ["DATASET_MOCKS", "parametrize_dataset_mocks"]


class DatasetMock:
    def __init__(self, name, *, mock_data_fn, configs):
        # FIXME: error handling for unknown names
        self.name = name
        self.mock_data_fn = mock_data_fn
        self.configs = configs

    def _parse_mock_info(self, mock_info):
        if mock_info is None:
            raise pytest.UsageError(
                f"The mock data function for dataset '{self.name}' returned nothing. It needs to at least return an "
                f"integer indicating the number of samples for the current `config`."
            )
        elif isinstance(mock_info, int):
            mock_info = dict(num_samples=mock_info)
        elif not isinstance(mock_info, dict):
            raise pytest.UsageError(
                f"The mock data function for dataset '{self.name}' returned a {type(mock_info)}. The returned object "
                f"should be a dictionary containing at least the number of samples for the key `'num_samples'`. If no "
                f"additional information is required for specific tests, the number of samples can also be returned as "
                f"an integer."
            )
        elif "num_samples" not in mock_info:
            raise pytest.UsageError(
                f"The dictionary returned by the mock data function for dataset '{self.name}' has to contain a "
                f"`'num_samples'` entry indicating the number of samples."
            )

        return mock_info

    def prepare(self, home, config):
        root = home / self.name
        root.mkdir(exist_ok=True)

        mock_info = self._parse_mock_info(self.mock_data_fn(root, config))

        with unittest.mock.patch.object(datasets.utils.Dataset2, "__init__"):
            required_file_names = {
                resource.file_name for resource in datasets.load(self.name, root=root, **config)._resources()
            }
        available_file_names = {path.name for path in root.glob("*")}
        missing_file_names = required_file_names - available_file_names
        if missing_file_names:
            raise pytest.UsageError(
                f"Dataset '{self.name}' requires the files {sequence_to_str(sorted(missing_file_names))} "
                f"for {config}, but they were not created by the mock data function."
            )

        return mock_info


def config_id(name, config):
    parts = [name]
    for name, value in config.items():
        if isinstance(value, bool):
            part = ("" if value else "no_") + name
        else:
            part = str(value)
        parts.append(part)
    return "-".join(parts)


def parametrize_dataset_mocks(*dataset_mocks, marks=None):
    mocks = {}
    for mock in dataset_mocks:
        if isinstance(mock, DatasetMock):
            mocks[mock.name] = mock
        elif isinstance(mock, collections.abc.Mapping):
            mocks.update(mock)
        else:
            raise pytest.UsageError(
                f"The positional arguments passed to `parametrize_dataset_mocks` can either be a `DatasetMock`, "
                f"a sequence of `DatasetMock`'s, or a mapping of names to `DatasetMock`'s, "
                f"but got {mock} instead."
            )
    dataset_mocks = mocks

    if marks is None:
        marks = {}
    elif not isinstance(marks, collections.abc.Mapping):
        raise pytest.UsageError()

    return pytest.mark.parametrize(
        ("dataset_mock", "config"),
        [
            pytest.param(dataset_mock, config, id=config_id(name, config), marks=marks.get(name, ()))
            for name, dataset_mock in dataset_mocks.items()
            for config in dataset_mock.configs
        ],
    )


DATASET_MOCKS = {}


def register_mock(name=None, *, configs):
    def wrapper(mock_data_fn):
        nonlocal name
        if name is None:
            name = mock_data_fn.__name__
        DATASET_MOCKS[name] = DatasetMock(name, mock_data_fn=mock_data_fn, configs=configs)

        return mock_data_fn

    return wrapper


class MNISTMockData:
    _DTYPES_ID = {
        torch.uint8: 8,
        torch.int8: 9,
        torch.int16: 11,
        torch.int32: 12,
        torch.float32: 13,
        torch.float64: 14,
    }

    @classmethod
    def _magic(cls, dtype, ndim):
        return cls._DTYPES_ID[dtype] * 256 + ndim + 1

    @staticmethod
    def _encode(t):
        return torch.tensor(t, dtype=torch.int32).numpy().tobytes()[::-1]

    @staticmethod
    def _big_endian_dtype(dtype):
        np_dtype = getattr(np, str(dtype).replace("torch.", ""))().dtype
        return np.dtype(f">{np_dtype.kind}{np_dtype.itemsize}")

    @classmethod
    def _create_binary_file(cls, root, filename, *, num_samples, shape, dtype, compressor, low=0, high):
        with compressor(root / filename, "wb") as fh:
            for meta in (cls._magic(dtype, len(shape)), num_samples, *shape):
                fh.write(cls._encode(meta))

            data = make_tensor((num_samples, *shape), dtype=dtype, low=low, high=high)

            fh.write(data.numpy().astype(cls._big_endian_dtype(dtype)).tobytes())

    @classmethod
    def generate(
        cls,
        root,
        *,
        num_categories,
        num_samples=None,
        images_file,
        labels_file,
        image_size=(28, 28),
        image_dtype=torch.uint8,
        label_size=(),
        label_dtype=torch.uint8,
        compressor=None,
    ):
        if num_samples is None:
            num_samples = num_categories
        if compressor is None:
            compressor = gzip.open

        cls._create_binary_file(
            root,
            images_file,
            num_samples=num_samples,
            shape=image_size,
            dtype=image_dtype,
            compressor=compressor,
            high=float("inf"),
        )
        cls._create_binary_file(
            root,
            labels_file,
            num_samples=num_samples,
            shape=label_size,
            dtype=label_dtype,
            compressor=compressor,
            high=num_categories,
        )

        return num_samples


# @register_mock
def mnist(info, root, config):
    train = config.split == "train"
    images_file = f"{'train' if train else 't10k'}-images-idx3-ubyte.gz"
    labels_file = f"{'train' if train else 't10k'}-labels-idx1-ubyte.gz"
    return MNISTMockData.generate(
        root,
        num_categories=len(info.categories),
        images_file=images_file,
        labels_file=labels_file,
    )


# DATASET_MOCKS.update({name: DatasetMock(name, mnist) for name in ["fashionmnist", "kmnist"]})


# @register_mock
def emnist(info, root, config):
    # The image sets that merge some lower case letters in their respective upper case variant, still use dense
    # labels in the data files. Thus, num_categories != len(categories) there.
    num_categories = defaultdict(
        lambda: len(info.categories), {image_set: 47 for image_set in ("Balanced", "By_Merge")}
    )

    num_samples_map = {}
    file_names = set()
    for config_ in info._configs:
        prefix = f"emnist-{config_.image_set.replace('_', '').lower()}-{config_.split}"
        images_file = f"{prefix}-images-idx3-ubyte.gz"
        labels_file = f"{prefix}-labels-idx1-ubyte.gz"
        file_names.update({images_file, labels_file})
        num_samples_map[config_] = MNISTMockData.generate(
            root,
            num_categories=num_categories[config_.image_set],
            images_file=images_file,
            labels_file=labels_file,
        )

    make_zip(root, "emnist-gzip.zip", *file_names)

    return num_samples_map[config]


# @register_mock
def qmnist(info, root, config):
    num_categories = len(info.categories)
    if config.split == "train":
        num_samples = num_samples_gen = num_categories + 2
        prefix = "qmnist-train"
        suffix = ".gz"
        compressor = gzip.open
    elif config.split.startswith("test"):
        # The split 'test50k' is defined as the last 50k images beginning at index 10000. Thus, we need to create
        # more than 10000 images for the dataset to not be empty.
        num_samples_gen = 10001
        num_samples = {
            "test": num_samples_gen,
            "test10k": min(num_samples_gen, 10_000),
            "test50k": num_samples_gen - 10_000,
        }[config.split]
        prefix = "qmnist-test"
        suffix = ".gz"
        compressor = gzip.open
    else:  # config.split == "nist"
        num_samples = num_samples_gen = num_categories + 3
        prefix = "xnist"
        suffix = ".xz"
        compressor = lzma.open

    MNISTMockData.generate(
        root,
        num_categories=num_categories,
        num_samples=num_samples_gen,
        images_file=f"{prefix}-images-idx3-ubyte{suffix}",
        labels_file=f"{prefix}-labels-idx2-int{suffix}",
        label_size=(8,),
        label_dtype=torch.int32,
        compressor=compressor,
    )
    return num_samples


class CIFARMockData:
    NUM_PIXELS = 32 * 32 * 3

    @classmethod
    def _create_batch_file(cls, root, name, *, num_categories, labels_key, num_samples=1):
        content = {
            "data": make_tensor((num_samples, cls.NUM_PIXELS), dtype=torch.uint8).numpy(),
            labels_key: torch.randint(0, num_categories, size=(num_samples,)).tolist(),
        }
        with open(pathlib.Path(root) / name, "wb") as fh:
            pickle.dump(content, fh)

    @classmethod
    def generate(
        cls,
        root,
        name,
        *,
        folder,
        train_files,
        test_files,
        num_categories,
        labels_key,
    ):
        folder = root / folder
        folder.mkdir()
        files = (*train_files, *test_files)
        for file in files:
            cls._create_batch_file(
                folder,
                file,
                num_categories=num_categories,
                labels_key=labels_key,
            )

        make_tar(root, name, folder, compression="gz")


# @register_mock
def cifar10(info, root, config):
    train_files = [f"data_batch_{idx}" for idx in range(1, 6)]
    test_files = ["test_batch"]

    CIFARMockData.generate(
        root=root,
        name="cifar-10-python.tar.gz",
        folder=pathlib.Path("cifar-10-batches-py"),
        train_files=train_files,
        test_files=test_files,
        num_categories=10,
        labels_key="labels",
    )

    return len(train_files if config.split == "train" else test_files)


# @register_mock
def cifar100(info, root, config):
    train_files = ["train"]
    test_files = ["test"]

    CIFARMockData.generate(
        root=root,
        name="cifar-100-python.tar.gz",
        folder=pathlib.Path("cifar-100-python"),
        train_files=train_files,
        test_files=test_files,
        num_categories=100,
        labels_key="fine_labels",
    )

    return len(train_files if config.split == "train" else test_files)


# @register_mock
def caltech101(info, root, config):
    def create_ann_file(root, name):
        import scipy.io

        box_coord = make_tensor((1, 4), dtype=torch.int32, low=0).numpy().astype(np.uint16)
        obj_contour = make_tensor((2, int(torch.randint(3, 6, size=()))), dtype=torch.float64, low=0).numpy()

        scipy.io.savemat(str(pathlib.Path(root) / name), dict(box_coord=box_coord, obj_contour=obj_contour))

    def create_ann_folder(root, name, file_name_fn, num_examples):
        root = pathlib.Path(root) / name
        root.mkdir(parents=True)

        for idx in range(num_examples):
            create_ann_file(root, file_name_fn(idx))

    images_root = root / "101_ObjectCategories"
    anns_root = root / "Annotations"

    ann_category_map = {
        "Faces_2": "Faces",
        "Faces_3": "Faces_easy",
        "Motorbikes_16": "Motorbikes",
        "Airplanes_Side_2": "airplanes",
    }

    num_images_per_category = 2
    for category in info.categories:
        create_image_folder(
            root=images_root,
            name=category,
            file_name_fn=lambda idx: f"image_{idx + 1:04d}.jpg",
            num_examples=num_images_per_category,
        )
        create_ann_folder(
            root=anns_root,
            name=ann_category_map.get(category, category),
            file_name_fn=lambda idx: f"annotation_{idx + 1:04d}.mat",
            num_examples=num_images_per_category,
        )

    (images_root / "BACKGROUND_Goodle").mkdir()
    make_tar(root, f"{images_root.name}.tar.gz", images_root, compression="gz")

    make_tar(root, f"{anns_root.name}.tar", anns_root)

    return num_images_per_category * len(info.categories)


# @register_mock
def caltech256(info, root, config):
    dir = root / "256_ObjectCategories"
    num_images_per_category = 2

    for idx, category in enumerate(info.categories, 1):
        files = create_image_folder(
            dir,
            name=f"{idx:03d}.{category}",
            file_name_fn=lambda image_idx: f"{idx:03d}_{image_idx + 1:04d}.jpg",
            num_examples=num_images_per_category,
        )
        if category == "spider":
            open(files[0].parent / "RENAME2", "w").close()

    make_tar(root, f"{dir.name}.tar", dir)

    return num_images_per_category * len(info.categories)


@register_mock(configs=combinations_grid(split=("train", "val", "test")))
def imagenet(root, config):
    from scipy.io import savemat

    info = datasets.info("imagenet")

    if config["split"] == "train":
        num_samples = len(info["wnids"])
        archive_name = "ILSVRC2012_img_train.tar"

        files = []
        for wnid in info["wnids"]:
            create_image_folder(
                root=root,
                name=wnid,
                file_name_fn=lambda image_idx: f"{wnid}_{image_idx:04d}.JPEG",
                num_examples=1,
            )
            files.append(make_tar(root, f"{wnid}.tar"))
    elif config["split"] == "val":
        num_samples = 3
        archive_name = "ILSVRC2012_img_val.tar"
        files = [create_image_file(root, f"ILSVRC2012_val_{idx + 1:08d}.JPEG") for idx in range(num_samples)]

        devkit_root = root / "ILSVRC2012_devkit_t12"
        data_root = devkit_root / "data"
        data_root.mkdir(parents=True)

        with open(data_root / "ILSVRC2012_validation_ground_truth.txt", "w") as file:
            for label in torch.randint(0, len(info["wnids"]), (num_samples,)).tolist():
                file.write(f"{label}\n")

        num_children = 0
        synsets = [
            (idx, wnid, category, "", num_children, [], 0, 0)
            for idx, (category, wnid) in enumerate(zip(info["categories"], info["wnids"]), 1)
        ]
        num_children = 1
        synsets.extend((0, "", "", "", num_children, [], 0, 0) for _ in range(5))
        with warnings.catch_warnings():
            # The warning is not for savemat, but rather for some internals savemet is using
            warnings.filterwarnings("ignore", category=np.VisibleDeprecationWarning)
            savemat(data_root / "meta.mat", dict(synsets=synsets))

        make_tar(root, devkit_root.with_suffix(".tar.gz").name, compression="gz")
    else:  # config["split"] == "test"
        num_samples = 5
        archive_name = "ILSVRC2012_img_test_v10102019.tar"
        files = [create_image_file(root, f"ILSVRC2012_test_{idx + 1:08d}.JPEG") for idx in range(num_samples)]

    make_tar(root, archive_name, *files)

    return num_samples


class CocoMockData:
    @classmethod
    def _make_images_archive(cls, root, name, *, num_samples):
        image_paths = create_image_folder(
            root, name, file_name_fn=lambda idx: f"{idx:012d}.jpg", num_examples=num_samples
        )

        images_meta = []
        for path in image_paths:
            with PIL.Image.open(path) as image:
                width, height = image.size
            images_meta.append(dict(file_name=path.name, id=int(path.stem), width=width, height=height))

        make_zip(root, f"{name}.zip")

        return images_meta

    @classmethod
    def _make_annotations_json(
        cls,
        root,
        name,
        *,
        images_meta,
        fn,
    ):
        num_anns_per_image = torch.randint(1, 5, (len(images_meta),))
        num_anns_total = int(num_anns_per_image.sum())
        ann_ids_iter = iter(torch.arange(num_anns_total)[torch.randperm(num_anns_total)])

        anns_meta = []
        for image_meta, num_anns in zip(images_meta, num_anns_per_image):
            for _ in range(num_anns):
                ann_id = int(next(ann_ids_iter))
                anns_meta.append(dict(fn(ann_id, image_meta), id=ann_id, image_id=image_meta["id"]))
        anns_meta.sort(key=lambda ann: ann["id"])

        with open(root / name, "w") as file:
            json.dump(dict(images=images_meta, annotations=anns_meta), file)

        return num_anns_per_image

    @staticmethod
    def _make_instances_data(ann_id, image_meta):
        def make_rle_segmentation():
            height, width = image_meta["height"], image_meta["width"]
            numel = height * width
            counts = []
            while sum(counts) <= numel:
                counts.append(int(torch.randint(5, 8, ())))
            if sum(counts) > numel:
                counts[-1] -= sum(counts) - numel
            return dict(counts=counts, size=[height, width])

        return dict(
            segmentation=make_rle_segmentation(),
            bbox=make_tensor((4,), dtype=torch.float32, low=0).tolist(),
            iscrowd=True,
            area=float(make_scalar(dtype=torch.float32)),
            category_id=int(make_scalar(dtype=torch.int64)),
        )

    @staticmethod
    def _make_captions_data(ann_id, image_meta):
        return dict(caption=f"Caption {ann_id} describing image {image_meta['id']}.")

    @classmethod
    def _make_annotations(cls, root, name, *, images_meta):
        num_anns_per_image = torch.zeros((len(images_meta),), dtype=torch.int64)
        for annotations, fn in (
            ("instances", cls._make_instances_data),
            ("captions", cls._make_captions_data),
        ):
            num_anns_per_image += cls._make_annotations_json(
                root, f"{annotations}_{name}.json", images_meta=images_meta, fn=fn
            )

        return int(num_anns_per_image.sum())

    @classmethod
    def generate(
        cls,
        root,
        *,
        year,
        num_samples,
    ):
        annotations_dir = root / "annotations"
        annotations_dir.mkdir()

        for split in ("train", "val"):
            config_name = f"{split}{year}"

            images_meta = cls._make_images_archive(root, config_name, num_samples=num_samples)
            cls._make_annotations(
                annotations_dir,
                config_name,
                images_meta=images_meta,
            )

        make_zip(root, f"annotations_trainval{year}.zip", annotations_dir)

        return num_samples


# @register_mock
def coco(info, root, config):
    return CocoMockData.generate(root, year=config.year, num_samples=5)


class SBDMockData:
    _NUM_CATEGORIES = 20

    @classmethod
    def _make_split_files(cls, root_map):
        ids_map = {
            split: [f"2008_{idx:06d}" for idx in idcs]
            for split, idcs in (
                ("train", [0, 1, 2]),
                ("train_noval", [0, 2]),
                ("val", [3]),
            )
        }

        for split, ids in ids_map.items():
            with open(root_map[split] / f"{split}.txt", "w") as fh:
                fh.writelines(f"{id}\n" for id in ids)

        return sorted(set(itertools.chain(*ids_map.values()))), {split: len(ids) for split, ids in ids_map.items()}

    @classmethod
    def _make_anns_folder(cls, root, name, ids):
        from scipy.io import savemat

        anns_folder = root / name
        anns_folder.mkdir()

        sizes = torch.randint(1, 9, size=(len(ids), 2)).tolist()
        for id, size in zip(ids, sizes):
            savemat(
                anns_folder / f"{id}.mat",
                {
                    "GTcls": {
                        "Boundaries": cls._make_boundaries(size),
                        "Segmentation": cls._make_segmentation(size),
                    }
                },
            )
        return sizes

    @classmethod
    def _make_boundaries(cls, size):
        from scipy.sparse import csc_matrix

        return [
            [csc_matrix(torch.randint(0, 2, size=size, dtype=torch.uint8).numpy())] for _ in range(cls._NUM_CATEGORIES)
        ]

    @classmethod
    def _make_segmentation(cls, size):
        return torch.randint(0, cls._NUM_CATEGORIES + 1, size=size, dtype=torch.uint8).numpy()

    @classmethod
    def generate(cls, root):
        archive_folder = root / "benchmark_RELEASE"
        dataset_folder = archive_folder / "dataset"
        dataset_folder.mkdir(parents=True, exist_ok=True)

        ids, num_samples_map = cls._make_split_files(defaultdict(lambda: dataset_folder, {"train_noval": root}))
        sizes = cls._make_anns_folder(dataset_folder, "cls", ids)
        create_image_folder(
            dataset_folder, "img", lambda idx: f"{ids[idx]}.jpg", num_examples=len(ids), size=lambda idx: sizes[idx]
        )

        make_tar(root, "benchmark.tgz", archive_folder, compression="gz")

        return num_samples_map


# @register_mock
def sbd(info, root, config):
    return SBDMockData.generate(root)[config.split]


# @register_mock
def semeion(info, root, config):
    num_samples = 3
    num_categories = len(info.categories)

    images = torch.rand(num_samples, 256)
    labels = one_hot(torch.randint(num_categories, size=(num_samples,)), num_classes=num_categories)
    with open(root / "semeion.data", "w") as fh:
        for image, one_hot_label in zip(images, labels):
            image_columns = " ".join([f"{pixel.item():.4f}" for pixel in image])
            labels_columns = " ".join([str(label.item()) for label in one_hot_label])
            fh.write(f"{image_columns} {labels_columns} \n")

    return num_samples


class VOCMockData:
    _TRAIN_VAL_FILE_NAMES = {
        "2007": "VOCtrainval_06-Nov-2007.tar",
        "2008": "VOCtrainval_14-Jul-2008.tar",
        "2009": "VOCtrainval_11-May-2009.tar",
        "2010": "VOCtrainval_03-May-2010.tar",
        "2011": "VOCtrainval_25-May-2011.tar",
        "2012": "VOCtrainval_11-May-2012.tar",
    }
    _TEST_FILE_NAMES = {
        "2007": "VOCtest_06-Nov-2007.tar",
    }

    @classmethod
    def _make_split_files(cls, root, *, year, trainval):
        split_folder = root / "ImageSets"

        if trainval:
            idcs_map = {
                "train": [0, 1, 2],
                "val": [3, 4],
            }
            idcs_map["trainval"] = [*idcs_map["train"], *idcs_map["val"]]
        else:
            idcs_map = {
                "test": [5],
            }
        ids_map = {split: [f"{year}_{idx:06d}" for idx in idcs] for split, idcs in idcs_map.items()}

        for task_sub_folder in ("Main", "Segmentation"):
            task_folder = split_folder / task_sub_folder
            task_folder.mkdir(parents=True, exist_ok=True)
            for split, ids in ids_map.items():
                with open(task_folder / f"{split}.txt", "w") as fh:
                    fh.writelines(f"{id}\n" for id in ids)

        return sorted(set(itertools.chain(*ids_map.values()))), {split: len(ids) for split, ids in ids_map.items()}

    @classmethod
    def _make_detection_anns_folder(cls, root, name, *, file_name_fn, num_examples):
        folder = root / name
        folder.mkdir(parents=True, exist_ok=True)

        for idx in range(num_examples):
            cls._make_detection_ann_file(folder, file_name_fn(idx))

    @classmethod
    def _make_detection_ann_file(cls, root, name):
        def add_child(parent, name, text=None):
            child = ET.SubElement(parent, name)
            child.text = str(text)
            return child

        def add_name(obj, name="dog"):
            add_child(obj, "name", name)

        def add_size(obj):
            obj = add_child(obj, "size")
            size = {"width": 0, "height": 0, "depth": 3}
            for name, text in size.items():
                add_child(obj, name, text)

        def add_bndbox(obj):
            obj = add_child(obj, "bndbox")
            bndbox = {"xmin": 1, "xmax": 2, "ymin": 3, "ymax": 4}
            for name, text in bndbox.items():
                add_child(obj, name, text)

        annotation = ET.Element("annotation")
        add_size(annotation)
        obj = add_child(annotation, "object")
        add_name(obj)
        add_bndbox(obj)

        with open(root / name, "wb") as fh:
            fh.write(ET.tostring(annotation))

    @classmethod
    def generate(cls, root, *, year, trainval):
        archive_folder = root
        if year == "2011":
            archive_folder /= "TrainVal"
        data_folder = archive_folder / "VOCdevkit" / f"VOC{year}"
        data_folder.mkdir(parents=True, exist_ok=True)

        ids, num_samples_map = cls._make_split_files(data_folder, year=year, trainval=trainval)
        for make_folder_fn, name, suffix in [
            (create_image_folder, "JPEGImages", ".jpg"),
            (create_image_folder, "SegmentationClass", ".png"),
            (cls._make_detection_anns_folder, "Annotations", ".xml"),
        ]:
            make_folder_fn(data_folder, name, file_name_fn=lambda idx: ids[idx] + suffix, num_examples=len(ids))
        make_tar(root, (cls._TRAIN_VAL_FILE_NAMES if trainval else cls._TEST_FILE_NAMES)[year], data_folder)

        return num_samples_map


# @register_mock
def voc(info, root, config):
    trainval = config.split != "test"
    return VOCMockData.generate(root, year=config.year, trainval=trainval)[config.split]


class CelebAMockData:
    @classmethod
    def _make_ann_file(cls, root, name, data, *, field_names=None):
        with open(root / name, "w") as file:
            if field_names:
                file.write(f"{len(data)}\r\n")
                file.write(" ".join(field_names) + "\r\n")
            file.writelines(" ".join(str(item) for item in row) + "\r\n" for row in data)

    _SPLIT_TO_IDX = {
        "train": 0,
        "val": 1,
        "test": 2,
    }

    @classmethod
    def _make_split_file(cls, root):
        num_samples_map = {"train": 4, "val": 3, "test": 2}

        data = [
            (f"{idx:06d}.jpg", cls._SPLIT_TO_IDX[split])
            for split, num_samples in num_samples_map.items()
            for idx in range(num_samples)
        ]
        cls._make_ann_file(root, "list_eval_partition.txt", data)

        image_file_names, _ = zip(*data)
        return image_file_names, num_samples_map

    @classmethod
    def _make_identity_file(cls, root, image_file_names):
        cls._make_ann_file(
            root, "identity_CelebA.txt", [(name, int(make_scalar(low=1, dtype=torch.int))) for name in image_file_names]
        )

    @classmethod
    def _make_attributes_file(cls, root, image_file_names):
        field_names = ("5_o_Clock_Shadow", "Young")
        data = [
            [name, *[" 1" if attr else "-1" for attr in make_tensor((len(field_names),), dtype=torch.bool)]]
            for name in image_file_names
        ]
        cls._make_ann_file(root, "list_attr_celeba.txt", data, field_names=(*field_names, ""))

    @classmethod
    def _make_bounding_boxes_file(cls, root, image_file_names):
        field_names = ("image_id", "x_1", "y_1", "width", "height")
        data = [
            [f"{name}  ", *[f"{coord:3d}" for coord in make_tensor((4,), low=0, dtype=torch.int).tolist()]]
            for name in image_file_names
        ]
        cls._make_ann_file(root, "list_bbox_celeba.txt", data, field_names=field_names)

    @classmethod
    def _make_landmarks_file(cls, root, image_file_names):
        field_names = ("lefteye_x", "lefteye_y", "rightmouth_x", "rightmouth_y")
        data = [
            [
                name,
                *[
                    f"{coord:4d}" if idx else coord
                    for idx, coord in enumerate(make_tensor((len(field_names),), low=0, dtype=torch.int).tolist())
                ],
            ]
            for name in image_file_names
        ]
        cls._make_ann_file(root, "list_landmarks_align_celeba.txt", data, field_names=field_names)

    @classmethod
    def generate(cls, root):
        image_file_names, num_samples_map = cls._make_split_file(root)

        image_files = create_image_folder(
            root, "img_align_celeba", file_name_fn=lambda idx: image_file_names[idx], num_examples=len(image_file_names)
        )
        make_zip(root, image_files[0].parent.with_suffix(".zip").name)

        for make_ann_file_fn in (
            cls._make_identity_file,
            cls._make_attributes_file,
            cls._make_bounding_boxes_file,
            cls._make_landmarks_file,
        ):
            make_ann_file_fn(root, image_file_names)

        return num_samples_map


# @register_mock
def celeba(info, root, config):
    return CelebAMockData.generate(root)[config.split]


# @register_mock
def country211(info, root, config):
    split_name_mapper = {
        "train": "train",
        "val": "valid",
        "test": "test",
    }
    split_folder = pathlib.Path(root, "country211", split_name_mapper[config["split"]])
    split_folder.mkdir(parents=True, exist_ok=True)

    num_examples = {
        "train": 3,
        "val": 4,
        "test": 5,
    }[config["split"]]

    classes = ("AD", "BS", "GR")
    for cls in classes:
        create_image_folder(
            split_folder,
            name=cls,
            file_name_fn=lambda idx: f"{idx}.jpg",
            num_examples=num_examples,
        )
    make_tar(root, f"{split_folder.parent.name}.tgz", split_folder.parent, compression="gz")
    return num_examples * len(classes)


<<<<<<< HEAD
# @register_mock
=======
@register_mock
def food101(info, root, config):
    data_folder = root / "food-101"

    num_images_per_class = 3
    image_folder = data_folder / "images"
    categories = ["apple_pie", "baby_back_ribs", "waffles"]
    image_ids = []
    for category in categories:
        image_files = create_image_folder(
            image_folder,
            category,
            file_name_fn=lambda idx: f"{idx:04d}.jpg",
            num_examples=num_images_per_class,
        )
        image_ids.extend(path.relative_to(path.parents[1]).with_suffix("").as_posix() for path in image_files)

    meta_folder = data_folder / "meta"
    meta_folder.mkdir()

    with open(meta_folder / "classes.txt", "w") as file:
        for category in categories:
            file.write(f"{category}\n")

    splits = ["train", "test"]
    num_samples_map = {}
    for offset, split in enumerate(splits):
        image_ids_in_split = image_ids[offset :: len(splits)]
        num_samples_map[split] = len(image_ids_in_split)
        with open(meta_folder / f"{split}.txt", "w") as file:
            for image_id in image_ids_in_split:
                file.write(f"{image_id}\n")

    make_tar(root, f"{data_folder.name}.tar.gz", compression="gz")

    return num_samples_map[config.split]


@register_mock
>>>>>>> 095cabb7
def dtd(info, root, config):
    data_folder = root / "dtd"

    num_images_per_class = 3
    image_folder = data_folder / "images"
    categories = {"banded", "marbled", "zigzagged"}
    image_ids_per_category = {
        category: [
            str(path.relative_to(path.parents[1]).as_posix())
            for path in create_image_folder(
                image_folder,
                category,
                file_name_fn=lambda idx: f"{category}_{idx:04d}.jpg",
                num_examples=num_images_per_class,
            )
        ]
        for category in categories
    }

    meta_folder = data_folder / "labels"
    meta_folder.mkdir()

    with open(meta_folder / "labels_joint_anno.txt", "w") as file:
        for cls, image_ids in image_ids_per_category.items():
            for image_id in image_ids:
                joint_categories = random.choices(
                    list(categories - {cls}), k=int(torch.randint(len(categories) - 1, ()))
                )
                file.write(" ".join([image_id, *sorted([cls, *joint_categories])]) + "\n")

    image_ids = list(itertools.chain(*image_ids_per_category.values()))
    splits = ("train", "val", "test")
    num_samples_map = {}
    for fold in range(1, 11):
        random.shuffle(image_ids)
        for offset, split in enumerate(splits):
            image_ids_in_config = image_ids[offset :: len(splits)]
            with open(meta_folder / f"{split}{fold}.txt", "w") as file:
                file.write("\n".join(image_ids_in_config) + "\n")

            num_samples_map[info.make_config(split=split, fold=str(fold))] = len(image_ids_in_config)

    make_tar(root, "dtd-r1.0.1.tar.gz", data_folder, compression="gz")

    return num_samples_map[config]


# @register_mock
def fer2013(info, root, config):
    num_samples = 5 if config.split == "train" else 3

    path = root / f"{config.split}.csv"
    with open(path, "w", newline="") as file:
        field_names = ["emotion"] if config.split == "train" else []
        field_names.append("pixels")

        file.write(",".join(field_names) + "\n")

        writer = csv.DictWriter(file, fieldnames=field_names, quotechar='"', quoting=csv.QUOTE_NONNUMERIC)
        for _ in range(num_samples):
            rowdict = {
                "pixels": " ".join([str(int(pixel)) for pixel in torch.randint(256, (48 * 48,), dtype=torch.uint8)])
            }
            if config.split == "train":
                rowdict["emotion"] = int(torch.randint(7, ()))
            writer.writerow(rowdict)

    make_zip(root, f"{path.name}.zip", path)

    return num_samples


# @register_mock
def gtsrb(info, root, config):
    num_examples_per_class = 5 if config.split == "train" else 3
    classes = ("00000", "00042", "00012")
    num_examples = num_examples_per_class * len(classes)

    csv_columns = ["Filename", "Width", "Height", "Roi.X1", "Roi.Y1", "Roi.X2", "Roi.Y2", "ClassId"]

    def _make_ann_file(path, num_examples, class_idx):
        if class_idx == "random":
            class_idx = torch.randint(1, len(classes) + 1, size=(1,)).item()

        with open(path, "w") as csv_file:
            writer = csv.DictWriter(csv_file, fieldnames=csv_columns, delimiter=";")
            writer.writeheader()
            for image_idx in range(num_examples):
                writer.writerow(
                    {
                        "Filename": f"{image_idx:05d}.ppm",
                        "Width": torch.randint(1, 100, size=()).item(),
                        "Height": torch.randint(1, 100, size=()).item(),
                        "Roi.X1": torch.randint(1, 100, size=()).item(),
                        "Roi.Y1": torch.randint(1, 100, size=()).item(),
                        "Roi.X2": torch.randint(1, 100, size=()).item(),
                        "Roi.Y2": torch.randint(1, 100, size=()).item(),
                        "ClassId": class_idx,
                    }
                )

    if config["split"] == "train":
        train_folder = root / "GTSRB" / "Training"
        train_folder.mkdir(parents=True)

        for class_idx in classes:
            create_image_folder(
                train_folder,
                name=class_idx,
                file_name_fn=lambda image_idx: f"{class_idx}_{image_idx:05d}.ppm",
                num_examples=num_examples_per_class,
            )
            _make_ann_file(
                path=train_folder / class_idx / f"GT-{class_idx}.csv",
                num_examples=num_examples_per_class,
                class_idx=int(class_idx),
            )
        make_zip(root, "GTSRB-Training_fixed.zip", train_folder)
    else:
        test_folder = root / "GTSRB" / "Final_Test"
        test_folder.mkdir(parents=True)

        create_image_folder(
            test_folder,
            name="Images",
            file_name_fn=lambda image_idx: f"{image_idx:05d}.ppm",
            num_examples=num_examples,
        )

        make_zip(root, "GTSRB_Final_Test_Images.zip", test_folder)

        _make_ann_file(
            path=root / "GT-final_test.csv",
            num_examples=num_examples,
            class_idx="random",
        )

        make_zip(root, "GTSRB_Final_Test_GT.zip", "GT-final_test.csv")

    return num_examples


# @register_mock
def clevr(info, root, config):
    data_folder = root / "CLEVR_v1.0"

    num_samples_map = {
        "train": 3,
        "val": 2,
        "test": 1,
    }

    images_folder = data_folder / "images"
    image_files = {
        split: create_image_folder(
            images_folder,
            split,
            file_name_fn=lambda idx: f"CLEVR_{split}_{idx:06d}.jpg",
            num_examples=num_samples,
        )
        for split, num_samples in num_samples_map.items()
    }

    scenes_folder = data_folder / "scenes"
    scenes_folder.mkdir()
    for split in ["train", "val"]:
        with open(scenes_folder / f"CLEVR_{split}_scenes.json", "w") as file:
            json.dump(
                {
                    "scenes": [
                        {
                            "image_filename": image_file.name,
                            # We currently only return the number of objects in a scene.
                            # Thus, it is sufficient for now to only mock the number of elements.
                            "objects": [None] * int(torch.randint(1, 5, ())),
                        }
                        for image_file in image_files[split]
                    ]
                },
                file,
            )

    make_zip(root, f"{data_folder.name}.zip", data_folder)

    return num_samples_map[config.split]


class OxfordIIITPetMockData:
    @classmethod
    def _meta_to_split_and_classification_ann(cls, meta, idx):
        image_id = "_".join(
            [
                *[(str.title if meta["species"] == "cat" else str.lower)(part) for part in meta["cls"].split()],
                str(idx),
            ]
        )
        class_id = str(meta["label"] + 1)
        species = "1" if meta["species"] == "cat" else "2"
        breed_id = "-1"
        return (image_id, class_id, species, breed_id)

    @classmethod
    def generate(self, root):
        classification_anns_meta = (
            dict(cls="Abyssinian", label=0, species="cat"),
            dict(cls="Keeshond", label=18, species="dog"),
            dict(cls="Yorkshire Terrier", label=36, species="dog"),
        )
        split_and_classification_anns = [
            self._meta_to_split_and_classification_ann(meta, idx)
            for meta, idx in itertools.product(classification_anns_meta, (1, 2, 10))
        ]
        image_ids, *_ = zip(*split_and_classification_anns)

        image_files = create_image_folder(
            root, "images", file_name_fn=lambda idx: f"{image_ids[idx]}.jpg", num_examples=len(image_ids)
        )

        anns_folder = root / "annotations"
        anns_folder.mkdir()
        random.shuffle(split_and_classification_anns)
        splits = ("trainval", "test")
        num_samples_map = {}
        for offset, split in enumerate(splits):
            split_and_classification_anns_in_split = split_and_classification_anns[offset :: len(splits)]
            with open(anns_folder / f"{split}.txt", "w") as file:
                writer = csv.writer(file, delimiter=" ")
                for split_and_classification_ann in split_and_classification_anns_in_split:
                    writer.writerow(split_and_classification_ann)

            num_samples_map[split] = len(split_and_classification_anns_in_split)

        segmentation_files = create_image_folder(
            anns_folder, "trimaps", file_name_fn=lambda idx: f"{image_ids[idx]}.png", num_examples=len(image_ids)
        )

        # The dataset has some rogue files
        for path in image_files[:3]:
            path.with_suffix(".mat").touch()
        for path in segmentation_files:
            path.with_name(f".{path.name}").touch()

        make_tar(root, "images.tar.gz", compression="gz")
        make_tar(root, anns_folder.with_suffix(".tar.gz").name, compression="gz")

        return num_samples_map


# @register_mock
def oxford_iiit_pet(info, root, config):
    return OxfordIIITPetMockData.generate(root)[config.split]


class _CUB200MockData:
    @classmethod
    def _category_folder(cls, category, idx):
        return f"{idx:03d}.{category}"

    @classmethod
    def _file_stem(cls, category, idx):
        return f"{category}_{idx:04d}"

    @classmethod
    def _make_images(cls, images_folder):
        image_files = []
        for category_idx, category in [
            (1, "Black_footed_Albatross"),
            (100, "Brown_Pelican"),
            (200, "Common_Yellowthroat"),
        ]:
            image_files.extend(
                create_image_folder(
                    images_folder,
                    cls._category_folder(category, category_idx),
                    lambda image_idx: f"{cls._file_stem(category, image_idx)}.jpg",
                    num_examples=5,
                )
            )

        return image_files


class CUB2002011MockData(_CUB200MockData):
    @classmethod
    def _make_archive(cls, root):
        archive_folder = root / "CUB_200_2011"

        images_folder = archive_folder / "images"
        image_files = cls._make_images(images_folder)
        image_ids = list(range(1, len(image_files) + 1))

        with open(archive_folder / "images.txt", "w") as file:
            file.write(
                "\n".join(
                    f"{id} {path.relative_to(images_folder).as_posix()}" for id, path in zip(image_ids, image_files)
                )
            )

        split_ids = torch.randint(2, (len(image_ids),)).tolist()
        counts = Counter(split_ids)
        num_samples_map = {"train": counts[1], "test": counts[0]}
        with open(archive_folder / "train_test_split.txt", "w") as file:
            file.write("\n".join(f"{image_id} {split_id}" for image_id, split_id in zip(image_ids, split_ids)))

        with open(archive_folder / "bounding_boxes.txt", "w") as file:
            file.write(
                "\n".join(
                    " ".join(
                        str(item)
                        for item in [image_id, *make_tensor((4,), dtype=torch.int, low=0).to(torch.float).tolist()]
                    )
                    for image_id in image_ids
                )
            )

        make_tar(root, archive_folder.with_suffix(".tgz").name, compression="gz")

        return image_files, num_samples_map

    @classmethod
    def _make_segmentations(cls, root, image_files):
        segmentations_folder = root / "segmentations"
        for image_file in image_files:
            folder = segmentations_folder.joinpath(image_file.relative_to(image_file.parents[1]))
            folder.mkdir(exist_ok=True, parents=True)
            create_image_file(
                folder,
                image_file.with_suffix(".png").name,
                size=[1, *make_tensor((2,), low=3, dtype=torch.int).tolist()],
            )

        make_tar(root, segmentations_folder.with_suffix(".tgz").name, compression="gz")

    @classmethod
    def generate(cls, root):
        image_files, num_samples_map = cls._make_archive(root)
        cls._make_segmentations(root, image_files)
        return num_samples_map


class CUB2002010MockData(_CUB200MockData):
    @classmethod
    def _make_hidden_rouge_file(cls, *files):
        for file in files:
            (file.parent / f"._{file.name}").touch()

    @classmethod
    def _make_splits(cls, root, image_files):
        split_folder = root / "lists"
        split_folder.mkdir()
        random.shuffle(image_files)
        splits = ("train", "test")
        num_samples_map = {}
        for offset, split in enumerate(splits):
            image_files_in_split = image_files[offset :: len(splits)]

            split_file = split_folder / f"{split}.txt"
            with open(split_file, "w") as file:
                file.write(
                    "\n".join(
                        sorted(
                            str(image_file.relative_to(image_file.parents[1]).as_posix())
                            for image_file in image_files_in_split
                        )
                    )
                )

            cls._make_hidden_rouge_file(split_file)
            num_samples_map[split] = len(image_files_in_split)

        make_tar(root, split_folder.with_suffix(".tgz").name, compression="gz")

        return num_samples_map

    @classmethod
    def _make_anns(cls, root, image_files):
        from scipy.io import savemat

        anns_folder = root / "annotations-mat"
        for image_file in image_files:
            ann_file = anns_folder / image_file.with_suffix(".mat").relative_to(image_file.parents[1])
            ann_file.parent.mkdir(parents=True, exist_ok=True)

            savemat(
                ann_file,
                {
                    "seg": torch.randint(
                        256, make_tensor((2,), low=3, dtype=torch.int).tolist(), dtype=torch.uint8
                    ).numpy(),
                    "bbox": dict(
                        zip(("left", "top", "right", "bottom"), make_tensor((4,), dtype=torch.uint8).tolist())
                    ),
                },
            )

        readme_file = anns_folder / "README.txt"
        readme_file.touch()
        cls._make_hidden_rouge_file(readme_file)

        make_tar(root, "annotations.tgz", anns_folder, compression="gz")

    @classmethod
    def generate(cls, root):
        images_folder = root / "images"
        image_files = cls._make_images(images_folder)
        cls._make_hidden_rouge_file(*image_files)
        make_tar(root, images_folder.with_suffix(".tgz").name, compression="gz")

        num_samples_map = cls._make_splits(root, image_files)
        cls._make_anns(root, image_files)

        return num_samples_map


# @register_mock
def cub200(info, root, config):
    num_samples_map = (CUB2002011MockData if config.year == "2011" else CUB2002010MockData).generate(root)
    return num_samples_map[config.split]


# @register_mock
def eurosat(info, root, config):
    data_folder = root / "2750"
    data_folder.mkdir(parents=True)

    num_examples_per_class = 3
    categories = ["AnnualCrop", "Forest"]
    for category in categories:
        create_image_folder(
            root=data_folder,
            name=category,
            file_name_fn=lambda idx: f"{category}_{idx + 1}.jpg",
            num_examples=num_examples_per_class,
        )
    make_zip(root, "EuroSAT.zip", data_folder)
    return len(categories) * num_examples_per_class


# @register_mock
def svhn(info, root, config):
    import scipy.io as sio

    num_samples = {
        "train": 2,
        "test": 3,
        "extra": 4,
    }[config.split]

    sio.savemat(
        root / f"{config.split}_32x32.mat",
        {
            "X": np.random.randint(256, size=(32, 32, 3, num_samples), dtype=np.uint8),
            "y": np.random.randint(10, size=(num_samples,), dtype=np.uint8),
        },
    )
    return num_samples


# @register_mock
def pcam(info, root, config):
    import h5py

    num_images = {"train": 2, "test": 3, "val": 4}[config.split]

    split = "valid" if config.split == "val" else config.split

    images_io = io.BytesIO()
    with h5py.File(images_io, "w") as f:
        f["x"] = np.random.randint(0, 256, size=(num_images, 10, 10, 3), dtype=np.uint8)

    targets_io = io.BytesIO()
    with h5py.File(targets_io, "w") as f:
        f["y"] = np.random.randint(0, 2, size=(num_images, 1, 1, 1), dtype=np.uint8)

    # Create .gz compressed files
    images_file = root / f"camelyonpatch_level_2_split_{split}_x.h5.gz"
    targets_file = root / f"camelyonpatch_level_2_split_{split}_y.h5.gz"
    for compressed_file_name, uncompressed_file_io in ((images_file, images_io), (targets_file, targets_io)):
        compressed_data = gzip.compress(uncompressed_file_io.getbuffer())
        with open(compressed_file_name, "wb") as compressed_file:
            compressed_file.write(compressed_data)

    return num_images


# @register_mock
def stanford_cars(info, root, config):
    import scipy.io as io
    from numpy.core.records import fromarrays

    num_samples = {"train": 5, "test": 7}[config["split"]]
    num_categories = 3

    devkit = root / "devkit"
    devkit.mkdir(parents=True)

    if config["split"] == "train":
        images_folder_name = "cars_train"
        annotations_mat_path = devkit / "cars_train_annos.mat"
    else:
        images_folder_name = "cars_test"
        annotations_mat_path = root / "cars_test_annos_withlabels.mat"

    create_image_folder(
        root=root,
        name=images_folder_name,
        file_name_fn=lambda image_index: f"{image_index:5d}.jpg",
        num_examples=num_samples,
    )

    make_tar(root, f"cars_{config.split}.tgz", images_folder_name)
    bbox = np.random.randint(1, 200, num_samples, dtype=np.uint8)
    classes = np.random.randint(1, num_categories + 1, num_samples, dtype=np.uint8)
    fnames = [f"{i:5d}.jpg" for i in range(num_samples)]
    rec_array = fromarrays(
        [bbox, bbox, bbox, bbox, classes, fnames],
        names=["bbox_x1", "bbox_y1", "bbox_x2", "bbox_y2", "class", "fname"],
    )

    io.savemat(annotations_mat_path, {"annotations": rec_array})
    if config.split == "train":
        make_tar(root, "car_devkit.tgz", devkit, compression="gz")

    return num_samples


# @register_mock
def usps(info, root, config):
    num_samples = {"train": 15, "test": 7}[config.split]

    with bz2.open(root / f"usps{'.t' if not config.split == 'train' else ''}.bz2", "wb") as fh:
        lines = []
        for _ in range(num_samples):
            label = make_tensor(1, low=1, high=11, dtype=torch.int)
            values = make_tensor(256, low=-1, high=1, dtype=torch.float)
            lines.append(
                " ".join([f"{int(label)}", *(f"{idx}:{float(value):.6f}" for idx, value in enumerate(values, 1))])
            )

        fh.write("\n".join(lines).encode())

    return num_samples<|MERGE_RESOLUTION|>--- conflicted
+++ resolved
@@ -919,10 +919,7 @@
     return num_examples * len(classes)
 
 
-<<<<<<< HEAD
-# @register_mock
-=======
-@register_mock
+# @register_mock
 def food101(info, root, config):
     data_folder = root / "food-101"
 
@@ -960,8 +957,7 @@
     return num_samples_map[config.split]
 
 
-@register_mock
->>>>>>> 095cabb7
+# @register_mock
 def dtd(info, root, config):
     data_folder = root / "dtd"
 
