--- conflicted
+++ resolved
@@ -691,7 +691,7 @@
     if isinstance(format, str):
         format = datapoints.BoundingBoxFormat[format]
 
-    spatial_size = _parse_size(spatial_size, name="canvas_size")
+    spatial_size = _parse_size(spatial_size, name="spatial_size")
 
     def fn(shape, dtype, device):
         *batch_dims, num_coordinates = shape
@@ -702,11 +702,7 @@
             format=format, canvas_size=spatial_size, batch_dims=batch_dims, dtype=dtype, device=device
         )
 
-<<<<<<< HEAD
-    return BoundingBoxesLoader(fn, shape=(*extra_dims[-1:], 4), dtype=dtype, format=format, spatial_size=canvas_size)
-=======
-    return BoundingBoxesLoader(fn, shape=(*extra_dims, 4), dtype=dtype, format=format, spatial_size=spatial_size)
->>>>>>> 9b82df43
+    return BoundingBoxesLoader(fn, shape=(*extra_dims[-1:], 4), dtype=dtype, format=format, spatial_size=spatial_size)
 
 
 def make_bounding_box_loaders(
