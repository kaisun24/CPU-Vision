--- conflicted
+++ resolved
@@ -571,16 +571,7 @@
         from torchvision.datasets import wrap_dataset_for_transforms_v2
 
         try:
-<<<<<<< HEAD
             with self.create_dataset(config) as (dataset, info):
-                wrapped_dataset = wrap_dataset_for_transforms_v2(dataset)
-                assert isinstance(wrapped_dataset, self.DATASET_CLASS)
-                assert len(wrapped_dataset) == info["num_examples"]
-
-                wrapped_sample = wrapped_dataset[0]
-                assert tree_any(lambda item: isinstance(item, (Datapoint, PIL.Image.Image)), wrapped_sample)
-=======
-            with self.create_dataset(config) as (dataset, _):
                 for target_keys in [None, "all"]:
                     if target_keys is not None and self.DATASET_CLASS not in {
                         torchvision.datasets.CocoDetection,
@@ -593,10 +584,11 @@
                         continue
 
                     wrapped_dataset = wrap_dataset_for_transforms_v2(dataset, target_keys=target_keys)
+                    assert isinstance(wrapped_dataset, self.DATASET_CLASS)
+                    assert len(wrapped_dataset) == info["num_examples"]
+
                     wrapped_sample = wrapped_dataset[0]
-
                     assert tree_any(lambda item: isinstance(item, (Datapoint, PIL.Image.Image)), wrapped_sample)
->>>>>>> 08c9938f
         except TypeError as error:
             msg = f"No wrapper exists for dataset class {type(dataset).__name__}"
             if str(error).startswith(msg):
