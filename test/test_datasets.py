--- conflicted
+++ resolved
@@ -1276,93 +1276,6 @@
         self.skipTest("The data is generated at creation and thus cannot be non-existent or corrupted.")
 
 
-<<<<<<< HEAD
-class Flickr8kTestCase(datasets_utils.ImageDatasetTestCase):
-    DATASET_CLASS = datasets.Flickr8k
-
-    FEATURE_TYPES = (PIL.Image.Image, list)
-
-    _IMAGES_FOLDER = "images"
-    _ANNOTATIONS_FILE = "captions.html"
-
-    def dataset_args(self, tmpdir, config):
-        tmpdir = pathlib.Path(tmpdir)
-        root = tmpdir / self._IMAGES_FOLDER
-        ann_file = tmpdir / self._ANNOTATIONS_FILE
-        return str(root), str(ann_file)
-
-    def inject_fake_data(self, tmpdir, config):
-        num_images = 3
-        num_captions_per_image = 3
-
-        tmpdir = pathlib.Path(tmpdir)
-
-        images = self._create_images(tmpdir, self._IMAGES_FOLDER, num_images)
-        self._create_annotations_file(tmpdir, self._ANNOTATIONS_FILE, images, num_captions_per_image)
-
-        return dict(num_examples=num_images, captions=self._create_captions(num_captions_per_image))
-
-    def _create_images(self, root, name, num_images):
-        return datasets_utils.create_image_folder(root, name, self._image_file_name, num_images)
-
-    def _image_file_name(self, idx):
-        id = datasets_utils.create_random_string(10, string.digits)
-        checksum = datasets_utils.create_random_string(10, string.digits, string.ascii_lowercase[:6])
-        size = datasets_utils.create_random_string(1, "qwcko")
-        return f"{id}_{checksum}_{size}.jpg"
-
-    def _create_annotations_file(self, root, name, images, num_captions_per_image):
-        with open(root / name, "w") as fh:
-            fh.write("<table>")
-            for image in (None, *images):
-                self._add_image(fh, image, num_captions_per_image)
-            fh.write("</table>")
-
-    def _add_image(self, fh, image, num_captions_per_image):
-        fh.write("<tr>")
-        self._add_image_header(fh, image)
-        fh.write("</tr><tr><td><ul>")
-        self._add_image_captions(fh, num_captions_per_image)
-        fh.write("</ul></td></tr>")
-
-    def _add_image_header(self, fh, image=None):
-        if image:
-            url = f"http://www.flickr.com/photos/user/{image.name.split('_')[0]}/"
-            data = f'<a href="{url}">{url}</a>'
-        else:
-            data = "Image Not Found"
-        fh.write(f"<td>{data}</td>")
-
-    def _add_image_captions(self, fh, num_captions_per_image):
-        for caption in self._create_captions(num_captions_per_image):
-            fh.write(f"<li>{caption}")
-
-    def _create_captions(self, num_captions_per_image):
-        return [str(idx) for idx in range(num_captions_per_image)]
-
-    def test_captions(self):
-        with self.create_dataset() as (dataset, info):
-            _, captions = dataset[0]
-            self.assertSequenceEqual(captions, info["captions"])
-
-
-class Flickr30kTestCase(Flickr8kTestCase):
-    DATASET_CLASS = datasets.Flickr30k
-
-    FEATURE_TYPES = (PIL.Image.Image, list)
-
-    _ANNOTATIONS_FILE = "captions.token"
-
-    def _image_file_name(self, idx):
-        return f"{idx}.jpg"
-
-    def _create_annotations_file(self, root, name, images, num_captions_per_image):
-        with open(root / name, "w") as fh:
-            for image, (idx, caption) in itertools.product(
-                images, enumerate(self._create_captions(num_captions_per_image))
-            ):
-                fh.write(f"{image.name}#{idx}\t{caption}\n")
-=======
 class PhotoTourTestCase(datasets_utils.ImageDatasetTestCase):
     DATASET_CLASS = datasets.PhotoTour
 
@@ -1439,7 +1352,93 @@
             super().test_feature_types.__wrapped__(self, config)
         finally:
             self.FEATURE_TYPES = feature_types
->>>>>>> f637c63b
+
+
+class Flickr8kTestCase(datasets_utils.ImageDatasetTestCase):
+    DATASET_CLASS = datasets.Flickr8k
+
+    FEATURE_TYPES = (PIL.Image.Image, list)
+
+    _IMAGES_FOLDER = "images"
+    _ANNOTATIONS_FILE = "captions.html"
+
+    def dataset_args(self, tmpdir, config):
+        tmpdir = pathlib.Path(tmpdir)
+        root = tmpdir / self._IMAGES_FOLDER
+        ann_file = tmpdir / self._ANNOTATIONS_FILE
+        return str(root), str(ann_file)
+
+    def inject_fake_data(self, tmpdir, config):
+        num_images = 3
+        num_captions_per_image = 3
+
+        tmpdir = pathlib.Path(tmpdir)
+
+        images = self._create_images(tmpdir, self._IMAGES_FOLDER, num_images)
+        self._create_annotations_file(tmpdir, self._ANNOTATIONS_FILE, images, num_captions_per_image)
+
+        return dict(num_examples=num_images, captions=self._create_captions(num_captions_per_image))
+
+    def _create_images(self, root, name, num_images):
+        return datasets_utils.create_image_folder(root, name, self._image_file_name, num_images)
+
+    def _image_file_name(self, idx):
+        id = datasets_utils.create_random_string(10, string.digits)
+        checksum = datasets_utils.create_random_string(10, string.digits, string.ascii_lowercase[:6])
+        size = datasets_utils.create_random_string(1, "qwcko")
+        return f"{id}_{checksum}_{size}.jpg"
+
+    def _create_annotations_file(self, root, name, images, num_captions_per_image):
+        with open(root / name, "w") as fh:
+            fh.write("<table>")
+            for image in (None, *images):
+                self._add_image(fh, image, num_captions_per_image)
+            fh.write("</table>")
+
+    def _add_image(self, fh, image, num_captions_per_image):
+        fh.write("<tr>")
+        self._add_image_header(fh, image)
+        fh.write("</tr><tr><td><ul>")
+        self._add_image_captions(fh, num_captions_per_image)
+        fh.write("</ul></td></tr>")
+
+    def _add_image_header(self, fh, image=None):
+        if image:
+            url = f"http://www.flickr.com/photos/user/{image.name.split('_')[0]}/"
+            data = f'<a href="{url}">{url}</a>'
+        else:
+            data = "Image Not Found"
+        fh.write(f"<td>{data}</td>")
+
+    def _add_image_captions(self, fh, num_captions_per_image):
+        for caption in self._create_captions(num_captions_per_image):
+            fh.write(f"<li>{caption}")
+
+    def _create_captions(self, num_captions_per_image):
+        return [str(idx) for idx in range(num_captions_per_image)]
+
+    def test_captions(self):
+        with self.create_dataset() as (dataset, info):
+            _, captions = dataset[0]
+            self.assertSequenceEqual(captions, info["captions"])
+
+
+class Flickr30kTestCase(Flickr8kTestCase):
+    DATASET_CLASS = datasets.Flickr30k
+
+    FEATURE_TYPES = (PIL.Image.Image, list)
+
+    _ANNOTATIONS_FILE = "captions.token"
+
+    def _image_file_name(self, idx):
+        return f"{idx}.jpg"
+
+    def _create_annotations_file(self, root, name, images, num_captions_per_image):
+        with open(root / name, "w") as fh:
+            for image, (idx, caption) in itertools.product(
+                images, enumerate(self._create_captions(num_captions_per_image))
+            ):
+                fh.write(f"{image.name}#{idx}\t{caption}\n")
 
 
 if __name__ == "__main__":
