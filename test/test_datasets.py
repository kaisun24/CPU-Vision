import contextlib
import sys
import os
import unittest
from unittest import mock
import numpy as np
import PIL
from PIL import Image
from torch._utils_internal import get_file_path_2
import torchvision
from torchvision.datasets import utils
from common_utils import get_tmp_dir
from fakedata_generation import mnist_root, cifar_root, imagenet_root, \
    cityscapes_root, svhn_root, ucf101_root, places365_root, widerface_root, stl10_root
import xml.etree.ElementTree as ET
from urllib.request import Request, urlopen
import itertools
import datasets_utils
import pathlib
import pickle
from torchvision import datasets
<<<<<<< HEAD
import shutil
=======
import torch
>>>>>>> 7b7cfdd4


try:
    import scipy
    HAS_SCIPY = True
except ImportError:
    HAS_SCIPY = False

try:
    import av
    HAS_PYAV = True
except ImportError:
    HAS_PYAV = False


class DatasetTestcase(unittest.TestCase):
    def generic_classification_dataset_test(self, dataset, num_images=1):
        self.assertEqual(len(dataset), num_images)
        img, target = dataset[0]
        self.assertTrue(isinstance(img, PIL.Image.Image))
        self.assertTrue(isinstance(target, int))

    def generic_segmentation_dataset_test(self, dataset, num_images=1):
        self.assertEqual(len(dataset), num_images)
        img, target = dataset[0]
        self.assertTrue(isinstance(img, PIL.Image.Image))
        self.assertTrue(isinstance(target, PIL.Image.Image))


class Tester(DatasetTestcase):
    def test_imagefolder(self):
        # TODO: create the fake data on-the-fly
        FAKEDATA_DIR = get_file_path_2(
            os.path.dirname(os.path.abspath(__file__)), 'assets', 'fakedata')

        with get_tmp_dir(src=os.path.join(FAKEDATA_DIR, 'imagefolder')) as root:
            classes = sorted(['a', 'b'])
            class_a_image_files = [
                os.path.join(root, 'a', file) for file in ('a1.png', 'a2.png', 'a3.png')
            ]
            class_b_image_files = [
                os.path.join(root, 'b', file) for file in ('b1.png', 'b2.png', 'b3.png', 'b4.png')
            ]
            dataset = torchvision.datasets.ImageFolder(root, loader=lambda x: x)

            # test if all classes are present
            self.assertEqual(classes, sorted(dataset.classes))

            # test if combination of classes and class_to_index functions correctly
            for cls in classes:
                self.assertEqual(cls, dataset.classes[dataset.class_to_idx[cls]])

            # test if all images were detected correctly
            class_a_idx = dataset.class_to_idx['a']
            class_b_idx = dataset.class_to_idx['b']
            imgs_a = [(img_file, class_a_idx) for img_file in class_a_image_files]
            imgs_b = [(img_file, class_b_idx) for img_file in class_b_image_files]
            imgs = sorted(imgs_a + imgs_b)
            self.assertEqual(imgs, dataset.imgs)

            # test if the datasets outputs all images correctly
            outputs = sorted([dataset[i] for i in range(len(dataset))])
            self.assertEqual(imgs, outputs)

            # redo all tests with specified valid image files
            dataset = torchvision.datasets.ImageFolder(
                root, loader=lambda x: x, is_valid_file=lambda x: '3' in x)
            self.assertEqual(classes, sorted(dataset.classes))

            class_a_idx = dataset.class_to_idx['a']
            class_b_idx = dataset.class_to_idx['b']
            imgs_a = [(img_file, class_a_idx) for img_file in class_a_image_files
                      if '3' in img_file]
            imgs_b = [(img_file, class_b_idx) for img_file in class_b_image_files
                      if '3' in img_file]
            imgs = sorted(imgs_a + imgs_b)
            self.assertEqual(imgs, dataset.imgs)

            outputs = sorted([dataset[i] for i in range(len(dataset))])
            self.assertEqual(imgs, outputs)

    def test_imagefolder_empty(self):
        with get_tmp_dir() as root:
            with self.assertRaises(RuntimeError):
                torchvision.datasets.ImageFolder(root, loader=lambda x: x)

            with self.assertRaises(RuntimeError):
                torchvision.datasets.ImageFolder(
                    root, loader=lambda x: x, is_valid_file=lambda x: False
                )

    @mock.patch('torchvision.datasets.mnist.download_and_extract_archive')
    def test_mnist(self, mock_download_extract):
        num_examples = 30
        with mnist_root(num_examples, "MNIST") as root:
            dataset = torchvision.datasets.MNIST(root, download=True)
            self.generic_classification_dataset_test(dataset, num_images=num_examples)
            img, target = dataset[0]
            self.assertEqual(dataset.class_to_idx[dataset.classes[0]], target)

    @mock.patch('torchvision.datasets.mnist.download_and_extract_archive')
    def test_kmnist(self, mock_download_extract):
        num_examples = 30
        with mnist_root(num_examples, "KMNIST") as root:
            dataset = torchvision.datasets.KMNIST(root, download=True)
            self.generic_classification_dataset_test(dataset, num_images=num_examples)
            img, target = dataset[0]
            self.assertEqual(dataset.class_to_idx[dataset.classes[0]], target)

    @mock.patch('torchvision.datasets.mnist.download_and_extract_archive')
    def test_fashionmnist(self, mock_download_extract):
        num_examples = 30
        with mnist_root(num_examples, "FashionMNIST") as root:
            dataset = torchvision.datasets.FashionMNIST(root, download=True)
            self.generic_classification_dataset_test(dataset, num_images=num_examples)
            img, target = dataset[0]
            self.assertEqual(dataset.class_to_idx[dataset.classes[0]], target)

    @mock.patch('torchvision.datasets.imagenet._verify_archive')
    @unittest.skipIf(not HAS_SCIPY, "scipy unavailable")
    def test_imagenet(self, mock_verify):
        with imagenet_root() as root:
            dataset = torchvision.datasets.ImageNet(root, split='train')
            self.generic_classification_dataset_test(dataset)

            dataset = torchvision.datasets.ImageNet(root, split='val')
            self.generic_classification_dataset_test(dataset)

    @mock.patch('torchvision.datasets.WIDERFace._check_integrity')
    @unittest.skipIf('win' in sys.platform, 'temporarily disabled on Windows')
    def test_widerface(self, mock_check_integrity):
        mock_check_integrity.return_value = True
        with widerface_root() as root:
            dataset = torchvision.datasets.WIDERFace(root, split='train')
            self.assertEqual(len(dataset), 1)
            img, target = dataset[0]
            self.assertTrue(isinstance(img, PIL.Image.Image))

            dataset = torchvision.datasets.WIDERFace(root, split='val')
            self.assertEqual(len(dataset), 1)
            img, target = dataset[0]
            self.assertTrue(isinstance(img, PIL.Image.Image))

            dataset = torchvision.datasets.WIDERFace(root, split='test')
            self.assertEqual(len(dataset), 1)
            img, target = dataset[0]
            self.assertTrue(isinstance(img, PIL.Image.Image))

    @mock.patch('torchvision.datasets.cifar.check_integrity')
    @mock.patch('torchvision.datasets.cifar.CIFAR10._check_integrity')
    def test_cifar10(self, mock_ext_check, mock_int_check):
        mock_ext_check.return_value = True
        mock_int_check.return_value = True
        with cifar_root('CIFAR10') as root:
            dataset = torchvision.datasets.CIFAR10(root, train=True, download=True)
            self.generic_classification_dataset_test(dataset, num_images=5)
            img, target = dataset[0]
            self.assertEqual(dataset.class_to_idx[dataset.classes[0]], target)

            dataset = torchvision.datasets.CIFAR10(root, train=False, download=True)
            self.generic_classification_dataset_test(dataset)
            img, target = dataset[0]
            self.assertEqual(dataset.class_to_idx[dataset.classes[0]], target)

    @mock.patch('torchvision.datasets.cifar.check_integrity')
    @mock.patch('torchvision.datasets.cifar.CIFAR10._check_integrity')
    def test_cifar100(self, mock_ext_check, mock_int_check):
        mock_ext_check.return_value = True
        mock_int_check.return_value = True
        with cifar_root('CIFAR100') as root:
            dataset = torchvision.datasets.CIFAR100(root, train=True, download=True)
            self.generic_classification_dataset_test(dataset)
            img, target = dataset[0]
            self.assertEqual(dataset.class_to_idx[dataset.classes[0]], target)

            dataset = torchvision.datasets.CIFAR100(root, train=False, download=True)
            self.generic_classification_dataset_test(dataset)
            img, target = dataset[0]
            self.assertEqual(dataset.class_to_idx[dataset.classes[0]], target)

    @unittest.skipIf('win' in sys.platform, 'temporarily disabled on Windows')
    def test_cityscapes(self):
        with cityscapes_root() as root:

            for mode in ['coarse', 'fine']:

                if mode == 'coarse':
                    splits = ['train', 'train_extra', 'val']
                else:
                    splits = ['train', 'val', 'test']

                for split in splits:
                    for target_type in ['semantic', 'instance']:
                        dataset = torchvision.datasets.Cityscapes(
                            root, split=split, target_type=target_type, mode=mode)
                        self.generic_segmentation_dataset_test(dataset, num_images=2)

                    color_dataset = torchvision.datasets.Cityscapes(
                        root, split=split, target_type='color', mode=mode)
                    color_img, color_target = color_dataset[0]
                    self.assertTrue(isinstance(color_img, PIL.Image.Image))
                    self.assertTrue(np.array(color_target).shape[2] == 4)

                    polygon_dataset = torchvision.datasets.Cityscapes(
                        root, split=split, target_type='polygon', mode=mode)
                    polygon_img, polygon_target = polygon_dataset[0]
                    self.assertTrue(isinstance(polygon_img, PIL.Image.Image))
                    self.assertTrue(isinstance(polygon_target, dict))
                    self.assertTrue(isinstance(polygon_target['imgHeight'], int))
                    self.assertTrue(isinstance(polygon_target['objects'], list))

                    # Test multiple target types
                    targets_combo = ['semantic', 'polygon', 'color']
                    multiple_types_dataset = torchvision.datasets.Cityscapes(
                        root, split=split, target_type=targets_combo, mode=mode)
                    output = multiple_types_dataset[0]
                    self.assertTrue(isinstance(output, tuple))
                    self.assertTrue(len(output) == 2)
                    self.assertTrue(isinstance(output[0], PIL.Image.Image))
                    self.assertTrue(isinstance(output[1], tuple))
                    self.assertTrue(len(output[1]) == 3)
                    self.assertTrue(isinstance(output[1][0], PIL.Image.Image))  # semantic
                    self.assertTrue(isinstance(output[1][1], dict))  # polygon
                    self.assertTrue(isinstance(output[1][2], PIL.Image.Image))  # color

    @mock.patch('torchvision.datasets.SVHN._check_integrity')
    @unittest.skipIf(not HAS_SCIPY, "scipy unavailable")
    def test_svhn(self, mock_check):
        mock_check.return_value = True
        with svhn_root() as root:
            dataset = torchvision.datasets.SVHN(root, split="train")
            self.generic_classification_dataset_test(dataset, num_images=2)

            dataset = torchvision.datasets.SVHN(root, split="test")
            self.generic_classification_dataset_test(dataset, num_images=2)

            dataset = torchvision.datasets.SVHN(root, split="extra")
            self.generic_classification_dataset_test(dataset, num_images=2)

    @unittest.skipIf(not HAS_PYAV, "PyAV unavailable")
    def test_ucf101(self):
        cached_meta_data = None
        with ucf101_root() as (root, ann_root):
            for split in {True, False}:
                for fold in range(1, 4):
                    for length in {10, 15, 20}:
                        dataset = torchvision.datasets.UCF101(root, ann_root, length, fold=fold, train=split,
                                                              num_workers=2, _precomputed_metadata=cached_meta_data)
                        if cached_meta_data is None:
                            cached_meta_data = dataset.metadata
                        self.assertGreater(len(dataset), 0)

                        video, audio, label = dataset[0]
                        self.assertEqual(video.size(), (length, 320, 240, 3))
                        self.assertEqual(audio.numel(), 0)
                        self.assertEqual(label, 0)

                        video, audio, label = dataset[len(dataset) - 1]
                        self.assertEqual(video.size(), (length, 320, 240, 3))
                        self.assertEqual(audio.numel(), 0)
                        self.assertEqual(label, 1)

    def test_places365(self):
        for split, small in itertools.product(("train-standard", "train-challenge", "val"), (False, True)):
            with places365_root(split=split, small=small) as places365:
                root, data = places365

                dataset = torchvision.datasets.Places365(root, split=split, small=small, download=True)
                self.generic_classification_dataset_test(dataset, num_images=len(data["imgs"]))

    def test_places365_transforms(self):
        expected_image = "image"
        expected_target = "target"

        def transform(image):
            return expected_image

        def target_transform(target):
            return expected_target

        with places365_root() as places365:
            root, data = places365

            dataset = torchvision.datasets.Places365(
                root, transform=transform, target_transform=target_transform, download=True
            )
            actual_image, actual_target = dataset[0]

            self.assertEqual(actual_image, expected_image)
            self.assertEqual(actual_target, expected_target)

    def test_places365_devkit_download(self):
        for split in ("train-standard", "train-challenge", "val"):
            with self.subTest(split=split):
                with places365_root(split=split) as places365:
                    root, data = places365

                    dataset = torchvision.datasets.Places365(root, split=split, download=True)

                    with self.subTest("classes"):
                        self.assertSequenceEqual(dataset.classes, data["classes"])

                    with self.subTest("class_to_idx"):
                        self.assertDictEqual(dataset.class_to_idx, data["class_to_idx"])

                    with self.subTest("imgs"):
                        self.assertSequenceEqual(dataset.imgs, data["imgs"])

    def test_places365_devkit_no_download(self):
        for split in ("train-standard", "train-challenge", "val"):
            with self.subTest(split=split):
                with places365_root(split=split) as places365:
                    root, data = places365

                    with self.assertRaises(RuntimeError):
                        torchvision.datasets.Places365(root, split=split, download=False)

    def test_places365_images_download(self):
        for split, small in itertools.product(("train-standard", "train-challenge", "val"), (False, True)):
            with self.subTest(split=split, small=small):
                with places365_root(split=split, small=small) as places365:
                    root, data = places365

                    dataset = torchvision.datasets.Places365(root, split=split, small=small, download=True)

                    assert all(os.path.exists(item[0]) for item in dataset.imgs)

    def test_places365_images_download_preexisting(self):
        split = "train-standard"
        small = False
        images_dir = "data_large_standard"

        with places365_root(split=split, small=small) as places365:
            root, data = places365
            os.mkdir(os.path.join(root, images_dir))

            with self.assertRaises(RuntimeError):
                torchvision.datasets.Places365(root, split=split, small=small, download=True)

    def test_places365_repr_smoke(self):
        with places365_root() as places365:
            root, data = places365

            dataset = torchvision.datasets.Places365(root, download=True)
            self.assertIsInstance(repr(dataset), str)


class STL10Tester(DatasetTestcase):
    @contextlib.contextmanager
    def mocked_root(self):
        with stl10_root() as (root, data):
            yield root, data

    @contextlib.contextmanager
    def mocked_dataset(self, pre_extract=False, download=True, **kwargs):
        with self.mocked_root() as (root, data):
            if pre_extract:
                utils.extract_archive(os.path.join(root, data["archive"]))
            dataset = torchvision.datasets.STL10(root, download=download, **kwargs)
            yield dataset, data

    def test_not_found(self):
        with self.assertRaises(RuntimeError):
            with self.mocked_dataset(download=False):
                pass

    def test_splits(self):
        for split in ('train', 'train+unlabeled', 'unlabeled', 'test'):
            with self.mocked_dataset(split=split) as (dataset, data):
                num_images = sum([data["num_images_in_split"][part] for part in split.split("+")])
                self.generic_classification_dataset_test(dataset, num_images=num_images)

    def test_folds(self):
        for fold in range(10):
            with self.mocked_dataset(split="train", folds=fold) as (dataset, data):
                num_images = data["num_images_in_folds"][fold]
                self.assertEqual(len(dataset), num_images)

    def test_invalid_folds1(self):
        with self.assertRaises(ValueError):
            with self.mocked_dataset(folds=10):
                pass

    def test_invalid_folds2(self):
        with self.assertRaises(ValueError):
            with self.mocked_dataset(folds="0"):
                pass

    def test_transforms(self):
        expected_image = "image"
        expected_target = "target"

        def transform(image):
            return expected_image

        def target_transform(target):
            return expected_target

        with self.mocked_dataset(transform=transform, target_transform=target_transform) as (dataset, _):
            actual_image, actual_target = dataset[0]

            self.assertEqual(actual_image, expected_image)
            self.assertEqual(actual_target, expected_target)

    def test_unlabeled(self):
        with self.mocked_dataset(split="unlabeled") as (dataset, _):
            labels = [dataset[idx][1] for idx in range(len(dataset))]
            self.assertTrue(all([label == -1 for label in labels]))

    @unittest.mock.patch("torchvision.datasets.stl10.download_and_extract_archive")
    def test_download_preexisting(self, mock):
        with self.mocked_dataset(pre_extract=True) as (dataset, data):
            mock.assert_not_called()

    def test_repr_smoke(self):
        with self.mocked_dataset() as (dataset, _):
            self.assertIsInstance(repr(dataset), str)


class Caltech101TestCase(datasets_utils.ImageDatasetTestCase):
    DATASET_CLASS = datasets.Caltech101
    FEATURE_TYPES = (PIL.Image.Image, (int, np.ndarray, tuple))

    CONFIGS = datasets_utils.combinations_grid(target_type=("category", "annotation", ["category", "annotation"]))
    REQUIRED_PACKAGES = ("scipy",)

    def inject_fake_data(self, tmpdir, config):
        root = pathlib.Path(tmpdir) / "caltech101"
        images = root / "101_ObjectCategories"
        annotations = root / "Annotations"

        categories = (("Faces", "Faces_2"), ("helicopter", "helicopter"), ("ying_yang", "ying_yang"))
        num_images_per_category = 2

        for image_category, annotation_category in categories:
            datasets_utils.create_image_folder(
                root=images,
                name=image_category,
                file_name_fn=lambda idx: f"image_{idx + 1:04d}.jpg",
                num_examples=num_images_per_category,
            )
            self._create_annotation_folder(
                root=annotations,
                name=annotation_category,
                file_name_fn=lambda idx: f"annotation_{idx + 1:04d}.mat",
                num_examples=num_images_per_category,
            )

        # This is included in the original archive, but is removed by the dataset. Thus, an empty directory suffices.
        os.makedirs(images / "BACKGROUND_Google")

        return num_images_per_category * len(categories)

    def _create_annotation_folder(self, root, name, file_name_fn, num_examples):
        root = pathlib.Path(root) / name
        os.makedirs(root)

        for idx in range(num_examples):
            self._create_annotation_file(root, file_name_fn(idx))

    def _create_annotation_file(self, root, name):
        mdict = dict(obj_contour=torch.rand((2, torch.randint(3, 6, size=())), dtype=torch.float64).numpy())
        datasets_utils.lazy_importer.scipy.io.savemat(str(pathlib.Path(root) / name), mdict)

    def test_combined_targets(self):
        target_types = ["category", "annotation"]

        individual_targets = []
        for target_type in target_types:
            with self.create_dataset(target_type=target_type) as (dataset, _):
                _, target = dataset[0]
                individual_targets.append(target)

        with self.create_dataset(target_type=target_types) as (dataset, _):
            _, combined_targets = dataset[0]

        actual = len(individual_targets)
        expected = len(combined_targets)
        self.assertEqual(
            actual,
            expected,
            f"The number of the returned combined targets does not match the the number targets if requested "
            f"individually: {actual} != {expected}",
        )

        for target_type, combined_target, individual_target in zip(target_types, combined_targets, individual_targets):
            with self.subTest(target_type=target_type):
                actual = type(combined_target)
                expected = type(individual_target)
                self.assertIs(
                    actual,
                    expected,
                    f"Type of the combined target does not match the type of the corresponding individual target: "
                    f"{actual} is not {expected}",
                )


class Caltech256TestCase(datasets_utils.ImageDatasetTestCase):
    DATASET_CLASS = datasets.Caltech256

    def inject_fake_data(self, tmpdir, config):
        tmpdir = pathlib.Path(tmpdir) / "caltech256" / "256_ObjectCategories"

        categories = ((1, "ak47"), (127, "laptop-101"), (257, "clutter"))
        num_images_per_category = 2

        for idx, category in categories:
            datasets_utils.create_image_folder(
                tmpdir,
                name=f"{idx:03d}.{category}",
                file_name_fn=lambda image_idx: f"{idx:03d}_{image_idx + 1:04d}.jpg",
                num_examples=num_images_per_category,
            )

        return num_images_per_category * len(categories)


class CIFAR10TestCase(datasets_utils.ImageDatasetTestCase):
    DATASET_CLASS = datasets.CIFAR10
    CONFIGS = datasets_utils.combinations_grid(train=(True, False))

    _VERSION_CONFIG = dict(
        base_folder="cifar-10-batches-py",
        train_files=tuple(f"data_batch_{idx}" for idx in range(1, 6)),
        test_files=("test_batch",),
        labels_key="labels",
        meta_file="batches.meta",
        num_categories=10,
        categories_key="label_names",
    )

    def inject_fake_data(self, tmpdir, config):
        tmpdir = pathlib.Path(tmpdir) / self._VERSION_CONFIG["base_folder"]
        os.makedirs(tmpdir)

        num_images_per_file = 1
        for name in itertools.chain(self._VERSION_CONFIG["train_files"], self._VERSION_CONFIG["test_files"]):
            self._create_batch_file(tmpdir, name, num_images_per_file)

        categories = self._create_meta_file(tmpdir)

        return dict(
            num_examples=num_images_per_file
            * len(self._VERSION_CONFIG["train_files"] if config["train"] else self._VERSION_CONFIG["test_files"]),
            categories=categories,
        )

    def _create_batch_file(self, root, name, num_images):
        data = datasets_utils.create_image_or_video_tensor((num_images, 32 * 32 * 3))
        labels = np.random.randint(0, self._VERSION_CONFIG["num_categories"], size=num_images).tolist()
        self._create_binary_file(root, name, {"data": data, self._VERSION_CONFIG["labels_key"]: labels})

    def _create_meta_file(self, root):
        categories = [
            f"{idx:0{len(str(self._VERSION_CONFIG['num_categories'] - 1))}d}"
            for idx in range(self._VERSION_CONFIG["num_categories"])
        ]
        self._create_binary_file(
            root, self._VERSION_CONFIG["meta_file"], {self._VERSION_CONFIG["categories_key"]: categories}
        )
        return categories

    def _create_binary_file(self, root, name, content):
        with open(pathlib.Path(root) / name, "wb") as fh:
            pickle.dump(content, fh)

    def test_class_to_idx(self):
        with self.create_dataset() as (dataset, info):
            expected = {category: label for label, category in enumerate(info["categories"])}
            actual = dataset.class_to_idx
            self.assertEqual(actual, expected)


class CIFAR100(CIFAR10TestCase):
    DATASET_CLASS = datasets.CIFAR100

    _VERSION_CONFIG = dict(
        base_folder="cifar-100-python",
        train_files=("train",),
        test_files=("test",),
        labels_key="fine_labels",
        meta_file="meta",
        num_categories=100,
        categories_key="fine_label_names",
    )


<<<<<<< HEAD
class VOCSegmentationTestCase(datasets_utils.ImageDatasetTestCase):
    DATASET_CLASS = datasets.VOCSegmentation
    FEATURE_TYPES = (PIL.Image.Image, PIL.Image.Image)

    CONFIGS = (
        *datasets_utils.combinations_grid(
            year=[f"20{year:02d}" for year in range(7, 13)], image_set=("train", "val", "trainval")
        ),
        dict(year="2007", image_set="test"),
        dict(year="2007-test", image_set="test"),
    )

    def inject_fake_data(self, tmpdir, config):
        year, is_test_set = (
            ("2007", True)
            if config["year"] == "2007-test" or config["image_set"] == "test"
            else (config["year"], False)
        )
        image_set = config["image_set"]

        base_dir = pathlib.Path(tmpdir)
        if year == "2011":
            base_dir /= "TrainVal"
        base_dir = base_dir / "VOCdevkit" / f"VOC{year}"
        os.makedirs(base_dir)

        num_images, num_images_per_image_set = self._create_image_set_files(base_dir, "ImageSets", is_test_set)
        datasets_utils.create_image_folder(base_dir, "JPEGImages", lambda idx: f"{idx:06d}.jpg", num_images)

        datasets_utils.create_image_folder(base_dir, "SegmentationClass", lambda idx: f"{idx:06d}.png", num_images)
        annotation = self._create_annotation_files(base_dir, "Annotations", num_images)

        return dict(num_examples=num_images_per_image_set[image_set], annotation=annotation)

    def _create_image_set_files(self, root, name, is_test_set):
        root = pathlib.Path(root) / name
        src = pathlib.Path(root) / "Main"
        os.makedirs(src, exist_ok=True)

        idcs = dict(train=(0, 1, 2), val=(3, 4), test=(5,))
        idcs["trainval"] = (*idcs["train"], *idcs["val"])

        for image_set in ("test",) if is_test_set else ("train", "val", "trainval"):
            self._create_image_set_file(src, image_set, idcs[image_set])

        shutil.copytree(src, root / "Segmentation")

        num_images = max(itertools.chain(*idcs.values())) + 1
        num_images_per_image_set = dict([(image_set, len(idcs_)) for image_set, idcs_ in idcs.items()])
        return num_images, num_images_per_image_set

    def _create_image_set_file(self, root, image_set, idcs):
        with open(pathlib.Path(root) / f"{image_set}.txt", "w") as fh:
            fh.writelines([f"{idx:06d}\n" for idx in idcs])

    def _create_annotation_files(self, root, name, num_images):
        root = pathlib.Path(root) / name
        os.makedirs(root)

        for idx in range(num_images):
            annotation = self._create_annotation_file(root, f"{idx:06d}.xml")

        return annotation

    def _create_annotation_file(self, root, name):
        def add_child(parent, name, text=None):
            child = ET.SubElement(parent, name)
            child.text = text
            return child

        def add_name(obj, name="dog"):
            add_child(obj, "name", name)
            return name

        def add_bndbox(obj, bndbox=None):
            if bndbox is None:
                bndbox = {"xmin": "1", "xmax": "2", "ymin": "3", "ymax": "4"}

            obj = add_child(obj, "bndbox")
            for name, text in bndbox.items():
                add_child(obj, name, text)

            return bndbox

        annotation = ET.Element("annotation")
        obj = add_child(annotation, "object")
        data = dict(name=add_name(obj), bndbox=add_bndbox(obj))

        with open(pathlib.Path(root) / name, "wb") as fh:
            fh.write(ET.tostring(annotation))

        return data


class VOCDetectionTestCase(VOCSegmentationTestCase):
    DATASET_CLASS = datasets.VOCDetection
    FEATURE_TYPES = (PIL.Image.Image, dict)

    def test_annotations(self):
        with self.create_dataset() as (dataset, info):
            _, target = dataset[0]

            self.assertIn("annotation", target)
            annotation = target["annotation"]

            self.assertIn("object", annotation)
            objects = annotation["object"]

            self.assertEqual(len(objects), 1)
            object = objects[0]

            self.assertEqual(object, info["annotation"])
=======
class CelebATestCase(datasets_utils.ImageDatasetTestCase):
    DATASET_CLASS = datasets.CelebA
    FEATURE_TYPES = (PIL.Image.Image, (torch.Tensor, int, tuple, type(None)))

    CONFIGS = datasets_utils.combinations_grid(
        split=("train", "valid", "test", "all"),
        target_type=("attr", "identity", "bbox", "landmarks", ["attr", "identity"]),
    )
    REQUIRED_PACKAGES = ("pandas",)

    _SPLIT_TO_IDX = dict(train=0, valid=1, test=2)

    def inject_fake_data(self, tmpdir, config):
        base_folder = pathlib.Path(tmpdir) / "celeba"
        os.makedirs(base_folder)

        num_images, num_images_per_split = self._create_split_txt(base_folder)

        datasets_utils.create_image_folder(
            base_folder, "img_align_celeba", lambda idx: f"{idx + 1:06d}.jpg", num_images
        )
        attr_names = self._create_attr_txt(base_folder, num_images)
        self._create_identity_txt(base_folder, num_images)
        self._create_bbox_txt(base_folder, num_images)
        self._create_landmarks_txt(base_folder, num_images)

        return dict(num_examples=num_images_per_split[config["split"]], attr_names=attr_names)

    def _create_split_txt(self, root):
        num_images_per_split = dict(train=3, valid=2, test=1)

        data = [
            [self._SPLIT_TO_IDX[split]] for split, num_images in num_images_per_split.items() for _ in range(num_images)
        ]
        self._create_txt(root, "list_eval_partition.txt", data)

        num_images_per_split["all"] = num_images = sum(num_images_per_split.values())
        return num_images, num_images_per_split

    def _create_attr_txt(self, root, num_images):
        header = ("5_o_Clock_Shadow", "Young")
        data = torch.rand((num_images, len(header))).ge(0.5).int().mul(2).sub(1).tolist()
        self._create_txt(root, "list_attr_celeba.txt", data, header=header, add_num_examples=True)
        return header

    def _create_identity_txt(self, root, num_images):
        data = torch.randint(1, 4, size=(num_images, 1)).tolist()
        self._create_txt(root, "identity_CelebA.txt", data)

    def _create_bbox_txt(self, root, num_images):
        header = ("x_1", "y_1", "width", "height")
        data = torch.randint(10, size=(num_images, len(header))).tolist()
        self._create_txt(
            root, "list_bbox_celeba.txt", data, header=header, add_num_examples=True, add_image_id_to_header=True
        )

    def _create_landmarks_txt(self, root, num_images):
        header = ("lefteye_x", "rightmouth_y")
        data = torch.randint(10, size=(num_images, len(header))).tolist()
        self._create_txt(root, "list_landmarks_align_celeba.txt", data, header=header, add_num_examples=True)

    def _create_txt(self, root, name, data, header=None, add_num_examples=False, add_image_id_to_header=False):
        with open(pathlib.Path(root) / name, "w") as fh:
            if add_num_examples:
                fh.write(f"{len(data)}\n")

            if header:
                if add_image_id_to_header:
                    header = ("image_id", *header)
                fh.write(f"{' '.join(header)}\n")

            for idx, line in enumerate(data, 1):
                fh.write(f"{' '.join((f'{idx:06d}.jpg', *[str(value) for value in line]))}\n")

    def test_combined_targets(self):
        target_types = ["attr", "identity", "bbox", "landmarks"]

        individual_targets = []
        for target_type in target_types:
            with self.create_dataset(target_type=target_type) as (dataset, _):
                _, target = dataset[0]
                individual_targets.append(target)

        with self.create_dataset(target_type=target_types) as (dataset, _):
            _, combined_targets = dataset[0]

        actual = len(individual_targets)
        expected = len(combined_targets)
        self.assertEqual(
            actual,
            expected,
            f"The number of the returned combined targets does not match the the number targets if requested "
            f"individually: {actual} != {expected}",
        )

        for target_type, combined_target, individual_target in zip(target_types, combined_targets, individual_targets):
            with self.subTest(target_type=target_type):
                actual = type(combined_target)
                expected = type(individual_target)
                self.assertIs(
                    actual,
                    expected,
                    f"Type of the combined target does not match the type of the corresponding individual target: "
                    f"{actual} is not {expected}",
                )

    def test_no_target(self):
        with self.create_dataset(target_type=[]) as (dataset, _):
            _, target = dataset[0]

        self.assertIsNone(target)

    def test_attr_names(self):
        with self.create_dataset() as (dataset, info):
            self.assertEqual(tuple(dataset.attr_names), info["attr_names"])
>>>>>>> 7b7cfdd4


if __name__ == "__main__":
    unittest.main()<|MERGE_RESOLUTION|>--- conflicted
+++ resolved
@@ -19,11 +19,8 @@
 import pathlib
 import pickle
 from torchvision import datasets
-<<<<<<< HEAD
+import torch
 import shutil
-=======
-import torch
->>>>>>> 7b7cfdd4
 
 
 try:
@@ -611,120 +608,6 @@
     )
 
 
-<<<<<<< HEAD
-class VOCSegmentationTestCase(datasets_utils.ImageDatasetTestCase):
-    DATASET_CLASS = datasets.VOCSegmentation
-    FEATURE_TYPES = (PIL.Image.Image, PIL.Image.Image)
-
-    CONFIGS = (
-        *datasets_utils.combinations_grid(
-            year=[f"20{year:02d}" for year in range(7, 13)], image_set=("train", "val", "trainval")
-        ),
-        dict(year="2007", image_set="test"),
-        dict(year="2007-test", image_set="test"),
-    )
-
-    def inject_fake_data(self, tmpdir, config):
-        year, is_test_set = (
-            ("2007", True)
-            if config["year"] == "2007-test" or config["image_set"] == "test"
-            else (config["year"], False)
-        )
-        image_set = config["image_set"]
-
-        base_dir = pathlib.Path(tmpdir)
-        if year == "2011":
-            base_dir /= "TrainVal"
-        base_dir = base_dir / "VOCdevkit" / f"VOC{year}"
-        os.makedirs(base_dir)
-
-        num_images, num_images_per_image_set = self._create_image_set_files(base_dir, "ImageSets", is_test_set)
-        datasets_utils.create_image_folder(base_dir, "JPEGImages", lambda idx: f"{idx:06d}.jpg", num_images)
-
-        datasets_utils.create_image_folder(base_dir, "SegmentationClass", lambda idx: f"{idx:06d}.png", num_images)
-        annotation = self._create_annotation_files(base_dir, "Annotations", num_images)
-
-        return dict(num_examples=num_images_per_image_set[image_set], annotation=annotation)
-
-    def _create_image_set_files(self, root, name, is_test_set):
-        root = pathlib.Path(root) / name
-        src = pathlib.Path(root) / "Main"
-        os.makedirs(src, exist_ok=True)
-
-        idcs = dict(train=(0, 1, 2), val=(3, 4), test=(5,))
-        idcs["trainval"] = (*idcs["train"], *idcs["val"])
-
-        for image_set in ("test",) if is_test_set else ("train", "val", "trainval"):
-            self._create_image_set_file(src, image_set, idcs[image_set])
-
-        shutil.copytree(src, root / "Segmentation")
-
-        num_images = max(itertools.chain(*idcs.values())) + 1
-        num_images_per_image_set = dict([(image_set, len(idcs_)) for image_set, idcs_ in idcs.items()])
-        return num_images, num_images_per_image_set
-
-    def _create_image_set_file(self, root, image_set, idcs):
-        with open(pathlib.Path(root) / f"{image_set}.txt", "w") as fh:
-            fh.writelines([f"{idx:06d}\n" for idx in idcs])
-
-    def _create_annotation_files(self, root, name, num_images):
-        root = pathlib.Path(root) / name
-        os.makedirs(root)
-
-        for idx in range(num_images):
-            annotation = self._create_annotation_file(root, f"{idx:06d}.xml")
-
-        return annotation
-
-    def _create_annotation_file(self, root, name):
-        def add_child(parent, name, text=None):
-            child = ET.SubElement(parent, name)
-            child.text = text
-            return child
-
-        def add_name(obj, name="dog"):
-            add_child(obj, "name", name)
-            return name
-
-        def add_bndbox(obj, bndbox=None):
-            if bndbox is None:
-                bndbox = {"xmin": "1", "xmax": "2", "ymin": "3", "ymax": "4"}
-
-            obj = add_child(obj, "bndbox")
-            for name, text in bndbox.items():
-                add_child(obj, name, text)
-
-            return bndbox
-
-        annotation = ET.Element("annotation")
-        obj = add_child(annotation, "object")
-        data = dict(name=add_name(obj), bndbox=add_bndbox(obj))
-
-        with open(pathlib.Path(root) / name, "wb") as fh:
-            fh.write(ET.tostring(annotation))
-
-        return data
-
-
-class VOCDetectionTestCase(VOCSegmentationTestCase):
-    DATASET_CLASS = datasets.VOCDetection
-    FEATURE_TYPES = (PIL.Image.Image, dict)
-
-    def test_annotations(self):
-        with self.create_dataset() as (dataset, info):
-            _, target = dataset[0]
-
-            self.assertIn("annotation", target)
-            annotation = target["annotation"]
-
-            self.assertIn("object", annotation)
-            objects = annotation["object"]
-
-            self.assertEqual(len(objects), 1)
-            object = objects[0]
-
-            self.assertEqual(object, info["annotation"])
-=======
 class CelebATestCase(datasets_utils.ImageDatasetTestCase):
     DATASET_CLASS = datasets.CelebA
     FEATURE_TYPES = (PIL.Image.Image, (torch.Tensor, int, tuple, type(None)))
@@ -840,7 +723,120 @@
     def test_attr_names(self):
         with self.create_dataset() as (dataset, info):
             self.assertEqual(tuple(dataset.attr_names), info["attr_names"])
->>>>>>> 7b7cfdd4
+
+
+class VOCSegmentationTestCase(datasets_utils.ImageDatasetTestCase):
+    DATASET_CLASS = datasets.VOCSegmentation
+    FEATURE_TYPES = (PIL.Image.Image, PIL.Image.Image)
+
+    CONFIGS = (
+        *datasets_utils.combinations_grid(
+            year=[f"20{year:02d}" for year in range(7, 13)], image_set=("train", "val", "trainval")
+        ),
+        dict(year="2007", image_set="test"),
+        dict(year="2007-test", image_set="test"),
+    )
+
+    def inject_fake_data(self, tmpdir, config):
+        year, is_test_set = (
+            ("2007", True)
+            if config["year"] == "2007-test" or config["image_set"] == "test"
+            else (config["year"], False)
+        )
+        image_set = config["image_set"]
+
+        base_dir = pathlib.Path(tmpdir)
+        if year == "2011":
+            base_dir /= "TrainVal"
+        base_dir = base_dir / "VOCdevkit" / f"VOC{year}"
+        os.makedirs(base_dir)
+
+        num_images, num_images_per_image_set = self._create_image_set_files(base_dir, "ImageSets", is_test_set)
+        datasets_utils.create_image_folder(base_dir, "JPEGImages", lambda idx: f"{idx:06d}.jpg", num_images)
+
+        datasets_utils.create_image_folder(base_dir, "SegmentationClass", lambda idx: f"{idx:06d}.png", num_images)
+        annotation = self._create_annotation_files(base_dir, "Annotations", num_images)
+
+        return dict(num_examples=num_images_per_image_set[image_set], annotation=annotation)
+
+    def _create_image_set_files(self, root, name, is_test_set):
+        root = pathlib.Path(root) / name
+        src = pathlib.Path(root) / "Main"
+        os.makedirs(src, exist_ok=True)
+
+        idcs = dict(train=(0, 1, 2), val=(3, 4), test=(5,))
+        idcs["trainval"] = (*idcs["train"], *idcs["val"])
+
+        for image_set in ("test",) if is_test_set else ("train", "val", "trainval"):
+            self._create_image_set_file(src, image_set, idcs[image_set])
+
+        shutil.copytree(src, root / "Segmentation")
+
+        num_images = max(itertools.chain(*idcs.values())) + 1
+        num_images_per_image_set = dict([(image_set, len(idcs_)) for image_set, idcs_ in idcs.items()])
+        return num_images, num_images_per_image_set
+
+    def _create_image_set_file(self, root, image_set, idcs):
+        with open(pathlib.Path(root) / f"{image_set}.txt", "w") as fh:
+            fh.writelines([f"{idx:06d}\n" for idx in idcs])
+
+    def _create_annotation_files(self, root, name, num_images):
+        root = pathlib.Path(root) / name
+        os.makedirs(root)
+
+        for idx in range(num_images):
+            annotation = self._create_annotation_file(root, f"{idx:06d}.xml")
+
+        return annotation
+
+    def _create_annotation_file(self, root, name):
+        def add_child(parent, name, text=None):
+            child = ET.SubElement(parent, name)
+            child.text = text
+            return child
+
+        def add_name(obj, name="dog"):
+            add_child(obj, "name", name)
+            return name
+
+        def add_bndbox(obj, bndbox=None):
+            if bndbox is None:
+                bndbox = {"xmin": "1", "xmax": "2", "ymin": "3", "ymax": "4"}
+
+            obj = add_child(obj, "bndbox")
+            for name, text in bndbox.items():
+                add_child(obj, name, text)
+
+            return bndbox
+
+        annotation = ET.Element("annotation")
+        obj = add_child(annotation, "object")
+        data = dict(name=add_name(obj), bndbox=add_bndbox(obj))
+
+        with open(pathlib.Path(root) / name, "wb") as fh:
+            fh.write(ET.tostring(annotation))
+
+        return data
+
+
+class VOCDetectionTestCase(VOCSegmentationTestCase):
+    DATASET_CLASS = datasets.VOCDetection
+    FEATURE_TYPES = (PIL.Image.Image, dict)
+
+    def test_annotations(self):
+        with self.create_dataset() as (dataset, info):
+            _, target = dataset[0]
+
+            self.assertIn("annotation", target)
+            annotation = target["annotation"]
+
+            self.assertIn("object", annotation)
+            objects = annotation["object"]
+
+            self.assertEqual(len(objects), 1)
+            object = objects[0]
+
+            self.assertEqual(object, info["annotation"])
 
 
 if __name__ == "__main__":
