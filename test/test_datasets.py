--- conflicted
+++ resolved
@@ -58,71 +58,7 @@
 
 
 class Tester(DatasetTestcase):
-<<<<<<< HEAD
-=======
-    def test_imagefolder(self):
-        # TODO: create the fake data on-the-fly
-        FAKEDATA_DIR = get_file_path_2(
-            os.path.dirname(os.path.abspath(__file__)), 'assets', 'fakedata')
-
-        with get_tmp_dir(src=os.path.join(FAKEDATA_DIR, 'imagefolder')) as root:
-            classes = sorted(['a', 'b'])
-            class_a_image_files = [
-                os.path.join(root, 'a', file) for file in ('a1.png', 'a2.png', 'a3.png')
-            ]
-            class_b_image_files = [
-                os.path.join(root, 'b', file) for file in ('b1.png', 'b2.png', 'b3.png', 'b4.png')
-            ]
-            dataset = torchvision.datasets.ImageFolder(root, loader=lambda x: x)
-
-            # test if all classes are present
-            self.assertEqual(classes, sorted(dataset.classes))
-
-            # test if combination of classes and class_to_index functions correctly
-            for cls in classes:
-                self.assertEqual(cls, dataset.classes[dataset.class_to_idx[cls]])
-
-            # test if all images were detected correctly
-            class_a_idx = dataset.class_to_idx['a']
-            class_b_idx = dataset.class_to_idx['b']
-            imgs_a = [(img_file, class_a_idx) for img_file in class_a_image_files]
-            imgs_b = [(img_file, class_b_idx) for img_file in class_b_image_files]
-            imgs = sorted(imgs_a + imgs_b)
-            self.assertEqual(imgs, dataset.imgs)
-
-            # test if the datasets outputs all images correctly
-            outputs = sorted([dataset[i] for i in range(len(dataset))])
-            self.assertEqual(imgs, outputs)
-
-            # redo all tests with specified valid image files
-            dataset = torchvision.datasets.ImageFolder(
-                root, loader=lambda x: x, is_valid_file=lambda x: '3' in x)
-            self.assertEqual(classes, sorted(dataset.classes))
-
-            class_a_idx = dataset.class_to_idx['a']
-            class_b_idx = dataset.class_to_idx['b']
-            imgs_a = [(img_file, class_a_idx) for img_file in class_a_image_files
-                      if '3' in img_file]
-            imgs_b = [(img_file, class_b_idx) for img_file in class_b_image_files
-                      if '3' in img_file]
-            imgs = sorted(imgs_a + imgs_b)
-            self.assertEqual(imgs, dataset.imgs)
-
-            outputs = sorted([dataset[i] for i in range(len(dataset))])
-            self.assertEqual(imgs, outputs)
-
-    def test_imagefolder_empty(self):
-        with get_tmp_dir() as root:
-            with self.assertRaises(FileNotFoundError):
-                torchvision.datasets.ImageFolder(root, loader=lambda x: x)
-
-            with self.assertRaises(FileNotFoundError):
-                torchvision.datasets.ImageFolder(
-                    root, loader=lambda x: x, is_valid_file=lambda x: False
-                )
-
     @unittest.skipIf(sys.platform in ('win32', 'cygwin'), 'temporarily disabled on Windows')
->>>>>>> 5fe1449d
     def test_cityscapes(self):
         with cityscapes_root() as root:
 
