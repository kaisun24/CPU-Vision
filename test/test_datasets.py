--- conflicted
+++ resolved
@@ -2169,7 +2169,6 @@
         return num_sequences * (num_examples_per_sequence - 1)
 
 
-<<<<<<< HEAD
 class EuroSATTestCase(datasets_utils.ImageDatasetTestCase):
     DATASET_CLASS = datasets.EuroSAT
     FEATURE_TYPES = (PIL.Image.Image, int)
@@ -2189,7 +2188,8 @@
             )
 
         return len(classes) * num_examples_per_class
-=======
+
+
 class Food101TestCase(datasets_utils.ImageDatasetTestCase):
     DATASET_CLASS = datasets.Food101
     FEATURE_TYPES = (PIL.Image.Image, int)
@@ -2294,7 +2294,6 @@
                 writer.writerow(row)
 
         return num_samples
->>>>>>> 93ec8bfd
 
 
 if __name__ == "__main__":
