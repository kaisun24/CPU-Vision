--- conflicted
+++ resolved
@@ -2169,7 +2169,112 @@
         return num_sequences * (num_examples_per_sequence - 1)
 
 
-<<<<<<< HEAD
+class Food101TestCase(datasets_utils.ImageDatasetTestCase):
+    DATASET_CLASS = datasets.Food101
+    FEATURE_TYPES = (PIL.Image.Image, int)
+
+    ADDITIONAL_CONFIGS = datasets_utils.combinations_grid(split=("train", "test"))
+
+    def inject_fake_data(self, tmpdir: str, config):
+        root_folder = pathlib.Path(tmpdir) / "food-101"
+        image_folder = root_folder / "images"
+        meta_folder = root_folder / "meta"
+
+        image_folder.mkdir(parents=True)
+        meta_folder.mkdir()
+
+        num_images_per_class = 5
+
+        metadata = {}
+        n_samples_per_class = 3 if config["split"] == "train" else 2
+        sampled_classes = ("apple_pie", "crab_cakes", "gyoza")
+        for cls in sampled_classes:
+            im_fnames = datasets_utils.create_image_folder(
+                image_folder,
+                cls,
+                file_name_fn=lambda idx: f"{idx}.jpg",
+                num_examples=num_images_per_class,
+            )
+            metadata[cls] = [
+                "/".join(fname.relative_to(image_folder).with_suffix("").parts)
+                for fname in random.choices(im_fnames, k=n_samples_per_class)
+            ]
+
+        with open(meta_folder / f"{config['split']}.json", "w") as file:
+            file.write(json.dumps(metadata))
+
+        return len(sampled_classes * n_samples_per_class)
+
+
+class DTDTestCase(datasets_utils.ImageDatasetTestCase):
+    DATASET_CLASS = datasets.DTD
+    FEATURE_TYPES = (PIL.Image.Image, int)
+
+    ADDITIONAL_CONFIGS = datasets_utils.combinations_grid(
+        split=("train", "test", "val"),
+        # There is no need to test the whole matrix here, since each fold is treated exactly the same
+        partition=(1, 5, 10),
+    )
+
+    def inject_fake_data(self, tmpdir: str, config):
+        data_folder = pathlib.Path(tmpdir) / "dtd" / "dtd"
+
+        num_images_per_class = 3
+        image_folder = data_folder / "images"
+        image_files = []
+        for cls in ("banded", "marbled", "zigzagged"):
+            image_files.extend(
+                datasets_utils.create_image_folder(
+                    image_folder,
+                    cls,
+                    file_name_fn=lambda idx: f"{cls}_{idx:04d}.jpg",
+                    num_examples=num_images_per_class,
+                )
+            )
+
+        meta_folder = data_folder / "labels"
+        meta_folder.mkdir()
+        image_ids = [str(path.relative_to(path.parents[1])).replace(os.sep, "/") for path in image_files]
+        image_ids_in_config = random.choices(image_ids, k=len(image_files) // 2)
+        with open(meta_folder / f"{config['split']}{config['partition']}.txt", "w") as file:
+            file.write("\n".join(image_ids_in_config) + "\n")
+
+        return len(image_ids_in_config)
+
+
+class FER2013TestCase(datasets_utils.ImageDatasetTestCase):
+    DATASET_CLASS = datasets.FER2013
+    ADDITIONAL_CONFIGS = datasets_utils.combinations_grid(split=("train", "test"))
+
+    FEATURE_TYPES = (PIL.Image.Image, (int, type(None)))
+
+    def inject_fake_data(self, tmpdir, config):
+        base_folder = os.path.join(tmpdir, "fer2013")
+        os.makedirs(base_folder)
+
+        num_samples = 5
+        with open(os.path.join(base_folder, f"{config['split']}.csv"), "w", newline="") as file:
+            writer = csv.DictWriter(
+                file,
+                fieldnames=("emotion", "pixels") if config["split"] == "train" else ("pixels",),
+                quoting=csv.QUOTE_NONNUMERIC,
+                quotechar='"',
+            )
+            writer.writeheader()
+            for _ in range(num_samples):
+                row = dict(
+                    pixels=" ".join(
+                        str(pixel) for pixel in datasets_utils.create_image_or_video_tensor((48, 48)).view(-1).tolist()
+                    )
+                )
+                if config["split"] == "train":
+                    row["emotion"] = str(int(torch.randint(0, 7, ())))
+
+                writer.writerow(row)
+
+        return num_samples
+
+
 class GTSRBTestCase(datasets_utils.ImageDatasetTestCase):
     DATASET_CLASS = datasets.GTSRB
     FEATURE_TYPES = (PIL.Image.Image, int)
@@ -2218,112 +2323,6 @@
                 csv_file.write(";".join(map(str, row)) + "\n")
 
         return total_number_of_examples
-=======
-class Food101TestCase(datasets_utils.ImageDatasetTestCase):
-    DATASET_CLASS = datasets.Food101
-    FEATURE_TYPES = (PIL.Image.Image, int)
-
-    ADDITIONAL_CONFIGS = datasets_utils.combinations_grid(split=("train", "test"))
-
-    def inject_fake_data(self, tmpdir: str, config):
-        root_folder = pathlib.Path(tmpdir) / "food-101"
-        image_folder = root_folder / "images"
-        meta_folder = root_folder / "meta"
-
-        image_folder.mkdir(parents=True)
-        meta_folder.mkdir()
-
-        num_images_per_class = 5
-
-        metadata = {}
-        n_samples_per_class = 3 if config["split"] == "train" else 2
-        sampled_classes = ("apple_pie", "crab_cakes", "gyoza")
-        for cls in sampled_classes:
-            im_fnames = datasets_utils.create_image_folder(
-                image_folder,
-                cls,
-                file_name_fn=lambda idx: f"{idx}.jpg",
-                num_examples=num_images_per_class,
-            )
-            metadata[cls] = [
-                "/".join(fname.relative_to(image_folder).with_suffix("").parts)
-                for fname in random.choices(im_fnames, k=n_samples_per_class)
-            ]
-
-        with open(meta_folder / f"{config['split']}.json", "w") as file:
-            file.write(json.dumps(metadata))
-
-        return len(sampled_classes * n_samples_per_class)
-
-
-class DTDTestCase(datasets_utils.ImageDatasetTestCase):
-    DATASET_CLASS = datasets.DTD
-    FEATURE_TYPES = (PIL.Image.Image, int)
-
-    ADDITIONAL_CONFIGS = datasets_utils.combinations_grid(
-        split=("train", "test", "val"),
-        # There is no need to test the whole matrix here, since each fold is treated exactly the same
-        partition=(1, 5, 10),
-    )
-
-    def inject_fake_data(self, tmpdir: str, config):
-        data_folder = pathlib.Path(tmpdir) / "dtd" / "dtd"
-
-        num_images_per_class = 3
-        image_folder = data_folder / "images"
-        image_files = []
-        for cls in ("banded", "marbled", "zigzagged"):
-            image_files.extend(
-                datasets_utils.create_image_folder(
-                    image_folder,
-                    cls,
-                    file_name_fn=lambda idx: f"{cls}_{idx:04d}.jpg",
-                    num_examples=num_images_per_class,
-                )
-            )
-
-        meta_folder = data_folder / "labels"
-        meta_folder.mkdir()
-        image_ids = [str(path.relative_to(path.parents[1])).replace(os.sep, "/") for path in image_files]
-        image_ids_in_config = random.choices(image_ids, k=len(image_files) // 2)
-        with open(meta_folder / f"{config['split']}{config['partition']}.txt", "w") as file:
-            file.write("\n".join(image_ids_in_config) + "\n")
-
-        return len(image_ids_in_config)
-
-
-class FER2013TestCase(datasets_utils.ImageDatasetTestCase):
-    DATASET_CLASS = datasets.FER2013
-    ADDITIONAL_CONFIGS = datasets_utils.combinations_grid(split=("train", "test"))
-
-    FEATURE_TYPES = (PIL.Image.Image, (int, type(None)))
-
-    def inject_fake_data(self, tmpdir, config):
-        base_folder = os.path.join(tmpdir, "fer2013")
-        os.makedirs(base_folder)
-
-        num_samples = 5
-        with open(os.path.join(base_folder, f"{config['split']}.csv"), "w", newline="") as file:
-            writer = csv.DictWriter(
-                file,
-                fieldnames=("emotion", "pixels") if config["split"] == "train" else ("pixels",),
-                quoting=csv.QUOTE_NONNUMERIC,
-                quotechar='"',
-            )
-            writer.writeheader()
-            for _ in range(num_samples):
-                row = dict(
-                    pixels=" ".join(
-                        str(pixel) for pixel in datasets_utils.create_image_or_video_tensor((48, 48)).view(-1).tolist()
-                    )
-                )
-                if config["split"] == "train":
-                    row["emotion"] = str(int(torch.randint(0, 7, ())))
-
-                writer.writerow(row)
-
-        return num_samples
->>>>>>> 578c1546
 
 
 if __name__ == "__main__":
