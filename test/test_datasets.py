--- conflicted
+++ resolved
@@ -11,10 +11,7 @@
 from fakedata_generation import mnist_root, cifar_root, imagenet_root, \
     cityscapes_root, svhn_root, voc_root
 import xml.etree.ElementTree as ET
-<<<<<<< HEAD
-=======
-
->>>>>>> a7914797
+
 
 try:
     import scipy
@@ -233,7 +230,7 @@
                 <name>dog</name>
               </object>
             </annotation>"""
-<<<<<<< HEAD
+
             single_object_parsed = dataset.parse_voc_xml(ET.fromstring(single_object_xml))
             multiple_object_parsed = dataset.parse_voc_xml(ET.fromstring(multiple_object_xml))
 
@@ -246,15 +243,6 @@
                                      'name': 'dog'
                                  }]
                              }})
-=======
-            single_object_parsed = dataset.parse_voc_xml(ET.fromstring(single_object_xml
-                ))
-            multiple_object_parsed = dataset.parse_voc_xml(ET.fromstring(multiple_object_xml))
-
-            self.assertEqual(single_object_parsed, {'annotation': {'object':[{'name': 'cat'}]}})
-            self.assertEqual(multiple_object_parsed, {'annotation':
-                {'object':[{'name': 'cat'}, {'name': 'dog'}]}})
->>>>>>> a7914797
 
 
 if __name__ == '__main__':
