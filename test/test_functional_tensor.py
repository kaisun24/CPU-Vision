--- conflicted
+++ resolved
@@ -14,29 +14,7 @@
 from common_utils import TransformsTester
 
 
-<<<<<<< HEAD
-    def compareTensorToPIL(self, tensor, pil_image, msg=None):
-        np_pil_image = np.array(pil_image)
-        if np_pil_image.ndim == 2:
-            np_pil_image = np_pil_image[:, :, None]
-        pil_tensor = torch.as_tensor(np_pil_image.transpose((2, 0, 1)))
-        if msg is None:
-            msg = "tensor:\n{} \ndid not equal PIL tensor:\n{}".format(tensor, pil_tensor)
-        self.assertTrue(tensor.cpu().equal(pil_tensor), msg)
-
-    def approxEqualTensorToPIL(self, tensor, pil_image, tol=1e-5, msg=None, method="mean"):
-        np_pil_image = np.array(pil_image)
-        if np_pil_image.ndim == 2:
-            np_pil_image = np_pil_image[:, :, None]
-        pil_tensor = torch.as_tensor(np_pil_image.transpose((2, 0, 1))).to(tensor)
-        err = getattr(torch, method)(torch.abs(tensor - pil_tensor)).item()
-        self.assertTrue(
-            err < tol,
-            msg="{}: err={}, tol={}: \n{}\nvs\n{}".format(msg, err, tol, tensor[0, :10, :10], pil_tensor[0, :10, :10])
-        )
-=======
 class Tester(TransformsTester):
->>>>>>> be8192e2
 
     def _test_vflip(self, device):
         script_vflip = torch.jit.script(F_t.vflip)
@@ -228,7 +206,7 @@
             if num_output_channels == 1:
                 print(gray_tensor.shape)
 
-            self.approxEqualTensorToPIL(gray_tensor.float(), gray_pil_image, tol=1.0 + 1e-10, method="max")
+            self.approxEqualTensorToPIL(gray_tensor.float(), gray_pil_image, tol=1.0 + 1e-10, agg_method="max")
 
             s_gray_tensor = script_rgb_to_grayscale(img_tensor, num_output_channels=num_output_channels)
             self.assertTrue(s_gray_tensor.equal(gray_tensor))
