import unittest
import random
import colorsys
import math

from PIL import Image
from PIL.Image import NEAREST, BILINEAR, BICUBIC

import numpy as np

import torch
import torchvision.transforms as transforms
import torchvision.transforms.functional_tensor as F_t
import torchvision.transforms.functional_pil as F_pil
import torchvision.transforms.functional as F


class Tester(unittest.TestCase):

    def _create_data(self, height=3, width=3, channels=3, device="cpu"):
        tensor = torch.randint(0, 255, (channels, height, width), dtype=torch.uint8, device=device)
        pil_img = Image.fromarray(tensor.permute(1, 2, 0).contiguous().cpu().numpy())
        return tensor, pil_img

    def compareTensorToPIL(self, tensor, pil_image, msg=None):
        pil_tensor = torch.as_tensor(np.array(pil_image).transpose((2, 0, 1)))
        if msg is None:
            msg = "tensor:\n{} \ndid not equal PIL tensor:\n{}".format(tensor, pil_tensor)
        self.assertTrue(tensor.cpu().equal(pil_tensor), msg)

    def approxEqualTensorToPIL(self, tensor, pil_image, tol=1e-5, msg=None):
        pil_tensor = torch.as_tensor(np.array(pil_image).transpose((2, 0, 1))).to(tensor)
        mae = torch.abs(tensor - pil_tensor).mean().item()
        self.assertTrue(
            mae < tol,
            msg="{}: mae={}, tol={}: \n{}\nvs\n{}".format(msg, mae, tol, tensor[0, :10, :10], pil_tensor[0, :10, :10])
        )

    def _test_vflip(self, device):
        script_vflip = torch.jit.script(F_t.vflip)
        img_tensor = torch.randn(3, 16, 16, device=device)
        img_tensor_clone = img_tensor.clone()
        vflipped_img = F_t.vflip(img_tensor)
        vflipped_img_again = F_t.vflip(vflipped_img)
        self.assertEqual(vflipped_img.shape, img_tensor.shape)
        self.assertTrue(torch.equal(img_tensor, vflipped_img_again))
        self.assertTrue(torch.equal(img_tensor, img_tensor_clone))
        # scriptable function test
        vflipped_img_script = script_vflip(img_tensor)
        self.assertTrue(torch.equal(vflipped_img, vflipped_img_script))

    def test_vflip_cpu(self):
        self._test_vflip("cpu")

    @unittest.skipIf(not torch.cuda.is_available(), reason="Skip if no CUDA device")
    def test_vflip_cuda(self):
        self._test_vflip("cuda")

    def _test_hflip(self, device):
        script_hflip = torch.jit.script(F_t.hflip)
        img_tensor = torch.randn(3, 16, 16, device=device)
        img_tensor_clone = img_tensor.clone()
        hflipped_img = F_t.hflip(img_tensor)
        hflipped_img_again = F_t.hflip(hflipped_img)
        self.assertEqual(hflipped_img.shape, img_tensor.shape)
        self.assertTrue(torch.equal(img_tensor, hflipped_img_again))
        self.assertTrue(torch.equal(img_tensor, img_tensor_clone))
        # scriptable function test
        hflipped_img_script = script_hflip(img_tensor)
        self.assertTrue(torch.equal(hflipped_img, hflipped_img_script))

    def test_hflip_cpu(self):
        self._test_hflip("cpu")

    @unittest.skipIf(not torch.cuda.is_available(), reason="Skip if no CUDA device")
    def test_hflip_cuda(self):
        self._test_hflip("cuda")

    def _test_crop(self, device):
        script_crop = torch.jit.script(F_t.crop)
<<<<<<< HEAD
        img_tensor = torch.randint(0, 255, (3, 16, 16), dtype=torch.uint8, device=device)
        img_tensor_clone = img_tensor.clone()
        top = random.randint(0, 15)
        left = random.randint(0, 15)
        height = random.randint(1, 16 - top)
        width = random.randint(1, 16 - left)
        img_cropped = F_t.crop(img_tensor, top, left, height, width)
        img_PIL = transforms.ToPILImage()(img_tensor)
        img_PIL_cropped = F.crop(img_PIL, top, left, height, width)
        img_cropped_GT = transforms.ToTensor()(img_PIL_cropped).to(device)
        self.assertTrue(torch.equal(img_tensor, img_tensor_clone))
        self.assertTrue(torch.equal(img_cropped, (img_cropped_GT * 255).to(torch.uint8)),
                        "functional_tensor crop not working")
        # scriptable function test
        cropped_img_script = script_crop(img_tensor, top, left, height, width)
        self.assertTrue(torch.equal(img_cropped, cropped_img_script))
=======

        img_tensor, pil_img = self._create_data(16, 18)

        test_configs = [
            (1, 2, 4, 5),   # crop inside top-left corner
            (2, 12, 3, 4),  # crop inside top-right corner
            (8, 3, 5, 6),   # crop inside bottom-left corner
            (8, 11, 4, 3),  # crop inside bottom-right corner
        ]

        for top, left, height, width in test_configs:
            pil_img_cropped = F.crop(pil_img, top, left, height, width)

            img_tensor_cropped = F.crop(img_tensor, top, left, height, width)
            self.compareTensorToPIL(img_tensor_cropped, pil_img_cropped)

            img_tensor_cropped = script_crop(img_tensor, top, left, height, width)
            self.compareTensorToPIL(img_tensor_cropped, pil_img_cropped)
>>>>>>> c547e5cb

    def test_crop_cpu(self):
        self._test_crop("cpu")

    @unittest.skipIf(not torch.cuda.is_available(), reason="Skip if no CUDA device")
    def test_crop_cuda(self):
        self._test_crop("cuda")

    def test_hsv2rgb(self):
        shape = (3, 100, 150)
        for _ in range(20):
            img = torch.rand(*shape, dtype=torch.float)
            ft_img = F_t._hsv2rgb(img).permute(1, 2, 0).flatten(0, 1)

            h, s, v, = img.unbind(0)
            h = h.flatten().numpy()
            s = s.flatten().numpy()
            v = v.flatten().numpy()

            rgb = []
            for h1, s1, v1 in zip(h, s, v):
                rgb.append(colorsys.hsv_to_rgb(h1, s1, v1))

            colorsys_img = torch.tensor(rgb, dtype=torch.float32)
            max_diff = (ft_img - colorsys_img).abs().max()
            self.assertLess(max_diff, 1e-5)

    def test_rgb2hsv(self):
        shape = (3, 150, 100)
        for _ in range(20):
            img = torch.rand(*shape, dtype=torch.float)
            ft_hsv_img = F_t._rgb2hsv(img).permute(1, 2, 0).flatten(0, 1)

            r, g, b, = img.unbind(0)
            r = r.flatten().numpy()
            g = g.flatten().numpy()
            b = b.flatten().numpy()

            hsv = []
            for r1, g1, b1 in zip(r, g, b):
                hsv.append(colorsys.rgb_to_hsv(r1, g1, b1))

            colorsys_img = torch.tensor(hsv, dtype=torch.float32)

            ft_hsv_img_h, ft_hsv_img_sv = torch.split(ft_hsv_img, [1, 2], dim=1)
            colorsys_img_h, colorsys_img_sv = torch.split(colorsys_img, [1, 2], dim=1)

            max_diff_h = ((colorsys_img_h * 2 * math.pi).sin() - (ft_hsv_img_h * 2 * math.pi).sin()).abs().max()
            max_diff_sv = (colorsys_img_sv - ft_hsv_img_sv).abs().max()
            max_diff = max(max_diff_h, max_diff_sv)

            self.assertLess(max_diff, 1e-5)

    def test_adjustments(self):
        script_adjust_brightness = torch.jit.script(F_t.adjust_brightness)
        script_adjust_contrast = torch.jit.script(F_t.adjust_contrast)
        script_adjust_saturation = torch.jit.script(F_t.adjust_saturation)

        fns = ((F.adjust_brightness, F_t.adjust_brightness, script_adjust_brightness),
               (F.adjust_contrast, F_t.adjust_contrast, script_adjust_contrast),
               (F.adjust_saturation, F_t.adjust_saturation, script_adjust_saturation))

        for _ in range(20):
            channels = 3
            dims = torch.randint(1, 50, (2,))
            shape = (channels, dims[0], dims[1])

            if torch.randint(0, 2, (1,)) == 0:
                img = torch.rand(*shape, dtype=torch.float)
            else:
                img = torch.randint(0, 256, shape, dtype=torch.uint8)

            factor = 3 * torch.rand(1)
            img_clone = img.clone()
            for f, ft, sft in fns:

                ft_img = ft(img, factor)
                sft_img = sft(img, factor)
                if not img.dtype.is_floating_point:
                    ft_img = ft_img.to(torch.float) / 255
                    sft_img = sft_img.to(torch.float) / 255

                img_pil = transforms.ToPILImage()(img)
                f_img_pil = f(img_pil, factor)
                f_img = transforms.ToTensor()(f_img_pil)

                # F uses uint8 and F_t uses float, so there is a small
                # difference in values caused by (at most 5) truncations.
                max_diff = (ft_img - f_img).abs().max()
                max_diff_scripted = (sft_img - f_img).abs().max()
                self.assertLess(max_diff, 5 / 255 + 1e-5)
                self.assertLess(max_diff_scripted, 5 / 255 + 1e-5)
                self.assertTrue(torch.equal(img, img_clone))

            # test for class interface
            f = transforms.ColorJitter(brightness=factor.item())
            scripted_fn = torch.jit.script(f)
            scripted_fn(img)

            f = transforms.ColorJitter(contrast=factor.item())
            scripted_fn = torch.jit.script(f)
            scripted_fn(img)

            f = transforms.ColorJitter(saturation=factor.item())
            scripted_fn = torch.jit.script(f)
            scripted_fn(img)

        f = transforms.ColorJitter(brightness=1)
        scripted_fn = torch.jit.script(f)
        scripted_fn(img)

    def test_rgb_to_grayscale(self):
        script_rgb_to_grayscale = torch.jit.script(F_t.rgb_to_grayscale)
        img_tensor = torch.randint(0, 255, (3, 16, 16), dtype=torch.uint8)
        img_tensor_clone = img_tensor.clone()
        grayscale_tensor = F_t.rgb_to_grayscale(img_tensor).to(int)
        grayscale_pil_img = torch.tensor(np.array(F.to_grayscale(F.to_pil_image(img_tensor)))).to(int)
        max_diff = (grayscale_tensor - grayscale_pil_img).abs().max()
        self.assertLess(max_diff, 1.0001)
        self.assertTrue(torch.equal(img_tensor, img_tensor_clone))
        # scriptable function test
        grayscale_script = script_rgb_to_grayscale(img_tensor).to(int)
        self.assertTrue(torch.equal(grayscale_script, grayscale_tensor))

    def test_center_crop(self):
<<<<<<< HEAD
        script_center_crop = torch.jit.script(F_t.center_crop)
        img_tensor = torch.randint(0, 255, (1, 32, 32), dtype=torch.uint8)
        img_tensor_clone = img_tensor.clone()
        cropped_tensor = F_t.center_crop(img_tensor, [10, 10])
        cropped_pil_image = F.center_crop(transforms.ToPILImage()(img_tensor), [10, 10])
        cropped_pil_tensor = (transforms.ToTensor()(cropped_pil_image) * 255).to(dtype=torch.uint8)
        self.assertTrue(torch.equal(cropped_tensor, cropped_pil_tensor))
        self.assertTrue(torch.equal(img_tensor, img_tensor_clone))
        # scriptable function test
        cropped_script = script_center_crop(img_tensor, [10, 10])
        self.assertTrue(torch.equal(cropped_script, cropped_tensor))
=======
        script_center_crop = torch.jit.script(F.center_crop)

        img_tensor, pil_img = self._create_data(32, 34)

        cropped_pil_image = F.center_crop(pil_img, [10, 11])

        cropped_tensor = F.center_crop(img_tensor, [10, 11])
        self.compareTensorToPIL(cropped_tensor, cropped_pil_image)

        cropped_tensor = script_center_crop(img_tensor, [10, 11])
        self.compareTensorToPIL(cropped_tensor, cropped_pil_image)
>>>>>>> c547e5cb

    def test_five_crop(self):
        script_five_crop = torch.jit.script(F.five_crop)

        img_tensor, pil_img = self._create_data(32, 34)

        cropped_pil_images = F.five_crop(pil_img, [10, 11])

        cropped_tensors = F.five_crop(img_tensor, [10, 11])
        for i in range(5):
            self.compareTensorToPIL(cropped_tensors[i], cropped_pil_images[i])

        cropped_tensors = script_five_crop(img_tensor, [10, 11])
        for i in range(5):
            self.compareTensorToPIL(cropped_tensors[i], cropped_pil_images[i])

    def test_ten_crop(self):
        script_ten_crop = torch.jit.script(F.ten_crop)

        img_tensor, pil_img = self._create_data(32, 34)

        cropped_pil_images = F.ten_crop(pil_img, [10, 11])

        cropped_tensors = F.ten_crop(img_tensor, [10, 11])
        for i in range(10):
            self.compareTensorToPIL(cropped_tensors[i], cropped_pil_images[i])

        cropped_tensors = script_ten_crop(img_tensor, [10, 11])
        for i in range(10):
            self.compareTensorToPIL(cropped_tensors[i], cropped_pil_images[i])

    def _test_pad(self, device):
        script_fn = torch.jit.script(F_t.pad)
        tensor, pil_img = self._create_data(7, 8, device=device)

        for dt in [None, torch.float32, torch.float64]:
            if dt is not None:
                # This is a trivial cast to float of uint8 data to test all cases
                tensor = tensor.to(dt)
            for pad in [2, [3, ], [0, 3], (3, 3), [4, 2, 4, 3]]:
                configs = [
                    {"padding_mode": "constant", "fill": 0},
                    {"padding_mode": "constant", "fill": 10},
                    {"padding_mode": "constant", "fill": 20},
                    {"padding_mode": "edge"},
                    {"padding_mode": "reflect"},
                    {"padding_mode": "symmetric"},
                ]
                for kwargs in configs:
                    pad_tensor = F_t.pad(tensor, pad, **kwargs)
                    pad_pil_img = F_pil.pad(pil_img, pad, **kwargs)

                    pad_tensor_8b = pad_tensor
                    # we need to cast to uint8 to compare with PIL image
                    if pad_tensor_8b.dtype != torch.uint8:
                        pad_tensor_8b = pad_tensor_8b.to(torch.uint8)

                    self.compareTensorToPIL(pad_tensor_8b, pad_pil_img, msg="{}, {}".format(pad, kwargs))

                    if isinstance(pad, int):
                        script_pad = [pad, ]
                    else:
                        script_pad = pad
                    pad_tensor_script = script_fn(tensor, script_pad, **kwargs)
                    self.assertTrue(pad_tensor.equal(pad_tensor_script), msg="{}, {}".format(pad, kwargs))

        with self.assertRaises(ValueError, msg="Padding can not be negative for symmetric padding_mode"):
            F_t.pad(tensor, (-2, -3), padding_mode="symmetric")

    def test_pad_cpu(self):
        self._test_pad("cpu")

    @unittest.skipIf(not torch.cuda.is_available(), reason="Skip if no CUDA device")
    def test_pad_cuda(self):
        self._test_pad("cuda")

    def _test_adjust_gamma(self, device):
        script_fn = torch.jit.script(F.adjust_gamma)
        tensor, pil_img = self._create_data(26, 36, device=device)

        for dt in [torch.float64, torch.float32, None]:

            if dt is not None:
                tensor = F.convert_image_dtype(tensor, dt)

            gammas = [0.8, 1.0, 1.2]
            gains = [0.7, 1.0, 1.3]
            for gamma, gain in zip(gammas, gains):

                adjusted_tensor = F.adjust_gamma(tensor, gamma, gain)
                adjusted_pil = F.adjust_gamma(pil_img, gamma, gain)
                scripted_result = script_fn(tensor, gamma, gain)
                self.assertEqual(adjusted_tensor.dtype, scripted_result.dtype)
                self.assertEqual(adjusted_tensor.size()[1:], adjusted_pil.size[::-1])

                rbg_tensor = adjusted_tensor
                if adjusted_tensor.dtype != torch.uint8:
                    rbg_tensor = F.convert_image_dtype(adjusted_tensor, torch.uint8)

                self.compareTensorToPIL(rbg_tensor, adjusted_pil)

                self.assertTrue(adjusted_tensor.allclose(scripted_result))

    def test_adjust_gamma_cpu(self):
        self._test_adjust_gamma("cpu")

    @unittest.skipIf(not torch.cuda.is_available(), reason="Skip if no CUDA device")
    def test_adjust_gamma_cuda(self):
        self._test_adjust_gamma("cuda")

    def _test_resize(self, device):
        script_fn = torch.jit.script(F_t.resize)
        tensor, pil_img = self._create_data(26, 36, device=device)

        for dt in [None, torch.float32, torch.float64]:
            if dt is not None:
                # This is a trivial cast to float of uint8 data to test all cases
                tensor = tensor.to(dt)
            for size in [32, 26, [32, ], [32, 32], (32, 32), [26, 35]]:
                for interpolation in [BILINEAR, BICUBIC, NEAREST]:
                    resized_tensor = F_t.resize(tensor, size=size, interpolation=interpolation)
                    resized_pil_img = F_pil.resize(pil_img, size=size, interpolation=interpolation)

                    self.assertEqual(
                        resized_tensor.size()[1:], resized_pil_img.size[::-1], msg="{}, {}".format(size, interpolation)
                    )

                    if interpolation != NEAREST:
                        # We can not check values if mode = NEAREST, as results are different
                        # E.g. resized_tensor  = [[a, a, b, c, d, d, e, ...]]
                        # E.g. resized_pil_img = [[a, b, c, c, d, e, f, ...]]
                        resized_tensor_f = resized_tensor
                        # we need to cast to uint8 to compare with PIL image
                        if resized_tensor_f.dtype == torch.uint8:
                            resized_tensor_f = resized_tensor_f.to(torch.float)

                        # Pay attention to high tolerance for MAE
                        self.approxEqualTensorToPIL(
                            resized_tensor_f, resized_pil_img, tol=8.0, msg="{}, {}".format(size, interpolation)
                        )

                    if isinstance(size, int):
                        script_size = [size, ]
                    else:
                        script_size = size
                    resize_result = script_fn(tensor, size=script_size, interpolation=interpolation)
                    self.assertTrue(resized_tensor.equal(resize_result), msg="{}, {}".format(size, interpolation))

    def test_resize_cpu(self):
        self._test_resize("cpu")

    @unittest.skipIf(not torch.cuda.is_available(), reason="Skip if no CUDA device")
    def test_resize_cuda(self):
        self._test_resize("cuda")

    def _test_resized_crop(self, device):
        # test values of F.resized_crop in several cases:
        # 1) resize to the same size, crop to the same size => should be identity
        tensor, _ = self._create_data(26, 36, device=device)
        for i in [0, 2, 3]:
            out_tensor = F.resized_crop(tensor, top=0, left=0, height=26, width=36, size=[26, 36], interpolation=i)
            self.assertTrue(tensor.equal(out_tensor), msg="{} vs {}".format(out_tensor[0, :5, :5], tensor[0, :5, :5]))

        # 2) resize by half and crop a TL corner
        tensor, _ = self._create_data(26, 36, device=device)
        out_tensor = F.resized_crop(tensor, top=0, left=0, height=20, width=30, size=[10, 15], interpolation=0)
        expected_out_tensor = tensor[:, :20:2, :30:2]
        self.assertTrue(
            expected_out_tensor.equal(out_tensor),
            msg="{} vs {}".format(expected_out_tensor[0, :10, :10], out_tensor[0, :10, :10])
        )

    def test_resized_crop_cpu(self):
        self._test_resized_crop("cpu")

    @unittest.skipIf(not torch.cuda.is_available(), reason="Skip if no CUDA device")
    def test_resized_crop_cuda(self):
        self._test_resized_crop("cuda")

    def _test_affine(self, device):
        # Tests on square and rectangular images
        scripted_affine = torch.jit.script(F.affine)

        for tensor, pil_img in [self._create_data(26, 26, device=device), self._create_data(32, 26, device=device)]:

            # 1) identity map
            out_tensor = F.affine(tensor, angle=0, translate=[0, 0], scale=1.0, shear=[0.0, 0.0], resample=0)
            self.assertTrue(
                tensor.equal(out_tensor), msg="{} vs {}".format(out_tensor[0, :5, :5], tensor[0, :5, :5])
            )
            out_tensor = scripted_affine(tensor, angle=0, translate=[0, 0], scale=1.0, shear=[0.0, 0.0], resample=0)
            self.assertTrue(
                tensor.equal(out_tensor), msg="{} vs {}".format(out_tensor[0, :5, :5], tensor[0, :5, :5])
            )

            if pil_img.size[0] == pil_img.size[1]:
                # 2) Test rotation
                test_configs = [
                    (90, torch.rot90(tensor, k=1, dims=(-1, -2))),
                    (45, None),
                    (30, None),
                    (-30, None),
                    (-45, None),
                    (-90, torch.rot90(tensor, k=-1, dims=(-1, -2))),
                    (180, torch.rot90(tensor, k=2, dims=(-1, -2))),
                ]
                for a, true_tensor in test_configs:

                    out_pil_img = F.affine(
                        pil_img, angle=a, translate=[0, 0], scale=1.0, shear=[0.0, 0.0], resample=0
                    )
                    out_pil_tensor = torch.from_numpy(np.array(out_pil_img).transpose((2, 0, 1))).to(device)

                    for fn in [F.affine, scripted_affine]:
                        out_tensor = fn(
                            tensor, angle=a, translate=[0, 0], scale=1.0, shear=[0.0, 0.0], resample=0
                        )
                        if true_tensor is not None:
                            self.assertTrue(
                                true_tensor.equal(out_tensor),
                                msg="{}\n{} vs \n{}".format(a, out_tensor[0, :5, :5], true_tensor[0, :5, :5])
                            )
                        else:
                            true_tensor = out_tensor

                        num_diff_pixels = (true_tensor != out_pil_tensor).sum().item() / 3.0
                        ratio_diff_pixels = num_diff_pixels / true_tensor.shape[-1] / true_tensor.shape[-2]
                        # Tolerance : less than 6% of different pixels
                        self.assertLess(
                            ratio_diff_pixels,
                            0.06,
                            msg="{}\n{} vs \n{}".format(
                                ratio_diff_pixels, true_tensor[0, :7, :7], out_pil_tensor[0, :7, :7]
                            )
                        )
            else:
                test_configs = [
                    90, 45, 15, -30, -60, -120
                ]
                for a in test_configs:

                    out_pil_img = F.affine(
                        pil_img, angle=a, translate=[0, 0], scale=1.0, shear=[0.0, 0.0], resample=0
                    )
                    out_pil_tensor = torch.from_numpy(np.array(out_pil_img).transpose((2, 0, 1)))

                    for fn in [F.affine, scripted_affine]:
                        out_tensor = fn(
                            tensor, angle=a, translate=[0, 0], scale=1.0, shear=[0.0, 0.0], resample=0
                        ).cpu()

                        num_diff_pixels = (out_tensor != out_pil_tensor).sum().item() / 3.0
                        ratio_diff_pixels = num_diff_pixels / out_tensor.shape[-1] / out_tensor.shape[-2]
                        # Tolerance : less than 3% of different pixels
                        self.assertLess(
                            ratio_diff_pixels,
                            0.03,
                            msg="{}: {}\n{} vs \n{}".format(
                                a, ratio_diff_pixels, out_tensor[0, :7, :7], out_pil_tensor[0, :7, :7]
                            )
                        )

            # 3) Test translation
            test_configs = [
                [10, 12], (-12, -13)
            ]
            for t in test_configs:

                out_pil_img = F.affine(pil_img, angle=0, translate=t, scale=1.0, shear=[0.0, 0.0], resample=0)

                for fn in [F.affine, scripted_affine]:
                    out_tensor = fn(tensor, angle=0, translate=t, scale=1.0, shear=[0.0, 0.0], resample=0)

                    self.compareTensorToPIL(out_tensor, out_pil_img)

            # 3) Test rotation + translation + scale + share
            test_configs = [
                (45, [5, 6], 1.0, [0.0, 0.0]),
                (33, (5, -4), 1.0, [0.0, 0.0]),
                (45, [-5, 4], 1.2, [0.0, 0.0]),
                (33, (-4, -8), 2.0, [0.0, 0.0]),
                (85, (10, -10), 0.7, [0.0, 0.0]),
                (0, [0, 0], 1.0, [35.0, ]),
                (-25, [0, 0], 1.2, [0.0, 15.0]),
                (-45, [-10, 0], 0.7, [2.0, 5.0]),
                (-45, [-10, -10], 1.2, [4.0, 5.0]),
                (-90, [0, 0], 1.0, [0.0, 0.0]),
            ]
            for r in [0, ]:
                for a, t, s, sh in test_configs:
                    out_pil_img = F.affine(pil_img, angle=a, translate=t, scale=s, shear=sh, resample=r)
                    out_pil_tensor = torch.from_numpy(np.array(out_pil_img).transpose((2, 0, 1)))

                    for fn in [F.affine, scripted_affine]:
                        out_tensor = fn(tensor, angle=a, translate=t, scale=s, shear=sh, resample=r).cpu()
                        num_diff_pixels = (out_tensor != out_pil_tensor).sum().item() / 3.0
                        ratio_diff_pixels = num_diff_pixels / out_tensor.shape[-1] / out_tensor.shape[-2]
                        # Tolerance : less than 5% (cpu), 6% (cuda) of different pixels
                        tol = 0.06 if device == "cuda" else 0.05
                        self.assertLess(
                            ratio_diff_pixels,
                            tol,
                            msg="{}: {}\n{} vs \n{}".format(
                                (r, a, t, s, sh), ratio_diff_pixels, out_tensor[0, :7, :7], out_pil_tensor[0, :7, :7]
                            )
                        )

    def test_affine_cpu(self):
        self._test_affine("cpu")

    @unittest.skipIf(not torch.cuda.is_available(), reason="Skip if no CUDA device")
    def test_affine_cuda(self):
        self._test_affine("cuda")

    def _test_rotate(self, device):
        # Tests on square image
        scripted_rotate = torch.jit.script(F.rotate)

        for tensor, pil_img in [self._create_data(26, 26, device=device), self._create_data(32, 26, device=device)]:

            img_size = pil_img.size
            centers = [
                None,
                (int(img_size[0] * 0.3), int(img_size[0] * 0.4)),
                [int(img_size[0] * 0.5), int(img_size[0] * 0.6)]
            ]

            for r in [0, ]:
                for a in range(-180, 180, 17):
                    for e in [True, False]:
                        for c in centers:

                            out_pil_img = F.rotate(pil_img, angle=a, resample=r, expand=e, center=c)
                            out_pil_tensor = torch.from_numpy(np.array(out_pil_img).transpose((2, 0, 1)))
                            for fn in [F.rotate, scripted_rotate]:
                                out_tensor = fn(tensor, angle=a, resample=r, expand=e, center=c).cpu()

                                self.assertEqual(
                                    out_tensor.shape,
                                    out_pil_tensor.shape,
                                    msg="{}: {} vs {}".format(
                                        (img_size, r, a, e, c), out_tensor.shape, out_pil_tensor.shape
                                    )
                                )
                                num_diff_pixels = (out_tensor != out_pil_tensor).sum().item() / 3.0
                                ratio_diff_pixels = num_diff_pixels / out_tensor.shape[-1] / out_tensor.shape[-2]
                                # Tolerance : less than 2% of different pixels
                                self.assertLess(
                                    ratio_diff_pixels,
                                    0.02,
                                    msg="{}: {}\n{} vs \n{}".format(
                                        (img_size, r, a, e, c),
                                        ratio_diff_pixels,
                                        out_tensor[0, :7, :7],
                                        out_pil_tensor[0, :7, :7]
                                    )
                                )

    def test_rotate_cpu(self):
        self._test_rotate("cpu")

    @unittest.skipIf(not torch.cuda.is_available(), reason="Skip if no CUDA device")
    def test_rotate_cuda(self):
        self._test_rotate("cuda")

    def _test_perspective(self, device):

        from torchvision.transforms import RandomPerspective

        for tensor, pil_img in [self._create_data(26, 34, device=device), self._create_data(26, 26, device=device)]:

            scripted_tranform = torch.jit.script(F.perspective)

            test_configs = [
                [[[0, 0], [33, 0], [33, 25], [0, 25]], [[3, 2], [32, 3], [30, 24], [2, 25]]],
                [[[3, 2], [32, 3], [30, 24], [2, 25]], [[0, 0], [33, 0], [33, 25], [0, 25]]],
                [[[3, 2], [32, 3], [30, 24], [2, 25]], [[5, 5], [30, 3], [33, 19], [4, 25]]],
            ]
            n = 10
            test_configs += [
                RandomPerspective.get_params(pil_img.size[0], pil_img.size[1], i / n) for i in range(n)
            ]

            for r in [0, ]:
                for spoints, epoints in test_configs:
                    out_pil_img = F.perspective(pil_img, startpoints=spoints, endpoints=epoints, interpolation=r)
                    out_pil_tensor = torch.from_numpy(np.array(out_pil_img).transpose((2, 0, 1)))

                    for fn in [F.perspective, scripted_tranform]:
                        out_tensor = fn(tensor, startpoints=spoints, endpoints=epoints, interpolation=r).cpu()

                        num_diff_pixels = (out_tensor != out_pil_tensor).sum().item() / 3.0
                        ratio_diff_pixels = num_diff_pixels / out_tensor.shape[-1] / out_tensor.shape[-2]
                        # Tolerance : less than 5% of different pixels
                        self.assertLess(
                            ratio_diff_pixels,
                            0.05,
                            msg="{}: {}\n{} vs \n{}".format(
                                (r, spoints, epoints),
                                ratio_diff_pixels,
                                out_tensor[0, :7, :7],
                                out_pil_tensor[0, :7, :7]
                            )
                        )

    def test_perspective_cpu(self):
        self._test_perspective("cpu")

    @unittest.skipIf(not torch.cuda.is_available(), reason="Skip if no CUDA device")
    def test_perspective_cuda(self):
        self._test_perspective("cuda")


if __name__ == '__main__':
    unittest.main()<|MERGE_RESOLUTION|>--- conflicted
+++ resolved
@@ -77,27 +77,9 @@
         self._test_hflip("cuda")
 
     def _test_crop(self, device):
-        script_crop = torch.jit.script(F_t.crop)
-<<<<<<< HEAD
-        img_tensor = torch.randint(0, 255, (3, 16, 16), dtype=torch.uint8, device=device)
-        img_tensor_clone = img_tensor.clone()
-        top = random.randint(0, 15)
-        left = random.randint(0, 15)
-        height = random.randint(1, 16 - top)
-        width = random.randint(1, 16 - left)
-        img_cropped = F_t.crop(img_tensor, top, left, height, width)
-        img_PIL = transforms.ToPILImage()(img_tensor)
-        img_PIL_cropped = F.crop(img_PIL, top, left, height, width)
-        img_cropped_GT = transforms.ToTensor()(img_PIL_cropped).to(device)
-        self.assertTrue(torch.equal(img_tensor, img_tensor_clone))
-        self.assertTrue(torch.equal(img_cropped, (img_cropped_GT * 255).to(torch.uint8)),
-                        "functional_tensor crop not working")
-        # scriptable function test
-        cropped_img_script = script_crop(img_tensor, top, left, height, width)
-        self.assertTrue(torch.equal(img_cropped, cropped_img_script))
-=======
-
-        img_tensor, pil_img = self._create_data(16, 18)
+        script_crop = torch.jit.script(F.crop)
+
+        img_tensor, pil_img = self._create_data(16, 18, device=device)
 
         test_configs = [
             (1, 2, 4, 5),   # crop inside top-left corner
@@ -114,7 +96,6 @@
 
             img_tensor_cropped = script_crop(img_tensor, top, left, height, width)
             self.compareTensorToPIL(img_tensor_cropped, pil_img_cropped)
->>>>>>> c547e5cb
 
     def test_crop_cpu(self):
         self._test_crop("cpu")
@@ -239,23 +220,10 @@
         grayscale_script = script_rgb_to_grayscale(img_tensor).to(int)
         self.assertTrue(torch.equal(grayscale_script, grayscale_tensor))
 
-    def test_center_crop(self):
-<<<<<<< HEAD
-        script_center_crop = torch.jit.script(F_t.center_crop)
-        img_tensor = torch.randint(0, 255, (1, 32, 32), dtype=torch.uint8)
-        img_tensor_clone = img_tensor.clone()
-        cropped_tensor = F_t.center_crop(img_tensor, [10, 10])
-        cropped_pil_image = F.center_crop(transforms.ToPILImage()(img_tensor), [10, 10])
-        cropped_pil_tensor = (transforms.ToTensor()(cropped_pil_image) * 255).to(dtype=torch.uint8)
-        self.assertTrue(torch.equal(cropped_tensor, cropped_pil_tensor))
-        self.assertTrue(torch.equal(img_tensor, img_tensor_clone))
-        # scriptable function test
-        cropped_script = script_center_crop(img_tensor, [10, 10])
-        self.assertTrue(torch.equal(cropped_script, cropped_tensor))
-=======
+    def _test_center_crop(self, device):
         script_center_crop = torch.jit.script(F.center_crop)
 
-        img_tensor, pil_img = self._create_data(32, 34)
+        img_tensor, pil_img = self._create_data(32, 34, device=device)
 
         cropped_pil_image = F.center_crop(pil_img, [10, 11])
 
@@ -264,12 +232,18 @@
 
         cropped_tensor = script_center_crop(img_tensor, [10, 11])
         self.compareTensorToPIL(cropped_tensor, cropped_pil_image)
->>>>>>> c547e5cb
-
-    def test_five_crop(self):
+
+    def test_center_crop(self):
+        self._test_center_crop("cpu")
+
+    @unittest.skipIf(not torch.cuda.is_available(), reason="Skip if no CUDA device")
+    def test_center_crop_cuda(self):
+        self._test_center_crop("cuda")
+
+    def _test_five_crop(self, device):
         script_five_crop = torch.jit.script(F.five_crop)
 
-        img_tensor, pil_img = self._create_data(32, 34)
+        img_tensor, pil_img = self._create_data(32, 34, device=device)
 
         cropped_pil_images = F.five_crop(pil_img, [10, 11])
 
@@ -281,10 +255,17 @@
         for i in range(5):
             self.compareTensorToPIL(cropped_tensors[i], cropped_pil_images[i])
 
-    def test_ten_crop(self):
+    def test_five_crop(self):
+        self._test_five_crop("cpu")
+
+    @unittest.skipIf(not torch.cuda.is_available(), reason="Skip if no CUDA device")
+    def test_five_crop_cuda(self):
+        self._test_five_crop("cuda")
+
+    def _test_ten_crop(self, device):
         script_ten_crop = torch.jit.script(F.ten_crop)
 
-        img_tensor, pil_img = self._create_data(32, 34)
+        img_tensor, pil_img = self._create_data(32, 34, device=device)
 
         cropped_pil_images = F.ten_crop(pil_img, [10, 11])
 
@@ -295,6 +276,13 @@
         cropped_tensors = script_ten_crop(img_tensor, [10, 11])
         for i in range(10):
             self.compareTensorToPIL(cropped_tensors[i], cropped_pil_images[i])
+
+    def test_ten_crop(self):
+        self._test_ten_crop("cpu")
+
+    @unittest.skipIf(not torch.cuda.is_available(), reason="Skip if no CUDA device")
+    def test_ten_crop_cuda(self):
+        self._test_ten_crop("cuda")
 
     def _test_pad(self, device):
         script_fn = torch.jit.script(F_t.pad)
