import unittest
import colorsys
import math

import numpy as np
from PIL.Image import NEAREST, BILINEAR, BICUBIC

import torch
import torchvision.transforms.functional_tensor as F_t
import torchvision.transforms.functional_pil as F_pil
import torchvision.transforms.functional as F

from common_utils import TransformsTester


class Tester(TransformsTester):

    def setUp(self):
        self.device = "cpu"

    def _test_fn_on_batch(self, batch_tensors, fn, **fn_kwargs):
        transformed_batch = fn(batch_tensors, **fn_kwargs)
        for i in range(len(batch_tensors)):
            img_tensor = batch_tensors[i, ...]
            transformed_img = fn(img_tensor, **fn_kwargs)
            self.assertTrue(transformed_img.equal(transformed_batch[i, ...]))

        scripted_fn = torch.jit.script(fn)
        # scriptable function test
        s_transformed_batch = scripted_fn(batch_tensors, **fn_kwargs)
        self.assertTrue(transformed_batch.equal(s_transformed_batch))

    def test_vflip(self):
        script_vflip = torch.jit.script(F.vflip)

        img_tensor, pil_img = self._create_data(16, 18, device=self.device)
        vflipped_img = F.vflip(img_tensor)
        vflipped_pil_img = F.vflip(pil_img)
        self.compareTensorToPIL(vflipped_img, vflipped_pil_img)

        # scriptable function test
        vflipped_img_script = script_vflip(img_tensor)
        self.assertTrue(vflipped_img.equal(vflipped_img_script))

        batch_tensors = self._create_data_batch(16, 18, num_samples=4, device=self.device)
        self._test_fn_on_batch(batch_tensors, F.vflip)

    def test_hflip(self):
        script_hflip = torch.jit.script(F.hflip)

        img_tensor, pil_img = self._create_data(16, 18, device=self.device)
        hflipped_img = F.hflip(img_tensor)
        hflipped_pil_img = F.hflip(pil_img)
        self.compareTensorToPIL(hflipped_img, hflipped_pil_img)

        # scriptable function test
        hflipped_img_script = script_hflip(img_tensor)
        self.assertTrue(hflipped_img.equal(hflipped_img_script))

        batch_tensors = self._create_data_batch(16, 18, num_samples=4, device=self.device)
        self._test_fn_on_batch(batch_tensors, F.hflip)

    def test_crop(self):
        script_crop = torch.jit.script(F.crop)

        img_tensor, pil_img = self._create_data(16, 18, device=self.device)

        test_configs = [
            (1, 2, 4, 5),   # crop inside top-left corner
            (2, 12, 3, 4),  # crop inside top-right corner
            (8, 3, 5, 6),   # crop inside bottom-left corner
            (8, 11, 4, 3),  # crop inside bottom-right corner
        ]

        for top, left, height, width in test_configs:
            pil_img_cropped = F.crop(pil_img, top, left, height, width)

            img_tensor_cropped = F.crop(img_tensor, top, left, height, width)
            self.compareTensorToPIL(img_tensor_cropped, pil_img_cropped)

            img_tensor_cropped = script_crop(img_tensor, top, left, height, width)
            self.compareTensorToPIL(img_tensor_cropped, pil_img_cropped)

            batch_tensors = self._create_data_batch(16, 18, num_samples=4, device=self.device)
            self._test_fn_on_batch(batch_tensors, F.crop, top=top, left=left, height=height, width=width)

    def test_hsv2rgb(self):
        scripted_fn = torch.jit.script(F_t._hsv2rgb)
        shape = (3, 100, 150)
        for _ in range(10):
            hsv_img = torch.rand(*shape, dtype=torch.float, device=self.device)
            rgb_img = F_t._hsv2rgb(hsv_img)
            ft_img = rgb_img.permute(1, 2, 0).flatten(0, 1)

            h, s, v, = hsv_img.unbind(0)
            h = h.flatten().cpu().numpy()
            s = s.flatten().cpu().numpy()
            v = v.flatten().cpu().numpy()

            rgb = []
            for h1, s1, v1 in zip(h, s, v):
                rgb.append(colorsys.hsv_to_rgb(h1, s1, v1))
            colorsys_img = torch.tensor(rgb, dtype=torch.float32, device=self.device)
            max_diff = (ft_img - colorsys_img).abs().max()
            self.assertLess(max_diff, 1e-5)

            s_rgb_img = scripted_fn(hsv_img)
            self.assertTrue(rgb_img.allclose(s_rgb_img))

    def test_rgb2hsv(self):
        scripted_fn = torch.jit.script(F_t._rgb2hsv)
        shape = (3, 150, 100)
        for _ in range(10):
            rgb_img = torch.rand(*shape, dtype=torch.float, device=self.device)
            hsv_img = F_t._rgb2hsv(rgb_img)
            ft_hsv_img = hsv_img.permute(1, 2, 0).flatten(0, 1)

            r, g, b, = rgb_img.unbind(0)
            r = r.flatten().cpu().numpy()
            g = g.flatten().cpu().numpy()
            b = b.flatten().cpu().numpy()

            hsv = []
            for r1, g1, b1 in zip(r, g, b):
                hsv.append(colorsys.rgb_to_hsv(r1, g1, b1))

            colorsys_img = torch.tensor(hsv, dtype=torch.float32, device=self.device)

            ft_hsv_img_h, ft_hsv_img_sv = torch.split(ft_hsv_img, [1, 2], dim=1)
            colorsys_img_h, colorsys_img_sv = torch.split(colorsys_img, [1, 2], dim=1)

            max_diff_h = ((colorsys_img_h * 2 * math.pi).sin() - (ft_hsv_img_h * 2 * math.pi).sin()).abs().max()
            max_diff_sv = (colorsys_img_sv - ft_hsv_img_sv).abs().max()
            max_diff = max(max_diff_h, max_diff_sv)
            self.assertLess(max_diff, 1e-5)

            s_hsv_img = scripted_fn(rgb_img)
            self.assertTrue(hsv_img.allclose(s_hsv_img))

    def test_rgb_to_grayscale(self):
        script_rgb_to_grayscale = torch.jit.script(F.rgb_to_grayscale)

        img_tensor, pil_img = self._create_data(32, 34, device=self.device)

        for num_output_channels in (3, 1):
            gray_pil_image = F.rgb_to_grayscale(pil_img, num_output_channels=num_output_channels)
            gray_tensor = F.rgb_to_grayscale(img_tensor, num_output_channels=num_output_channels)

            if num_output_channels == 1:
                print(gray_tensor.shape)

            self.approxEqualTensorToPIL(gray_tensor.float(), gray_pil_image, tol=1.0 + 1e-10, agg_method="max")

            s_gray_tensor = script_rgb_to_grayscale(img_tensor, num_output_channels=num_output_channels)
            self.assertTrue(s_gray_tensor.equal(gray_tensor))

    def test_center_crop(self):
        script_center_crop = torch.jit.script(F.center_crop)

        img_tensor, pil_img = self._create_data(32, 34, device=self.device)

        cropped_pil_image = F.center_crop(pil_img, [10, 11])

        cropped_tensor = F.center_crop(img_tensor, [10, 11])
        self.compareTensorToPIL(cropped_tensor, cropped_pil_image)

        cropped_tensor = script_center_crop(img_tensor, [10, 11])
        self.compareTensorToPIL(cropped_tensor, cropped_pil_image)

        batch_tensors = self._create_data_batch(16, 18, num_samples=4, device=self.device)
        self._test_fn_on_batch(batch_tensors, F.center_crop, output_size=[10, 11])

    def test_five_crop(self):
        script_five_crop = torch.jit.script(F.five_crop)

        img_tensor, pil_img = self._create_data(32, 34, device=self.device)

        cropped_pil_images = F.five_crop(pil_img, [10, 11])

        cropped_tensors = F.five_crop(img_tensor, [10, 11])
        for i in range(5):
            self.compareTensorToPIL(cropped_tensors[i], cropped_pil_images[i])

        cropped_tensors = script_five_crop(img_tensor, [10, 11])
        for i in range(5):
            self.compareTensorToPIL(cropped_tensors[i], cropped_pil_images[i])

        batch_tensors = self._create_data_batch(16, 18, num_samples=4, device=self.device)
        tuple_transformed_batches = F.five_crop(batch_tensors, [10, 11])
        for i in range(len(batch_tensors)):
            img_tensor = batch_tensors[i, ...]
            tuple_transformed_imgs = F.five_crop(img_tensor, [10, 11])
            self.assertEqual(len(tuple_transformed_imgs), len(tuple_transformed_batches))

            for j in range(len(tuple_transformed_imgs)):
                true_transformed_img = tuple_transformed_imgs[j]
                transformed_img = tuple_transformed_batches[j][i, ...]
                self.assertTrue(true_transformed_img.equal(transformed_img))

        # scriptable function test
        s_tuple_transformed_batches = script_five_crop(batch_tensors, [10, 11])
        for transformed_batch, s_transformed_batch in zip(tuple_transformed_batches, s_tuple_transformed_batches):
            self.assertTrue(transformed_batch.equal(s_transformed_batch))

    def test_ten_crop(self):
        script_ten_crop = torch.jit.script(F.ten_crop)

        img_tensor, pil_img = self._create_data(32, 34, device=self.device)

        cropped_pil_images = F.ten_crop(pil_img, [10, 11])

        cropped_tensors = F.ten_crop(img_tensor, [10, 11])
        for i in range(10):
            self.compareTensorToPIL(cropped_tensors[i], cropped_pil_images[i])

        cropped_tensors = script_ten_crop(img_tensor, [10, 11])
        for i in range(10):
            self.compareTensorToPIL(cropped_tensors[i], cropped_pil_images[i])

        batch_tensors = self._create_data_batch(16, 18, num_samples=4, device=self.device)
        tuple_transformed_batches = F.ten_crop(batch_tensors, [10, 11])
        for i in range(len(batch_tensors)):
            img_tensor = batch_tensors[i, ...]
            tuple_transformed_imgs = F.ten_crop(img_tensor, [10, 11])
            self.assertEqual(len(tuple_transformed_imgs), len(tuple_transformed_batches))

            for j in range(len(tuple_transformed_imgs)):
                true_transformed_img = tuple_transformed_imgs[j]
                transformed_img = tuple_transformed_batches[j][i, ...]
                self.assertTrue(true_transformed_img.equal(transformed_img))

        # scriptable function test
        s_tuple_transformed_batches = script_ten_crop(batch_tensors, [10, 11])
        for transformed_batch, s_transformed_batch in zip(tuple_transformed_batches, s_tuple_transformed_batches):
            self.assertTrue(transformed_batch.equal(s_transformed_batch))

    def test_pad(self):
        script_fn = torch.jit.script(F.pad)
        tensor, pil_img = self._create_data(7, 8, device=self.device)

        for dt in [None, torch.float32, torch.float64, torch.float16]:

            if dt == torch.float16 and torch.device(self.device).type == "cpu":
                # skip float16 on CPU case
                continue

            if dt is not None:
                # This is a trivial cast to float of uint8 data to test all cases
                tensor = tensor.to(dt)
            for pad in [2, [3, ], [0, 3], (3, 3), [4, 2, 4, 3]]:
                configs = [
                    {"padding_mode": "constant", "fill": 0},
                    {"padding_mode": "constant", "fill": 10},
                    {"padding_mode": "constant", "fill": 20},
                    {"padding_mode": "edge"},
                    {"padding_mode": "reflect"},
                    {"padding_mode": "symmetric"},
                ]
                for kwargs in configs:
                    pad_tensor = F_t.pad(tensor, pad, **kwargs)
                    pad_pil_img = F_pil.pad(pil_img, pad, **kwargs)

                    pad_tensor_8b = pad_tensor
                    # we need to cast to uint8 to compare with PIL image
                    if pad_tensor_8b.dtype != torch.uint8:
                        pad_tensor_8b = pad_tensor_8b.to(torch.uint8)

                    self.compareTensorToPIL(pad_tensor_8b, pad_pil_img, msg="{}, {}".format(pad, kwargs))

                    if isinstance(pad, int):
                        script_pad = [pad, ]
                    else:
                        script_pad = pad
                    pad_tensor_script = script_fn(tensor, script_pad, **kwargs)
                    self.assertTrue(pad_tensor.equal(pad_tensor_script), msg="{}, {}".format(pad, kwargs))

                    batch_tensors = self._create_data_batch(16, 18, num_samples=4, device=self.device)
                    self._test_fn_on_batch(batch_tensors, F.pad, padding=script_pad, **kwargs)

        with self.assertRaises(ValueError, msg="Padding can not be negative for symmetric padding_mode"):
            F_t.pad(tensor, (-2, -3), padding_mode="symmetric")

    def _test_adjust_fn(self, fn, fn_pil, fn_t, configs, tol=2.0 + 1e-10, agg_method="max"):
        script_fn = torch.jit.script(fn)
        torch.manual_seed(15)
        tensor, pil_img = self._create_data(26, 34, device=self.device)

        for dt in [None, torch.float32, torch.float64]:

            if dt is not None:
                tensor = F.convert_image_dtype(tensor, dt)

            for config in configs:
                adjusted_tensor = fn_t(tensor, **config)
                adjusted_pil = fn_pil(pil_img, **config)
                scripted_result = script_fn(tensor, **config)
                msg = "{}, {}".format(dt, config)
                self.assertEqual(adjusted_tensor.dtype, scripted_result.dtype, msg=msg)
                self.assertEqual(adjusted_tensor.size()[1:], adjusted_pil.size[::-1], msg=msg)

                rbg_tensor = adjusted_tensor

                if adjusted_tensor.dtype != torch.uint8:
                    rbg_tensor = F.convert_image_dtype(adjusted_tensor, torch.uint8)

                # Check that max difference does not exceed 2 in [0, 255] range
                # Exact matching is not possible due to incompatibility convert_image_dtype and PIL results
                self.approxEqualTensorToPIL(rbg_tensor.float(), adjusted_pil, tol=tol, msg=msg, agg_method=agg_method)

                atol = 1e-6
                if adjusted_tensor.dtype == torch.uint8 and "cuda" in torch.device(self.device).type:
                    atol = 1.0
                self.assertTrue(adjusted_tensor.allclose(scripted_result, atol=atol), msg=msg)

    def test_adjust_brightness(self):
        self._test_adjust_fn(
            F.adjust_brightness,
            F_pil.adjust_brightness,
            F_t.adjust_brightness,
            [{"brightness_factor": f} for f in [0.1, 0.5, 1.0, 1.34, 2.5]]
        )

    def test_adjust_contrast(self):
        self._test_adjust_fn(
            F.adjust_contrast,
            F_pil.adjust_contrast,
            F_t.adjust_contrast,
            [{"contrast_factor": f} for f in [0.2, 0.5, 1.0, 1.5, 2.0]]
        )

    def test_adjust_saturation(self):
        self._test_adjust_fn(
            F.adjust_saturation,
            F_pil.adjust_saturation,
            F_t.adjust_saturation,
            [{"saturation_factor": f} for f in [0.5, 0.75, 1.0, 1.5, 2.0]]
        )

    def test_adjust_hue(self):
        self._test_adjust_fn(
            F.adjust_hue,
            F_pil.adjust_hue,
            F_t.adjust_hue,
            [{"hue_factor": f} for f in [-0.45, -0.25, 0.0, 0.25, 0.45]],
            tol=0.1,
            agg_method="mean"
        )

    def test_adjust_gamma(self):
        self._test_adjust_fn(
            F.adjust_gamma,
            F_pil.adjust_gamma,
            F_t.adjust_gamma,
            [{"gamma": g1, "gain": g2} for g1, g2 in zip([0.8, 1.0, 1.2], [0.7, 1.0, 1.3])]
        )

    def test_resize(self):
        script_fn = torch.jit.script(F_t.resize)
        tensor, pil_img = self._create_data(26, 36, device=self.device)

        for dt in [None, torch.float32, torch.float64, torch.float16]:

            if dt == torch.float16 and torch.device(self.device).type == "cpu":
                # skip float16 on CPU case
                continue

            if dt is not None:
                # This is a trivial cast to float of uint8 data to test all cases
                tensor = tensor.to(dt)
            for size in [32, 26, [32, ], [32, 32], (32, 32), [26, 35]]:
                for interpolation in [BILINEAR, BICUBIC, NEAREST]:
                    resized_tensor = F_t.resize(tensor, size=size, interpolation=interpolation)
                    resized_pil_img = F_pil.resize(pil_img, size=size, interpolation=interpolation)

                    self.assertEqual(
                        resized_tensor.size()[1:], resized_pil_img.size[::-1], msg="{}, {}".format(size, interpolation)
                    )

                    if interpolation != NEAREST:
                        # We can not check values if mode = NEAREST, as results are different
                        # E.g. resized_tensor  = [[a, a, b, c, d, d, e, ...]]
                        # E.g. resized_pil_img = [[a, b, c, c, d, e, f, ...]]
                        resized_tensor_f = resized_tensor
                        # we need to cast to uint8 to compare with PIL image
                        if resized_tensor_f.dtype == torch.uint8:
                            resized_tensor_f = resized_tensor_f.to(torch.float)

                        # Pay attention to high tolerance for MAE
                        self.approxEqualTensorToPIL(
                            resized_tensor_f, resized_pil_img, tol=8.0, msg="{}, {}".format(size, interpolation)
                        )

                    if isinstance(size, int):
                        script_size = [size, ]
                    else:
                        script_size = size
                    resize_result = script_fn(tensor, size=script_size, interpolation=interpolation)
                    self.assertTrue(resized_tensor.equal(resize_result), msg="{}, {}".format(size, interpolation))

                    batch_tensors = self._create_data_batch(16, 18, num_samples=4, device=self.device)
                    self._test_fn_on_batch(
                        batch_tensors, F.resize, size=script_size, interpolation=interpolation
                    )

    def test_resized_crop(self):
        # test values of F.resized_crop in several cases:
        # 1) resize to the same size, crop to the same size => should be identity
        tensor, _ = self._create_data(26, 36, device=self.device)
        for i in [0, 2, 3]:
            out_tensor = F.resized_crop(tensor, top=0, left=0, height=26, width=36, size=[26, 36], interpolation=i)
            self.assertTrue(tensor.equal(out_tensor), msg="{} vs {}".format(out_tensor[0, :5, :5], tensor[0, :5, :5]))

        # 2) resize by half and crop a TL corner
        tensor, _ = self._create_data(26, 36, device=self.device)
        out_tensor = F.resized_crop(tensor, top=0, left=0, height=20, width=30, size=[10, 15], interpolation=0)
        expected_out_tensor = tensor[:, :20:2, :30:2]
        self.assertTrue(
            expected_out_tensor.equal(out_tensor),
            msg="{} vs {}".format(expected_out_tensor[0, :10, :10], out_tensor[0, :10, :10])
        )

<<<<<<< HEAD
        batch_tensors = self._create_data_batch(26, 36, num_samples=4, device=self.device)
        self._test_fn_on_batch(
            batch_tensors, F.resized_crop, top=1, left=2, height=20, width=30, size=[10, 15], interpolation=0
        )

    def test_affine(self):
        # Tests on square and rectangular images
        scripted_affine = torch.jit.script(F.affine)
=======
    def _test_affine_identity_map(self, tensor, scripted_affine):
        # 1) identity map
        out_tensor = F.affine(tensor, angle=0, translate=[0, 0], scale=1.0, shear=[0.0, 0.0], resample=0)
>>>>>>> c36dc43b

        self.assertTrue(
            tensor.equal(out_tensor), msg="{} vs {}".format(out_tensor[0, :5, :5], tensor[0, :5, :5])
        )
        out_tensor = scripted_affine(tensor, angle=0, translate=[0, 0], scale=1.0, shear=[0.0, 0.0], resample=0)
        self.assertTrue(
            tensor.equal(out_tensor), msg="{} vs {}".format(out_tensor[0, :5, :5], tensor[0, :5, :5])
        )

    def _test_affine_square_rotations(self, tensor, pil_img, scripted_affine):
        # 2) Test rotation
        test_configs = [
            (90, torch.rot90(tensor, k=1, dims=(-1, -2))),
            (45, None),
            (30, None),
            (-30, None),
            (-45, None),
            (-90, torch.rot90(tensor, k=-1, dims=(-1, -2))),
            (180, torch.rot90(tensor, k=2, dims=(-1, -2))),
        ]
        for a, true_tensor in test_configs:
            out_pil_img = F.affine(
                pil_img, angle=a, translate=[0, 0], scale=1.0, shear=[0.0, 0.0], resample=0
            )
            out_pil_tensor = torch.from_numpy(np.array(out_pil_img).transpose((2, 0, 1))).to(self.device)

            for fn in [F.affine, scripted_affine]:
                out_tensor = fn(
                    tensor, angle=a, translate=[0, 0], scale=1.0, shear=[0.0, 0.0], resample=0
                )
                if true_tensor is not None:
                    self.assertTrue(
                        true_tensor.equal(out_tensor),
                        msg="{}\n{} vs \n{}".format(a, out_tensor[0, :5, :5], true_tensor[0, :5, :5])
                    )

                if out_tensor.dtype != torch.uint8:
                    out_tensor = out_tensor.to(torch.uint8)

                num_diff_pixels = (out_tensor != out_pil_tensor).sum().item() / 3.0
                ratio_diff_pixels = num_diff_pixels / out_tensor.shape[-1] / out_tensor.shape[-2]
                # Tolerance : less than 6% of different pixels
                self.assertLess(
                    ratio_diff_pixels,
                    0.06,
                    msg="{}\n{} vs \n{}".format(
                        ratio_diff_pixels, out_tensor[0, :7, :7], out_pil_tensor[0, :7, :7]
                    )
                )

    def _test_affine_rect_rotations(self, tensor, pil_img, scripted_affine):
        test_configs = [
            90, 45, 15, -30, -60, -120
        ]
        for a in test_configs:

            out_pil_img = F.affine(
                pil_img, angle=a, translate=[0, 0], scale=1.0, shear=[0.0, 0.0], resample=0
            )
            out_pil_tensor = torch.from_numpy(np.array(out_pil_img).transpose((2, 0, 1)))

            for fn in [F.affine, scripted_affine]:
                out_tensor = fn(
                    tensor, angle=a, translate=[0, 0], scale=1.0, shear=[0.0, 0.0], resample=0
                ).cpu()

                if out_tensor.dtype != torch.uint8:
                    out_tensor = out_tensor.to(torch.uint8)

                num_diff_pixels = (out_tensor != out_pil_tensor).sum().item() / 3.0
                ratio_diff_pixels = num_diff_pixels / out_tensor.shape[-1] / out_tensor.shape[-2]
                # Tolerance : less than 3% of different pixels
                self.assertLess(
                    ratio_diff_pixels,
                    0.03,
                    msg="{}: {}\n{} vs \n{}".format(
                        a, ratio_diff_pixels, out_tensor[0, :7, :7], out_pil_tensor[0, :7, :7]
                    )
                )

    def _test_affine_translations(self, tensor, pil_img, scripted_affine):
        # 3) Test translation
        test_configs = [
            [10, 12], (-12, -13)
        ]
        for t in test_configs:

            out_pil_img = F.affine(pil_img, angle=0, translate=t, scale=1.0, shear=[0.0, 0.0], resample=0)

            for fn in [F.affine, scripted_affine]:
                out_tensor = fn(tensor, angle=0, translate=t, scale=1.0, shear=[0.0, 0.0], resample=0)

                if out_tensor.dtype != torch.uint8:
                    out_tensor = out_tensor.to(torch.uint8)

<<<<<<< HEAD
            # 3) Test rotation + translation + scale + shear
            test_configs = [
                (45, [5, 6], 1.0, [0.0, 0.0]),
                (33, (5, -4), 1.0, [0.0, 0.0]),
                (45, [-5, 4], 1.2, [0.0, 0.0]),
                (33, (-4, -8), 2.0, [0.0, 0.0]),
                (85, (10, -10), 0.7, [0.0, 0.0]),
                (0, [0, 0], 1.0, [35.0, ]),
                (-25, [0, 0], 1.2, [0.0, 15.0]),
                (-45, [-10, 0], 0.7, [2.0, 5.0]),
                (-45, [-10, -10], 1.2, [4.0, 5.0]),
                (-90, [0, 0], 1.0, [0.0, 0.0]),
            ]
            for r in [0, ]:
                for a, t, s, sh in test_configs:
                    out_pil_img = F.affine(pil_img, angle=a, translate=t, scale=s, shear=sh, resample=r)
                    out_pil_tensor = torch.from_numpy(np.array(out_pil_img).transpose((2, 0, 1)))

                    for fn in [F.affine, scripted_affine]:
                        out_tensor = fn(tensor, angle=a, translate=t, scale=s, shear=sh, resample=r).cpu()
                        num_diff_pixels = (out_tensor != out_pil_tensor).sum().item() / 3.0
                        ratio_diff_pixels = num_diff_pixels / out_tensor.shape[-1] / out_tensor.shape[-2]
                        # Tolerance : less than 5% (cpu), 6% (cuda) of different pixels
                        tol = 0.06 if self.device == "cuda" else 0.05
                        self.assertLess(
                            ratio_diff_pixels,
                            tol,
                            msg="{}: {}\n{} vs \n{}".format(
                                (r, a, t, s, sh), ratio_diff_pixels, out_tensor[0, :7, :7], out_pil_tensor[0, :7, :7]
                            )
=======
                self.compareTensorToPIL(out_tensor, out_pil_img)

    def _test_affine_all_ops(self, tensor, pil_img, scripted_affine):
        # 4) Test rotation + translation + scale + share
        test_configs = [
            (45, [5, 6], 1.0, [0.0, 0.0]),
            (33, (5, -4), 1.0, [0.0, 0.0]),
            (45, [-5, 4], 1.2, [0.0, 0.0]),
            (33, (-4, -8), 2.0, [0.0, 0.0]),
            (85, (10, -10), 0.7, [0.0, 0.0]),
            (0, [0, 0], 1.0, [35.0, ]),
            (-25, [0, 0], 1.2, [0.0, 15.0]),
            (-45, [-10, 0], 0.7, [2.0, 5.0]),
            (-45, [-10, -10], 1.2, [4.0, 5.0]),
            (-90, [0, 0], 1.0, [0.0, 0.0]),
        ]
        for r in [0, ]:
            for a, t, s, sh in test_configs:
                out_pil_img = F.affine(pil_img, angle=a, translate=t, scale=s, shear=sh, resample=r)
                out_pil_tensor = torch.from_numpy(np.array(out_pil_img).transpose((2, 0, 1)))

                for fn in [F.affine, scripted_affine]:
                    out_tensor = fn(tensor, angle=a, translate=t, scale=s, shear=sh, resample=r).cpu()

                    if out_tensor.dtype != torch.uint8:
                        out_tensor = out_tensor.to(torch.uint8)

                    num_diff_pixels = (out_tensor != out_pil_tensor).sum().item() / 3.0
                    ratio_diff_pixels = num_diff_pixels / out_tensor.shape[-1] / out_tensor.shape[-2]
                    # Tolerance : less than 5% (cpu), 6% (cuda) of different pixels
                    tol = 0.06 if self.device == "cuda" else 0.05
                    self.assertLess(
                        ratio_diff_pixels,
                        tol,
                        msg="{}: {}\n{} vs \n{}".format(
                            (r, a, t, s, sh), ratio_diff_pixels, out_tensor[0, :7, :7], out_pil_tensor[0, :7, :7]
>>>>>>> c36dc43b
                        )
                    )

    def test_affine(self):
        # Tests on square and rectangular images
        scripted_affine = torch.jit.script(F.affine)

        data = [self._create_data(26, 26, device=self.device), self._create_data(32, 26, device=self.device)]
        for tensor, pil_img in data:

            for dt in [None, torch.float32, torch.float64, torch.float16]:

                if dt == torch.float16 and torch.device(self.device).type == "cpu":
                    # skip float16 on CPU case
                    continue

                if dt is not None:
                    tensor = tensor.to(dtype=dt)

                self._test_affine_identity_map(tensor, scripted_affine)
                if pil_img.size[0] == pil_img.size[1]:
                    self._test_affine_square_rotations(tensor, pil_img, scripted_affine)
                else:
                    self._test_affine_rect_rotations(tensor, pil_img, scripted_affine)
                self._test_affine_translations(tensor, pil_img, scripted_affine)
                # self._test_affine_all_ops(tensor, pil_img, scripted_affine)

        batch_tensors = self._create_data_batch(26, 36, num_samples=4, device=self.device)
        self._test_fn_on_batch(
            batch_tensors, F.affine, angle=-43, translate=[-3, 4], scale=1.2, shear=[4.0, 5.0]
        )

    def test_rotate(self):
        # Tests on square image
        scripted_rotate = torch.jit.script(F.rotate)

        data = [self._create_data(26, 26, device=self.device), self._create_data(32, 26, device=self.device)]
        for tensor, pil_img in data:

            img_size = pil_img.size
            centers = [
                None,
                (int(img_size[0] * 0.3), int(img_size[0] * 0.4)),
                [int(img_size[0] * 0.5), int(img_size[0] * 0.6)]
            ]

            for dt in [None, torch.float32, torch.float64, torch.float16]:

                if dt == torch.float16 and torch.device(self.device).type == "cpu":
                    # skip float16 on CPU case
                    continue

                if dt is not None:
                    tensor = tensor.to(dtype=dt)

                for r in [0, ]:
                    for a in range(-180, 180, 17):
                        for e in [True, False]:
                            for c in centers:

                                out_pil_img = F.rotate(pil_img, angle=a, resample=r, expand=e, center=c)
                                out_pil_tensor = torch.from_numpy(np.array(out_pil_img).transpose((2, 0, 1)))
                                for fn in [F.rotate, scripted_rotate]:
                                    out_tensor = fn(tensor, angle=a, resample=r, expand=e, center=c).cpu()

                                    if out_tensor.dtype != torch.uint8:
                                        out_tensor = out_tensor.to(torch.uint8)

                                    self.assertEqual(
                                        out_tensor.shape,
                                        out_pil_tensor.shape,
                                        msg="{}: {} vs {}".format(
                                            (img_size, r, dt, a, e, c), out_tensor.shape, out_pil_tensor.shape
                                        )
                                    )
                                    num_diff_pixels = (out_tensor != out_pil_tensor).sum().item() / 3.0
                                    ratio_diff_pixels = num_diff_pixels / out_tensor.shape[-1] / out_tensor.shape[-2]
                                    # Tolerance : less than 3% of different pixels
                                    self.assertLess(
                                        ratio_diff_pixels,
                                        0.03,
                                        msg="{}: {}\n{} vs \n{}".format(
                                            (img_size, r, dt, a, e, c),
                                            ratio_diff_pixels,
                                            out_tensor[0, :7, :7],
                                            out_pil_tensor[0, :7, :7]
                                        )
                                    )

        batch_tensors = self._create_data_batch(26, 36, num_samples=4, device=self.device)
        center = (20, 22)
        self._test_fn_on_batch(
            batch_tensors, F.rotate, angle=34, resample=0, expand=True, center=center
        )

    def test_perspective(self):

        from torchvision.transforms import RandomPerspective

        data = [self._create_data(26, 34, device=self.device), self._create_data(26, 26, device=self.device)]
        scripted_tranform = torch.jit.script(F.perspective)

        for tensor, pil_img in data:

            test_configs = [
                [[[0, 0], [33, 0], [33, 25], [0, 25]], [[3, 2], [32, 3], [30, 24], [2, 25]]],
                [[[3, 2], [32, 3], [30, 24], [2, 25]], [[0, 0], [33, 0], [33, 25], [0, 25]]],
                [[[3, 2], [32, 3], [30, 24], [2, 25]], [[5, 5], [30, 3], [33, 19], [4, 25]]],
            ]
            n = 10
            test_configs += [
                RandomPerspective.get_params(pil_img.size[0], pil_img.size[1], i / n) for i in range(n)
            ]

            for dt in [None, torch.float32, torch.float64, torch.float16]:

                if dt == torch.float16 and torch.device(self.device).type == "cpu":
                    # skip float16 on CPU case
                    continue

                if dt is not None:
                    tensor = tensor.to(dtype=dt)

                for r in [0, ]:
                    for spoints, epoints in test_configs:
                        out_pil_img = F.perspective(pil_img, startpoints=spoints, endpoints=epoints, interpolation=r)
                        out_pil_tensor = torch.from_numpy(np.array(out_pil_img).transpose((2, 0, 1)))

                        for fn in [F.perspective, scripted_tranform]:
                            out_tensor = fn(tensor, startpoints=spoints, endpoints=epoints, interpolation=r).cpu()

                            if out_tensor.dtype != torch.uint8:
                                out_tensor = out_tensor.to(torch.uint8)

                            num_diff_pixels = (out_tensor != out_pil_tensor).sum().item() / 3.0
                            ratio_diff_pixels = num_diff_pixels / out_tensor.shape[-1] / out_tensor.shape[-2]
                            # Tolerance : less than 5% of different pixels
                            self.assertLess(
                                ratio_diff_pixels,
                                0.05,
                                msg="{}: {}\n{} vs \n{}".format(
                                    (r, dt, spoints, epoints),
                                    ratio_diff_pixels,
                                    out_tensor[0, :7, :7],
                                    out_pil_tensor[0, :7, :7]
                                )
                            )
<<<<<<< HEAD
                        )
        batch_tensors = self._create_data_batch(26, 36, num_samples=4, device=self.device)
        spoints = [[0, 0], [33, 0], [33, 25], [0, 25]]
        epoints = [[3, 2], [32, 3], [30, 24], [2, 25]]
        self._test_fn_on_batch(
            batch_tensors, F.perspective, startpoints=spoints, endpoints=epoints, interpolation=0
        )
=======
>>>>>>> c36dc43b


@unittest.skipIf(not torch.cuda.is_available(), reason="Skip if no CUDA device")
class CUDATester(Tester):

    def setUp(self):
        self.device = "cuda"


if __name__ == '__main__':
    unittest.main()<|MERGE_RESOLUTION|>--- conflicted
+++ resolved
@@ -419,20 +419,14 @@
             msg="{} vs {}".format(expected_out_tensor[0, :10, :10], out_tensor[0, :10, :10])
         )
 
-<<<<<<< HEAD
         batch_tensors = self._create_data_batch(26, 36, num_samples=4, device=self.device)
         self._test_fn_on_batch(
             batch_tensors, F.resized_crop, top=1, left=2, height=20, width=30, size=[10, 15], interpolation=0
         )
 
-    def test_affine(self):
-        # Tests on square and rectangular images
-        scripted_affine = torch.jit.script(F.affine)
-=======
     def _test_affine_identity_map(self, tensor, scripted_affine):
         # 1) identity map
         out_tensor = F.affine(tensor, angle=0, translate=[0, 0], scale=1.0, shear=[0.0, 0.0], resample=0)
->>>>>>> c36dc43b
 
         self.assertTrue(
             tensor.equal(out_tensor), msg="{} vs {}".format(out_tensor[0, :5, :5], tensor[0, :5, :5])
@@ -528,38 +522,6 @@
                 if out_tensor.dtype != torch.uint8:
                     out_tensor = out_tensor.to(torch.uint8)
 
-<<<<<<< HEAD
-            # 3) Test rotation + translation + scale + shear
-            test_configs = [
-                (45, [5, 6], 1.0, [0.0, 0.0]),
-                (33, (5, -4), 1.0, [0.0, 0.0]),
-                (45, [-5, 4], 1.2, [0.0, 0.0]),
-                (33, (-4, -8), 2.0, [0.0, 0.0]),
-                (85, (10, -10), 0.7, [0.0, 0.0]),
-                (0, [0, 0], 1.0, [35.0, ]),
-                (-25, [0, 0], 1.2, [0.0, 15.0]),
-                (-45, [-10, 0], 0.7, [2.0, 5.0]),
-                (-45, [-10, -10], 1.2, [4.0, 5.0]),
-                (-90, [0, 0], 1.0, [0.0, 0.0]),
-            ]
-            for r in [0, ]:
-                for a, t, s, sh in test_configs:
-                    out_pil_img = F.affine(pil_img, angle=a, translate=t, scale=s, shear=sh, resample=r)
-                    out_pil_tensor = torch.from_numpy(np.array(out_pil_img).transpose((2, 0, 1)))
-
-                    for fn in [F.affine, scripted_affine]:
-                        out_tensor = fn(tensor, angle=a, translate=t, scale=s, shear=sh, resample=r).cpu()
-                        num_diff_pixels = (out_tensor != out_pil_tensor).sum().item() / 3.0
-                        ratio_diff_pixels = num_diff_pixels / out_tensor.shape[-1] / out_tensor.shape[-2]
-                        # Tolerance : less than 5% (cpu), 6% (cuda) of different pixels
-                        tol = 0.06 if self.device == "cuda" else 0.05
-                        self.assertLess(
-                            ratio_diff_pixels,
-                            tol,
-                            msg="{}: {}\n{} vs \n{}".format(
-                                (r, a, t, s, sh), ratio_diff_pixels, out_tensor[0, :7, :7], out_pil_tensor[0, :7, :7]
-                            )
-=======
                 self.compareTensorToPIL(out_tensor, out_pil_img)
 
     def _test_affine_all_ops(self, tensor, pil_img, scripted_affine):
@@ -596,7 +558,6 @@
                         tol,
                         msg="{}: {}\n{} vs \n{}".format(
                             (r, a, t, s, sh), ratio_diff_pixels, out_tensor[0, :7, :7], out_pil_tensor[0, :7, :7]
->>>>>>> c36dc43b
                         )
                     )
 
@@ -744,16 +705,13 @@
                                     out_pil_tensor[0, :7, :7]
                                 )
                             )
-<<<<<<< HEAD
-                        )
+
         batch_tensors = self._create_data_batch(26, 36, num_samples=4, device=self.device)
         spoints = [[0, 0], [33, 0], [33, 25], [0, 25]]
         epoints = [[3, 2], [32, 3], [30, 24], [2, 25]]
         self._test_fn_on_batch(
             batch_tensors, F.perspective, startpoints=spoints, endpoints=epoints, interpolation=0
         )
-=======
->>>>>>> c36dc43b
 
 
 @unittest.skipIf(not torch.cuda.is_available(), reason="Skip if no CUDA device")
