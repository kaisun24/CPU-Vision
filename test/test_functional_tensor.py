--- conflicted
+++ resolved
@@ -14,24 +14,16 @@
 import torchvision.transforms.functional_tensor as F_t
 from torchvision.transforms import InterpolationMode
 
-from _assert_utils import assert_equal
 from common_utils import (
     _assert_approx_equal_tensor_to_pil,
     _assert_equal_tensor_to_pil,
     _create_data,
     _create_data_batch,
     _test_fn_on_batch,
-<<<<<<< HEAD
+    assert_equal,
     cpu_and_gpu,
     needs_cuda,
 )
-=======
-    assert_equal,
-)
-
-from typing import Dict, List, Sequence, Tuple
-
->>>>>>> 90a2402b
 
 NEAREST, BILINEAR, BICUBIC = InterpolationMode.NEAREST, InterpolationMode.BILINEAR, InterpolationMode.BICUBIC
 
@@ -1069,11 +1061,7 @@
     )
 
     out = fn(tensor, kernel_size=ksize, sigma=sigma)
-<<<<<<< HEAD
-    torch.testing.assert_close(out, true_out, rtol=0.0, atol=1.0, check_stride=False, msg="{}, {}".format(ksize, sigma))
-=======
     torch.testing.assert_close(out, true_out, rtol=0.0, atol=1.0, msg="{}, {}".format(ksize, sigma))
->>>>>>> 90a2402b
 
 
 @pytest.mark.parametrize("device", cpu_and_gpu())
