import os
import io
import glob
import unittest
import sys

import torch
import torchvision
from PIL import Image
from torchvision.io.image import (
<<<<<<< HEAD
    read_png, decode_png, read_jpeg, decode_jpeg, encode_jpeg, write_jpeg, decode_image, read_file,
    encode_png, write_png, write_file)
=======
    decode_png, decode_jpeg, encode_jpeg, write_jpeg, decode_image, read_file,
    encode_png, write_png)
>>>>>>> 635406c3
import numpy as np

from common_utils import get_tmp_dir


IMAGE_ROOT = os.path.join(os.path.dirname(os.path.abspath(__file__)), "assets")
IMAGE_DIR = os.path.join(IMAGE_ROOT, "fakedata", "imagefolder")
DAMAGED_JPEG = os.path.join(IMAGE_ROOT, 'damaged_jpeg')


def get_images(directory, img_ext):
    assert os.path.isdir(directory)
    for root, _, files in os.walk(directory):
        if os.path.basename(root) in {'damaged_jpeg', 'jpeg_write'}:
            continue

        for fl in files:
            _, ext = os.path.splitext(fl)
            if ext == img_ext:
                yield os.path.join(root, fl)


class ImageTester(unittest.TestCase):
    def test_decode_jpeg(self):
        for img_path in get_images(IMAGE_ROOT, ".jpg"):
            img_pil = torch.load(img_path.replace('jpg', 'pth'))
            img_pil = img_pil.permute(2, 0, 1)
            data = read_file(img_path)
            img_ljpeg = decode_jpeg(data)
            self.assertTrue(img_ljpeg.equal(img_pil))

        with self.assertRaisesRegex(RuntimeError, "Expected a non empty 1-dimensional tensor"):
            decode_jpeg(torch.empty((100, 1), dtype=torch.uint8))

        with self.assertRaisesRegex(RuntimeError, "Expected a torch.uint8 tensor"):
            decode_jpeg(torch.empty((100, ), dtype=torch.float16))

        with self.assertRaises(RuntimeError):
            decode_jpeg(torch.empty((100), dtype=torch.uint8))

    def test_damaged_images(self):
        # Test image with bad Huffman encoding (should not raise)
        bad_huff = read_file(os.path.join(DAMAGED_JPEG, 'bad_huffman.jpg'))
        try:
            _ = decode_jpeg(bad_huff)
        except RuntimeError:
            self.assertTrue(False)

        # Truncated images should raise an exception
        truncated_images = glob.glob(
            os.path.join(DAMAGED_JPEG, 'corrupt*.jpg'))
        for image_path in truncated_images:
            data = read_file(image_path)
            with self.assertRaises(RuntimeError):
                decode_jpeg(data)

    def test_encode_jpeg(self):
        for img_path in get_images(IMAGE_ROOT, ".jpg"):
            dirname = os.path.dirname(img_path)
            filename, _ = os.path.splitext(os.path.basename(img_path))
            write_folder = os.path.join(dirname, 'jpeg_write')
            expected_file = os.path.join(
                write_folder, '{0}_pil.jpg'.format(filename))
            img = decode_jpeg(read_file(img_path))

            with open(expected_file, 'rb') as f:
                pil_bytes = f.read()
                pil_bytes = torch.as_tensor(list(pil_bytes), dtype=torch.uint8)
            for src_img in [img, img.contiguous()]:
                # PIL sets jpeg quality to 75 by default
                jpeg_bytes = encode_jpeg(src_img, quality=75)
                self.assertTrue(jpeg_bytes.equal(pil_bytes))

        with self.assertRaisesRegex(
                RuntimeError, "Input tensor dtype should be uint8"):
            encode_jpeg(torch.empty((3, 100, 100), dtype=torch.float32))

        with self.assertRaisesRegex(
                ValueError, "Image quality should be a positive number "
                "between 1 and 100"):
            encode_jpeg(torch.empty((3, 100, 100), dtype=torch.uint8), quality=-1)

        with self.assertRaisesRegex(
                ValueError, "Image quality should be a positive number "
                "between 1 and 100"):
            encode_jpeg(torch.empty((3, 100, 100), dtype=torch.uint8), quality=101)

        with self.assertRaisesRegex(
                RuntimeError, "The number of channels should be 1 or 3, got: 5"):
            encode_jpeg(torch.empty((5, 100, 100), dtype=torch.uint8))

        with self.assertRaisesRegex(
                RuntimeError, "Input data should be a 3-dimensional tensor"):
            encode_jpeg(torch.empty((1, 3, 100, 100), dtype=torch.uint8))

        with self.assertRaisesRegex(
                RuntimeError, "Input data should be a 3-dimensional tensor"):
            encode_jpeg(torch.empty((100, 100), dtype=torch.uint8))

    def test_write_jpeg(self):
        for img_path in get_images(IMAGE_ROOT, ".jpg"):
            data = read_file(img_path)
            img = decode_jpeg(data)

            basedir = os.path.dirname(img_path)
            filename, _ = os.path.splitext(os.path.basename(img_path))
            torch_jpeg = os.path.join(
                basedir, '{0}_torch.jpg'.format(filename))
            pil_jpeg = os.path.join(
                basedir, 'jpeg_write', '{0}_pil.jpg'.format(filename))

            write_jpeg(img, torch_jpeg, quality=75)

            with open(torch_jpeg, 'rb') as f:
                torch_bytes = f.read()

            with open(pil_jpeg, 'rb') as f:
                pil_bytes = f.read()

            os.remove(torch_jpeg)
            self.assertEqual(torch_bytes, pil_bytes)

    def test_decode_png(self):
        for img_path in get_images(IMAGE_DIR, ".png"):
            img_pil = torch.from_numpy(np.array(Image.open(img_path)))
            img_pil = img_pil.permute(2, 0, 1)
            data = read_file(img_path)
            img_lpng = decode_png(data)
            self.assertTrue(img_lpng.equal(img_pil))

            with self.assertRaises(RuntimeError):
                decode_png(torch.empty((), dtype=torch.uint8))
            with self.assertRaises(RuntimeError):
                decode_png(torch.randint(3, 5, (300,), dtype=torch.uint8))

    def test_encode_png(self):
        for img_path in get_images(IMAGE_DIR, '.png'):
            pil_image = Image.open(img_path)
            img_pil = torch.from_numpy(np.array(pil_image))
            img_pil = img_pil.permute(2, 0, 1)
            png_buf = encode_png(img_pil, compression_level=6)

            rec_img = Image.open(io.BytesIO(bytes(png_buf.tolist())))
            rec_img = torch.from_numpy(np.array(rec_img))
            rec_img = rec_img.permute(2, 0, 1)

            self.assertTrue(img_pil.equal(rec_img))

        with self.assertRaisesRegex(
                RuntimeError, "Input tensor dtype should be uint8"):
            encode_png(torch.empty((3, 100, 100), dtype=torch.float32))

        with self.assertRaisesRegex(
                RuntimeError, "Compression level should be between 0 and 9"):
            encode_png(torch.empty((3, 100, 100), dtype=torch.uint8),
                       compression_level=-1)

        with self.assertRaisesRegex(
                RuntimeError, "Compression level should be between 0 and 9"):
            encode_png(torch.empty((3, 100, 100), dtype=torch.uint8),
                       compression_level=10)

        with self.assertRaisesRegex(
                RuntimeError, "The number of channels should be 1 or 3, got: 5"):
            encode_png(torch.empty((5, 100, 100), dtype=torch.uint8))

    def test_write_png(self):
        for img_path in get_images(IMAGE_DIR, '.png'):
            pil_image = Image.open(img_path)
            img_pil = torch.from_numpy(np.array(pil_image))
            img_pil = img_pil.permute(2, 0, 1)

            basedir = os.path.dirname(img_path)
            filename, _ = os.path.splitext(os.path.basename(img_path))
            torch_png = os.path.join(basedir, '{0}_torch.png'.format(filename))
            write_png(img_pil, torch_png, compression_level=6)
            saved_image = torch.from_numpy(np.array(Image.open(torch_png)))
            os.remove(torch_png)
            saved_image = saved_image.permute(2, 0, 1)

            self.assertTrue(img_pil.equal(saved_image))

    def test_decode_image(self):
        for img_path in get_images(IMAGE_ROOT, ".jpg"):
            img_pil = torch.load(img_path.replace('jpg', 'pth'))
            img_pil = img_pil.permute(2, 0, 1)
            img_ljpeg = decode_image(read_file(img_path))
            self.assertTrue(img_ljpeg.equal(img_pil))

        for img_path in get_images(IMAGE_DIR, ".png"):
            img_pil = torch.from_numpy(np.array(Image.open(img_path)))
            img_pil = img_pil.permute(2, 0, 1)
            img_lpng = decode_image(read_file(img_path))
            self.assertTrue(img_lpng.equal(img_pil))

    def test_read_file(self):
        with get_tmp_dir() as d:
            fname, content = 'test1.bin', b'TorchVision\211\n'
            fpath = os.path.join(d, fname)
            with open(fpath, 'wb') as f:
                f.write(content)

            data = read_file(fpath)
            expected = torch.tensor(list(content), dtype=torch.uint8)
            self.assertTrue(data.equal(expected))
            # Windows holds into the file until the tensor is alive
            # so need to del the tensor before deleting the file see
            # https://github.com/pytorch/vision/issues/2743#issuecomment-703817293
            del data
            os.unlink(fpath)

        with self.assertRaisesRegex(
                RuntimeError, "No such file or directory: 'tst'"):
            read_file('tst')

    def test_write_file(self):
        with get_tmp_dir() as d:
            fname, content = 'test1.bin', b'TorchVision\211\n'
            fpath = os.path.join(d, fname)
            content_tensor = torch.tensor(list(content), dtype=torch.uint8)
            write_file(fpath, content_tensor)

            with open(fpath, 'rb') as f:
                saved_content = f.read()
            self.assertEqual(content, saved_content)
            os.unlink(fpath)


if __name__ == '__main__':
    unittest.main()<|MERGE_RESOLUTION|>--- conflicted
+++ resolved
@@ -8,13 +8,8 @@
 import torchvision
 from PIL import Image
 from torchvision.io.image import (
-<<<<<<< HEAD
-    read_png, decode_png, read_jpeg, decode_jpeg, encode_jpeg, write_jpeg, decode_image, read_file,
+    decode_png, decode_jpeg, encode_jpeg, write_jpeg, decode_image, read_file,
     encode_png, write_png, write_file)
-=======
-    decode_png, decode_jpeg, encode_jpeg, write_jpeg, decode_image, read_file,
-    encode_png, write_png)
->>>>>>> 635406c3
 import numpy as np
 
 from common_utils import get_tmp_dir
