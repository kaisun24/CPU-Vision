import concurrent.futures
import glob
import io
import os
import re
import sys
from pathlib import Path

import numpy as np
import pytest
import requests
import torch
import torchvision.transforms.v2.functional as F
from common_utils import assert_equal, cpu_and_cuda, IN_OSS_CI, needs_cuda
from PIL import __version__ as PILLOW_VERSION, Image, ImageOps, ImageSequence
from torchvision.io.image import (
    decode_heic,
    _decode_avif,
    decode_gif,
    decode_image,
    decode_jpeg,
    decode_png,
    decode_webp,
    encode_jpeg,
    encode_png,
    ImageReadMode,
    read_file,
    read_image,
    write_file,
    write_jpeg,
    write_png,
)

IMAGE_ROOT = os.path.join(os.path.dirname(os.path.abspath(__file__)), "assets")
FAKEDATA_DIR = os.path.join(IMAGE_ROOT, "fakedata")
IMAGE_DIR = os.path.join(FAKEDATA_DIR, "imagefolder")
DAMAGED_JPEG = os.path.join(IMAGE_ROOT, "damaged_jpeg")
DAMAGED_PNG = os.path.join(IMAGE_ROOT, "damaged_png")
ENCODE_JPEG = os.path.join(IMAGE_ROOT, "encode_jpeg")
INTERLACED_PNG = os.path.join(IMAGE_ROOT, "interlaced_png")
TOOSMALL_PNG = os.path.join(IMAGE_ROOT, "toosmall_png")
IS_WINDOWS = sys.platform in ("win32", "cygwin")
IS_MACOS = sys.platform == "darwin"
PILLOW_VERSION = tuple(int(x) for x in PILLOW_VERSION.split("."))


def _get_safe_image_name(name):
    # Used when we need to change the pytest "id" for an "image path" parameter.
    # If we don't, the test id (i.e. its name) will contain the whole path to the image, which is machine-specific,
    # and this creates issues when the test is running in a different machine than where it was collected
    # (typically, in fb internal infra)
    return name.split(os.path.sep)[-1]


def get_images(directory, img_ext):
    assert os.path.isdir(directory)
    image_paths = glob.glob(directory + f"/**/*{img_ext}", recursive=True)
    for path in image_paths:
        if path.split(os.sep)[-2] not in ["damaged_jpeg", "jpeg_write"]:
            yield path


def pil_read_image(img_path):
    with Image.open(img_path) as img:
        return torch.from_numpy(np.array(img))


def normalize_dimensions(img_pil):
    if len(img_pil.shape) == 3:
        img_pil = img_pil.permute(2, 0, 1)
    else:
        img_pil = img_pil.unsqueeze(0)
    return img_pil


@pytest.mark.parametrize(
    "img_path",
    [pytest.param(jpeg_path, id=_get_safe_image_name(jpeg_path)) for jpeg_path in get_images(IMAGE_ROOT, ".jpg")],
)
@pytest.mark.parametrize(
    "pil_mode, mode",
    [
        (None, ImageReadMode.UNCHANGED),
        ("L", ImageReadMode.GRAY),
        ("RGB", ImageReadMode.RGB),
    ],
)
@pytest.mark.parametrize("scripted", (False, True))
@pytest.mark.parametrize("decode_fun", (decode_jpeg, decode_image))
def test_decode_jpeg(img_path, pil_mode, mode, scripted, decode_fun):

    with Image.open(img_path) as img:
        is_cmyk = img.mode == "CMYK"
        if pil_mode is not None:
            img = img.convert(pil_mode)
        img_pil = torch.from_numpy(np.array(img))
        if is_cmyk and mode == ImageReadMode.UNCHANGED:
            # flip the colors to match libjpeg
            img_pil = 255 - img_pil

    img_pil = normalize_dimensions(img_pil)
    data = read_file(img_path)
    if scripted:
        decode_fun = torch.jit.script(decode_fun)
    img_ljpeg = decode_fun(data, mode=mode)

    # Permit a small variation on pixel values to account for implementation
    # differences between Pillow and LibJPEG.
    abs_mean_diff = (img_ljpeg.type(torch.float32) - img_pil).abs().mean().item()
    assert abs_mean_diff < 2


@pytest.mark.parametrize("codec", ["png", "jpeg"])
@pytest.mark.parametrize("orientation", [1, 2, 3, 4, 5, 6, 7, 8, 0])
def test_decode_with_exif_orientation(tmpdir, codec, orientation):
    fp = os.path.join(tmpdir, f"exif_oriented_{orientation}.{codec}")
    t = torch.randint(0, 256, size=(3, 256, 257), dtype=torch.uint8)
    im = F.to_pil_image(t)
    exif = im.getexif()
    exif[0x0112] = orientation  # set exif orientation
    im.save(fp, codec.upper(), exif=exif.tobytes())

    data = read_file(fp)
    output = decode_image(data, apply_exif_orientation=True)

    pimg = Image.open(fp)
    pimg = ImageOps.exif_transpose(pimg)

    expected = F.pil_to_tensor(pimg)
    torch.testing.assert_close(expected, output)


@pytest.mark.parametrize("size", [65533, 1, 7, 10, 23, 33])
def test_invalid_exif(tmpdir, size):
    # Inspired from a PIL test:
    # https://github.com/python-pillow/Pillow/blob/8f63748e50378424628155994efd7e0739a4d1d1/Tests/test_file_jpeg.py#L299
    fp = os.path.join(tmpdir, "invalid_exif.jpg")
    t = torch.randint(0, 256, size=(3, 256, 257), dtype=torch.uint8)
    im = F.to_pil_image(t)
    im.save(fp, "JPEG", exif=b"1" * size)

    data = read_file(fp)
    output = decode_image(data, apply_exif_orientation=True)

    pimg = Image.open(fp)
    pimg = ImageOps.exif_transpose(pimg)

    expected = F.pil_to_tensor(pimg)
    torch.testing.assert_close(expected, output)


def test_decode_jpeg_errors():
    with pytest.raises(RuntimeError, match="Expected a non empty 1-dimensional tensor"):
        decode_jpeg(torch.empty((100, 1), dtype=torch.uint8))

    with pytest.raises(RuntimeError, match="Expected a torch.uint8 tensor"):
        decode_jpeg(torch.empty((100,), dtype=torch.float16))

    with pytest.raises(RuntimeError, match="Not a JPEG file"):
        decode_jpeg(torch.empty((100), dtype=torch.uint8))


def test_decode_bad_huffman_images():
    # sanity check: make sure we can decode the bad Huffman encoding
    bad_huff = read_file(os.path.join(DAMAGED_JPEG, "bad_huffman.jpg"))
    decode_jpeg(bad_huff)


@pytest.mark.parametrize(
    "img_path",
    [
        pytest.param(truncated_image, id=_get_safe_image_name(truncated_image))
        for truncated_image in glob.glob(os.path.join(DAMAGED_JPEG, "corrupt*.jpg"))
    ],
)
def test_damaged_corrupt_images(img_path):
    # Truncated images should raise an exception
    data = read_file(img_path)
    if "corrupt34" in img_path:
        match_message = "Image is incomplete or truncated"
    else:
        match_message = "Unsupported marker type"
    with pytest.raises(RuntimeError, match=match_message):
        decode_jpeg(data)


@pytest.mark.parametrize(
    "img_path",
    [pytest.param(png_path, id=_get_safe_image_name(png_path)) for png_path in get_images(FAKEDATA_DIR, ".png")],
)
@pytest.mark.parametrize(
    "pil_mode, mode",
    [
        (None, ImageReadMode.UNCHANGED),
        ("L", ImageReadMode.GRAY),
        ("LA", ImageReadMode.GRAY_ALPHA),
        ("RGB", ImageReadMode.RGB),
        ("RGBA", ImageReadMode.RGB_ALPHA),
    ],
)
@pytest.mark.parametrize("scripted", (False, True))
@pytest.mark.parametrize("decode_fun", (decode_png, decode_image))
def test_decode_png(img_path, pil_mode, mode, scripted, decode_fun):

    if scripted:
        decode_fun = torch.jit.script(decode_fun)

    with Image.open(img_path) as img:
        if pil_mode is not None:
            img = img.convert(pil_mode)
        img_pil = torch.from_numpy(np.array(img))

    img_pil = normalize_dimensions(img_pil)

    if img_path.endswith("16.png"):
        data = read_file(img_path)
        img_lpng = decode_fun(data, mode=mode)
        assert img_lpng.dtype == torch.uint16
        # PIL converts 16 bits pngs to uint8
        img_lpng = F.to_dtype(img_lpng, torch.uint8, scale=True)
    else:
        data = read_file(img_path)
        img_lpng = decode_fun(data, mode=mode)

    tol = 0 if pil_mode is None else 1

    if PILLOW_VERSION >= (8, 3) and pil_mode == "LA":
        # Avoid checking the transparency channel until
        # https://github.com/python-pillow/Pillow/issues/5593#issuecomment-878244910
        # is fixed.
        # TODO: remove once fix is released in PIL. Should be > 8.3.1.
        img_lpng, img_pil = img_lpng[0], img_pil[0]

    torch.testing.assert_close(img_lpng, img_pil, atol=tol, rtol=0)


def test_decode_png_errors():
    with pytest.raises(RuntimeError, match="Expected a non empty 1-dimensional tensor"):
        decode_png(torch.empty((), dtype=torch.uint8))
    with pytest.raises(RuntimeError, match="Content is not png"):
        decode_png(torch.randint(3, 5, (300,), dtype=torch.uint8))
    with pytest.raises(RuntimeError, match="Out of bound read in decode_png"):
        decode_png(read_file(os.path.join(DAMAGED_PNG, "sigsegv.png")))
    with pytest.raises(RuntimeError, match="Content is too small for png"):
        decode_png(read_file(os.path.join(TOOSMALL_PNG, "heapbof.png")))


@pytest.mark.parametrize(
    "img_path",
    [pytest.param(png_path, id=_get_safe_image_name(png_path)) for png_path in get_images(IMAGE_DIR, ".png")],
)
@pytest.mark.parametrize("scripted", (True, False))
def test_encode_png(img_path, scripted):
    pil_image = Image.open(img_path)
    img_pil = torch.from_numpy(np.array(pil_image))
    img_pil = img_pil.permute(2, 0, 1)
    encode = torch.jit.script(encode_png) if scripted else encode_png
    png_buf = encode(img_pil, compression_level=6)

    rec_img = Image.open(io.BytesIO(bytes(png_buf.tolist())))
    rec_img = torch.from_numpy(np.array(rec_img))
    rec_img = rec_img.permute(2, 0, 1)

    assert_equal(img_pil, rec_img)


def test_encode_png_errors():
    with pytest.raises(RuntimeError, match="Input tensor dtype should be uint8"):
        encode_png(torch.empty((3, 100, 100), dtype=torch.float32))

    with pytest.raises(RuntimeError, match="Compression level should be between 0 and 9"):
        encode_png(torch.empty((3, 100, 100), dtype=torch.uint8), compression_level=-1)

    with pytest.raises(RuntimeError, match="Compression level should be between 0 and 9"):
        encode_png(torch.empty((3, 100, 100), dtype=torch.uint8), compression_level=10)

    with pytest.raises(RuntimeError, match="The number of channels should be 1 or 3, got: 5"):
        encode_png(torch.empty((5, 100, 100), dtype=torch.uint8))


@pytest.mark.parametrize(
    "img_path",
    [pytest.param(png_path, id=_get_safe_image_name(png_path)) for png_path in get_images(IMAGE_DIR, ".png")],
)
@pytest.mark.parametrize("scripted", (True, False))
def test_write_png(img_path, tmpdir, scripted):
    pil_image = Image.open(img_path)
    img_pil = torch.from_numpy(np.array(pil_image))
    img_pil = img_pil.permute(2, 0, 1)

    filename, _ = os.path.splitext(os.path.basename(img_path))
    torch_png = os.path.join(tmpdir, f"{filename}_torch.png")
    write = torch.jit.script(write_png) if scripted else write_png
    write(img_pil, torch_png, compression_level=6)
    saved_image = torch.from_numpy(np.array(Image.open(torch_png)))
    saved_image = saved_image.permute(2, 0, 1)

    assert_equal(img_pil, saved_image)


def test_read_image():
    # Just testing torchcsript, the functionality is somewhat tested already in other tests.
    path = next(get_images(IMAGE_ROOT, ".jpg"))
    out = read_image(path)
    out_scripted = torch.jit.script(read_image)(path)
    torch.testing.assert_close(out, out_scripted, atol=0, rtol=0)


@pytest.mark.parametrize("scripted", (True, False))
def test_read_file(tmpdir, scripted):
    fname, content = "test1.bin", b"TorchVision\211\n"
    fpath = os.path.join(tmpdir, fname)
    with open(fpath, "wb") as f:
        f.write(content)

    fun = torch.jit.script(read_file) if scripted else read_file
    data = fun(fpath)
    expected = torch.tensor(list(content), dtype=torch.uint8)
    os.unlink(fpath)
    assert_equal(data, expected)

    with pytest.raises(RuntimeError, match="No such file or directory: 'tst'"):
        read_file("tst")


def test_read_file_non_ascii(tmpdir):
    fname, content = "日本語(Japanese).bin", b"TorchVision\211\n"
    fpath = os.path.join(tmpdir, fname)
    with open(fpath, "wb") as f:
        f.write(content)

    data = read_file(fpath)
    expected = torch.tensor(list(content), dtype=torch.uint8)
    os.unlink(fpath)
    assert_equal(data, expected)


@pytest.mark.parametrize("scripted", (True, False))
def test_write_file(tmpdir, scripted):
    fname, content = "test1.bin", b"TorchVision\211\n"
    fpath = os.path.join(tmpdir, fname)
    content_tensor = torch.tensor(list(content), dtype=torch.uint8)
    write = torch.jit.script(write_file) if scripted else write_file
    write(fpath, content_tensor)

    with open(fpath, "rb") as f:
        saved_content = f.read()
    os.unlink(fpath)
    assert content == saved_content


def test_write_file_non_ascii(tmpdir):
    fname, content = "日本語(Japanese).bin", b"TorchVision\211\n"
    fpath = os.path.join(tmpdir, fname)
    content_tensor = torch.tensor(list(content), dtype=torch.uint8)
    write_file(fpath, content_tensor)

    with open(fpath, "rb") as f:
        saved_content = f.read()
    os.unlink(fpath)
    assert content == saved_content


@pytest.mark.parametrize(
    "shape",
    [
        (27, 27),
        (60, 60),
        (105, 105),
    ],
)
def test_read_1_bit_png(shape, tmpdir):
    np_rng = np.random.RandomState(0)
    image_path = os.path.join(tmpdir, f"test_{shape}.png")
    pixels = np_rng.rand(*shape) > 0.5
    img = Image.fromarray(pixels)
    img.save(image_path)
    img1 = read_image(image_path)
    img2 = normalize_dimensions(torch.as_tensor(pixels * 255, dtype=torch.uint8))
    assert_equal(img1, img2)


@pytest.mark.parametrize(
    "shape",
    [
        (27, 27),
        (60, 60),
        (105, 105),
    ],
)
@pytest.mark.parametrize(
    "mode",
    [
        ImageReadMode.UNCHANGED,
        ImageReadMode.GRAY,
    ],
)
def test_read_1_bit_png_consistency(shape, mode, tmpdir):
    np_rng = np.random.RandomState(0)
    image_path = os.path.join(tmpdir, f"test_{shape}.png")
    pixels = np_rng.rand(*shape) > 0.5
    img = Image.fromarray(pixels)
    img.save(image_path)
    img1 = read_image(image_path, mode)
    img2 = read_image(image_path, mode)
    assert_equal(img1, img2)


def test_read_interlaced_png():
    imgs = list(get_images(INTERLACED_PNG, ".png"))
    with Image.open(imgs[0]) as im1, Image.open(imgs[1]) as im2:
        assert not (im1.info.get("interlace") is im2.info.get("interlace"))
    img1 = read_image(imgs[0])
    img2 = read_image(imgs[1])
    assert_equal(img1, img2)


@needs_cuda
@pytest.mark.parametrize("mode", [ImageReadMode.UNCHANGED, ImageReadMode.GRAY, ImageReadMode.RGB])
@pytest.mark.parametrize("scripted", (False, True))
def test_decode_jpegs_cuda(mode, scripted):
    encoded_images = []
    for jpeg_path in get_images(IMAGE_ROOT, ".jpg"):
        if "cmyk" in jpeg_path:
            continue
        encoded_image = read_file(jpeg_path)
        encoded_images.append(encoded_image)
    decoded_images_cpu = decode_jpeg(encoded_images, mode=mode)
    decode_fn = torch.jit.script(decode_jpeg) if scripted else decode_jpeg

    # test multithreaded decoding
    # in the current version we prevent this by using a lock but we still want to test it
    num_workers = 10

    with concurrent.futures.ThreadPoolExecutor(max_workers=num_workers) as executor:
        futures = [executor.submit(decode_fn, encoded_images, mode, "cuda") for _ in range(num_workers)]
    decoded_images_threaded = [future.result() for future in futures]
    assert len(decoded_images_threaded) == num_workers
    for decoded_images in decoded_images_threaded:
        assert len(decoded_images) == len(encoded_images)
        for decoded_image_cuda, decoded_image_cpu in zip(decoded_images, decoded_images_cpu):
            assert decoded_image_cuda.shape == decoded_image_cpu.shape
            assert decoded_image_cuda.dtype == decoded_image_cpu.dtype == torch.uint8
            assert (decoded_image_cuda.cpu().float() - decoded_image_cpu.cpu().float()).abs().mean() < 2


@needs_cuda
def test_decode_image_cuda_raises():
    data = torch.randint(0, 127, size=(255,), device="cuda", dtype=torch.uint8)
    with pytest.raises(RuntimeError):
        decode_image(data)


@needs_cuda
def test_decode_jpeg_cuda_device_param():
    path = next(path for path in get_images(IMAGE_ROOT, ".jpg") if "cmyk" not in path)
    data = read_file(path)
    current_device = torch.cuda.current_device()
    current_stream = torch.cuda.current_stream()
    num_devices = torch.cuda.device_count()
    devices = ["cuda", torch.device("cuda")] + [torch.device(f"cuda:{i}") for i in range(num_devices)]
    results = []
    for device in devices:
        results.append(decode_jpeg(data, device=device))
    assert len(results) == len(devices)
    for result in results:
        assert torch.all(result.cpu() == results[0].cpu())
    assert current_device == torch.cuda.current_device()
    assert current_stream == torch.cuda.current_stream()


@needs_cuda
def test_decode_jpeg_cuda_errors():
    data = read_file(next(get_images(IMAGE_ROOT, ".jpg")))
    with pytest.raises(RuntimeError, match="Expected a non empty 1-dimensional tensor"):
        decode_jpeg(data.reshape(-1, 1), device="cuda")
    with pytest.raises(ValueError, match="must be tensors"):
        decode_jpeg([1, 2, 3])
    with pytest.raises(ValueError, match="Input tensor must be a CPU tensor"):
        decode_jpeg(data.to("cuda"), device="cuda")
    with pytest.raises(RuntimeError, match="Expected a torch.uint8 tensor"):
        decode_jpeg(data.to(torch.float), device="cuda")
    with pytest.raises(RuntimeError, match="Expected the device parameter to be a cuda device"):
        torch.ops.image.decode_jpegs_cuda([data], ImageReadMode.UNCHANGED.value, "cpu")
    with pytest.raises(ValueError, match="Input tensor must be a CPU tensor"):
        decode_jpeg(
            torch.empty((100,), dtype=torch.uint8, device="cuda"),
        )
    with pytest.raises(ValueError, match="Input list must contain tensors on CPU"):
        decode_jpeg(
            [
                torch.empty((100,), dtype=torch.uint8, device="cuda"),
                torch.empty((100,), dtype=torch.uint8, device="cuda"),
            ]
        )

    with pytest.raises(ValueError, match="Input list must contain tensors on CPU"):
        decode_jpeg(
            [
                torch.empty((100,), dtype=torch.uint8, device="cuda"),
                torch.empty((100,), dtype=torch.uint8, device="cuda"),
            ],
            device="cuda",
        )

    with pytest.raises(ValueError, match="Input list must contain tensors on CPU"):
        decode_jpeg(
            [
                torch.empty((100,), dtype=torch.uint8, device="cpu"),
                torch.empty((100,), dtype=torch.uint8, device="cuda"),
            ],
            device="cuda",
        )

    with pytest.raises(RuntimeError, match="Expected a torch.uint8 tensor"):
        decode_jpeg(
            [
                torch.empty((100,), dtype=torch.uint8),
                torch.empty((100,), dtype=torch.float32),
            ],
            device="cuda",
        )

    with pytest.raises(RuntimeError, match="Expected a non empty 1-dimensional tensor"):
        decode_jpeg(
            [
                torch.empty((100,), dtype=torch.uint8),
                torch.empty((1, 100), dtype=torch.uint8),
            ],
            device="cuda",
        )

    with pytest.raises(RuntimeError, match="Error while decoding JPEG images"):
        decode_jpeg(
            [
                torch.empty((100,), dtype=torch.uint8),
                torch.empty((100,), dtype=torch.uint8),
            ],
            device="cuda",
        )

    with pytest.raises(ValueError, match="Input list must contain at least one element"):
        decode_jpeg([], device="cuda")


def test_encode_jpeg_errors():

    with pytest.raises(RuntimeError, match="Input tensor dtype should be uint8"):
        encode_jpeg(torch.empty((3, 100, 100), dtype=torch.float32))

    with pytest.raises(ValueError, match="Image quality should be a positive number between 1 and 100"):
        encode_jpeg(torch.empty((3, 100, 100), dtype=torch.uint8), quality=-1)

    with pytest.raises(ValueError, match="Image quality should be a positive number between 1 and 100"):
        encode_jpeg(torch.empty((3, 100, 100), dtype=torch.uint8), quality=101)

    with pytest.raises(RuntimeError, match="The number of channels should be 1 or 3, got: 5"):
        encode_jpeg(torch.empty((5, 100, 100), dtype=torch.uint8))

    with pytest.raises(RuntimeError, match="Input data should be a 3-dimensional tensor"):
        encode_jpeg(torch.empty((1, 3, 100, 100), dtype=torch.uint8))

    with pytest.raises(RuntimeError, match="Input data should be a 3-dimensional tensor"):
        encode_jpeg(torch.empty((100, 100), dtype=torch.uint8))


@pytest.mark.skipif(IS_MACOS, reason="https://github.com/pytorch/vision/issues/8031")
@pytest.mark.parametrize(
    "img_path",
    [pytest.param(jpeg_path, id=_get_safe_image_name(jpeg_path)) for jpeg_path in get_images(ENCODE_JPEG, ".jpg")],
)
@pytest.mark.parametrize("scripted", (True, False))
def test_encode_jpeg(img_path, scripted):
    img = read_image(img_path)

    pil_img = F.to_pil_image(img)
    buf = io.BytesIO()
    pil_img.save(buf, format="JPEG", quality=75)

    encoded_jpeg_pil = torch.frombuffer(buf.getvalue(), dtype=torch.uint8)

    encode = torch.jit.script(encode_jpeg) if scripted else encode_jpeg
    for src_img in [img, img.contiguous()]:
        encoded_jpeg_torch = encode(src_img, quality=75)
        assert_equal(encoded_jpeg_torch, encoded_jpeg_pil)


@needs_cuda
def test_encode_jpeg_cuda_device_param():
    path = next(path for path in get_images(IMAGE_ROOT, ".jpg") if "cmyk" not in path)

    data = read_image(path)

    current_device = torch.cuda.current_device()
    current_stream = torch.cuda.current_stream()
    num_devices = torch.cuda.device_count()
    devices = ["cuda", torch.device("cuda")] + [torch.device(f"cuda:{i}") for i in range(num_devices)]
    results = []
    for device in devices:
        results.append(encode_jpeg(data.to(device=device)))
    assert len(results) == len(devices)
    for result in results:
        assert torch.all(result.cpu() == results[0].cpu())
    assert current_device == torch.cuda.current_device()
    assert current_stream == torch.cuda.current_stream()


@needs_cuda
@pytest.mark.parametrize(
    "img_path",
    [pytest.param(jpeg_path, id=_get_safe_image_name(jpeg_path)) for jpeg_path in get_images(IMAGE_ROOT, ".jpg")],
)
@pytest.mark.parametrize("scripted", (False, True))
@pytest.mark.parametrize("contiguous", (False, True))
def test_encode_jpeg_cuda(img_path, scripted, contiguous):
    decoded_image_tv = read_image(img_path)
    encode_fn = torch.jit.script(encode_jpeg) if scripted else encode_jpeg

    if "cmyk" in img_path:
        pytest.xfail("Encoding a CMYK jpeg isn't supported")
    if decoded_image_tv.shape[0] == 1:
        pytest.xfail("Decoding a grayscale jpeg isn't supported")
        # For more detail as to why check out: https://github.com/NVIDIA/cuda-samples/issues/23#issuecomment-559283013
    if contiguous:
        decoded_image_tv = decoded_image_tv[None].contiguous(memory_format=torch.contiguous_format)[0]
    else:
        decoded_image_tv = decoded_image_tv[None].contiguous(memory_format=torch.channels_last)[0]
    encoded_jpeg_cuda_tv = encode_fn(decoded_image_tv.cuda(), quality=75)
    decoded_jpeg_cuda_tv = decode_jpeg(encoded_jpeg_cuda_tv.cpu())

    # the actual encoded bytestreams from libnvjpeg and libjpeg-turbo differ for the same quality
    # instead, we re-decode the encoded image and compare to the original
    abs_mean_diff = (decoded_jpeg_cuda_tv.float() - decoded_image_tv.float()).abs().mean().item()
    assert abs_mean_diff < 3


@pytest.mark.parametrize("device", cpu_and_cuda())
@pytest.mark.parametrize("scripted", (True, False))
@pytest.mark.parametrize("contiguous", (True, False))
def test_encode_jpegs_batch(scripted, contiguous, device):
    if device == "cpu" and IS_MACOS:
        pytest.skip("https://github.com/pytorch/vision/issues/8031")
    decoded_images_tv = []
    for jpeg_path in get_images(IMAGE_ROOT, ".jpg"):
        if "cmyk" in jpeg_path:
            continue
        decoded_image = read_image(jpeg_path)
        if decoded_image.shape[0] == 1:
            continue
        if contiguous:
            decoded_image = decoded_image[None].contiguous(memory_format=torch.contiguous_format)[0]
        else:
            decoded_image = decoded_image[None].contiguous(memory_format=torch.channels_last)[0]
        decoded_images_tv.append(decoded_image)

    encode_fn = torch.jit.script(encode_jpeg) if scripted else encode_jpeg

    decoded_images_tv_device = [img.to(device=device) for img in decoded_images_tv]
    encoded_jpegs_tv_device = encode_fn(decoded_images_tv_device, quality=75)
    encoded_jpegs_tv_device = [decode_jpeg(img.cpu()) for img in encoded_jpegs_tv_device]

    for original, encoded_decoded in zip(decoded_images_tv, encoded_jpegs_tv_device):
        c, h, w = original.shape
        abs_mean_diff = (original.float() - encoded_decoded.float()).abs().mean().item()
        assert abs_mean_diff < 3

    # test multithreaded decoding
    # in the current version we prevent this by using a lock but we still want to test it
    num_workers = 10
    with concurrent.futures.ThreadPoolExecutor(max_workers=num_workers) as executor:
        futures = [executor.submit(encode_fn, decoded_images_tv_device) for _ in range(num_workers)]
    encoded_images_threaded = [future.result() for future in futures]
    assert len(encoded_images_threaded) == num_workers
    for encoded_images in encoded_images_threaded:
        assert len(decoded_images_tv_device) == len(encoded_images)
        for i, (encoded_image_cuda, decoded_image_tv) in enumerate(zip(encoded_images, decoded_images_tv_device)):
            # make sure all the threads produce identical outputs
            assert torch.all(encoded_image_cuda == encoded_images_threaded[0][i])

            # make sure the outputs are identical or close enough to baseline
            decoded_cuda_encoded_image = decode_jpeg(encoded_image_cuda.cpu())
            assert decoded_cuda_encoded_image.shape == decoded_image_tv.shape
            assert decoded_cuda_encoded_image.dtype == decoded_image_tv.dtype
            assert (decoded_cuda_encoded_image.cpu().float() - decoded_image_tv.cpu().float()).abs().mean() < 3


@needs_cuda
def test_single_encode_jpeg_cuda_errors():
    with pytest.raises(RuntimeError, match="Input tensor dtype should be uint8"):
        encode_jpeg(torch.empty((3, 100, 100), dtype=torch.float32, device="cuda"))

    with pytest.raises(RuntimeError, match="The number of channels should be 3, got: 5"):
        encode_jpeg(torch.empty((5, 100, 100), dtype=torch.uint8, device="cuda"))

    with pytest.raises(RuntimeError, match="The number of channels should be 3, got: 1"):
        encode_jpeg(torch.empty((1, 100, 100), dtype=torch.uint8, device="cuda"))

    with pytest.raises(RuntimeError, match="Input data should be a 3-dimensional tensor"):
        encode_jpeg(torch.empty((1, 3, 100, 100), dtype=torch.uint8, device="cuda"))

    with pytest.raises(RuntimeError, match="Input data should be a 3-dimensional tensor"):
        encode_jpeg(torch.empty((100, 100), dtype=torch.uint8, device="cuda"))


@needs_cuda
def test_batch_encode_jpegs_cuda_errors():
    with pytest.raises(RuntimeError, match="Input tensor dtype should be uint8"):
        encode_jpeg(
            [
                torch.empty((3, 100, 100), dtype=torch.uint8, device="cuda"),
                torch.empty((3, 100, 100), dtype=torch.float32, device="cuda"),
            ]
        )

    with pytest.raises(RuntimeError, match="The number of channels should be 3, got: 5"):
        encode_jpeg(
            [
                torch.empty((3, 100, 100), dtype=torch.uint8, device="cuda"),
                torch.empty((5, 100, 100), dtype=torch.uint8, device="cuda"),
            ]
        )

    with pytest.raises(RuntimeError, match="The number of channels should be 3, got: 1"):
        encode_jpeg(
            [
                torch.empty((3, 100, 100), dtype=torch.uint8, device="cuda"),
                torch.empty((1, 100, 100), dtype=torch.uint8, device="cuda"),
            ]
        )

    with pytest.raises(RuntimeError, match="Input data should be a 3-dimensional tensor"):
        encode_jpeg(
            [
                torch.empty((3, 100, 100), dtype=torch.uint8, device="cuda"),
                torch.empty((1, 3, 100, 100), dtype=torch.uint8, device="cuda"),
            ]
        )

    with pytest.raises(RuntimeError, match="Input data should be a 3-dimensional tensor"):
        encode_jpeg(
            [
                torch.empty((3, 100, 100), dtype=torch.uint8, device="cuda"),
                torch.empty((100, 100), dtype=torch.uint8, device="cuda"),
            ]
        )

    with pytest.raises(RuntimeError, match="Input tensor should be on CPU"):
        encode_jpeg(
            [
                torch.empty((3, 100, 100), dtype=torch.uint8, device="cpu"),
                torch.empty((3, 100, 100), dtype=torch.uint8, device="cuda"),
            ]
        )

    with pytest.raises(
        RuntimeError, match="All input tensors must be on the same CUDA device when encoding with nvjpeg"
    ):
        encode_jpeg(
            [
                torch.empty((3, 100, 100), dtype=torch.uint8, device="cuda"),
                torch.empty((3, 100, 100), dtype=torch.uint8, device="cpu"),
            ]
        )

    if torch.cuda.device_count() >= 2:
        with pytest.raises(
            RuntimeError, match="All input tensors must be on the same CUDA device when encoding with nvjpeg"
        ):
            encode_jpeg(
                [
                    torch.empty((3, 100, 100), dtype=torch.uint8, device="cuda:0"),
                    torch.empty((3, 100, 100), dtype=torch.uint8, device="cuda:1"),
                ]
            )

    with pytest.raises(ValueError, match="encode_jpeg requires at least one input tensor when a list is passed"):
        encode_jpeg([])


@pytest.mark.skipif(IS_MACOS, reason="https://github.com/pytorch/vision/issues/8031")
@pytest.mark.parametrize(
    "img_path",
    [pytest.param(jpeg_path, id=_get_safe_image_name(jpeg_path)) for jpeg_path in get_images(ENCODE_JPEG, ".jpg")],
)
@pytest.mark.parametrize("scripted", (True, False))
def test_write_jpeg(img_path, tmpdir, scripted):
    tmpdir = Path(tmpdir)
    img = read_image(img_path)
    pil_img = F.to_pil_image(img)

    torch_jpeg = str(tmpdir / "torch.jpg")
    pil_jpeg = str(tmpdir / "pil.jpg")

    write = torch.jit.script(write_jpeg) if scripted else write_jpeg
    write(img, torch_jpeg, quality=75)
    pil_img.save(pil_jpeg, quality=75)

    with open(torch_jpeg, "rb") as f:
        torch_bytes = f.read()

    with open(pil_jpeg, "rb") as f:
        pil_bytes = f.read()

    assert_equal(torch_bytes, pil_bytes)


def test_pathlib_support(tmpdir):
    # Just make sure pathlib.Path is supported where relevant

    jpeg_path = Path(next(get_images(ENCODE_JPEG, ".jpg")))

    read_file(jpeg_path)
    read_image(jpeg_path)

    write_path = Path(tmpdir) / "whatever"
    img = torch.randint(0, 10, size=(3, 4, 4), dtype=torch.uint8)

    write_file(write_path, data=img.flatten())
    write_jpeg(img, write_path)
    write_png(img, write_path)


@pytest.mark.parametrize(
    "name", ("gifgrid", "fire", "porsche", "treescap", "treescap-interlaced", "solid2", "x-trans", "earth")
)
@pytest.mark.parametrize("scripted", (True, False))
def test_decode_gif(tmpdir, name, scripted):
    # Using test images from GIFLIB
    # https://sourceforge.net/p/giflib/code/ci/master/tree/pic/, we assert PIL
    # and torchvision decoded outputs are equal.
    # We're not testing against "welcome2" because PIL and GIFLIB disagee on what
    # the background color should be (likely a difference in the way they handle
    # transparency?)
    # 'earth' image is from wikipedia, licensed under CC BY-SA 3.0
    # https://creativecommons.org/licenses/by-sa/3.0/
    # it allows to properly test for transparency, TOP-LEFT offsets, and
    # disposal modes.

    path = tmpdir / f"{name}.gif"
    if name == "earth":
        if IN_OSS_CI:
            # TODO: Fix this... one day.
            pytest.skip("Skipping 'earth' test as it's flaky on OSS CI")
        url = "https://upload.wikimedia.org/wikipedia/commons/2/2c/Rotating_earth_%28large%29.gif"
    else:
        url = f"https://sourceforge.net/p/giflib/code/ci/master/tree/pic/{name}.gif?format=raw"
    with open(path, "wb") as f:
        f.write(requests.get(url).content)

    encoded_bytes = read_file(path)
    f = torch.jit.script(decode_gif) if scripted else decode_gif
    tv_out = f(encoded_bytes)
    if tv_out.ndim == 3:
        tv_out = tv_out[None]

    assert tv_out.is_contiguous(memory_format=torch.channels_last)

    # For some reason, not using Image.open() as a CM causes "ResourceWarning: unclosed file"
    with Image.open(path) as pil_img:
        pil_seq = ImageSequence.Iterator(pil_img)

        for pil_frame, tv_frame in zip(pil_seq, tv_out):
            pil_frame = F.pil_to_tensor(pil_frame.convert("RGB"))
            torch.testing.assert_close(tv_frame, pil_frame, atol=0, rtol=0)


@pytest.mark.parametrize("decode_fun", (decode_gif, decode_webp))
def test_decode_gif_webp_errors(decode_fun):
    encoded_data = torch.randint(0, 256, (100,), dtype=torch.uint8)
    with pytest.raises(RuntimeError, match="Input tensor must be 1-dimensional"):
        decode_fun(encoded_data[None])
    with pytest.raises(RuntimeError, match="Input tensor must have uint8 data type"):
        decode_fun(encoded_data.float())
    with pytest.raises(RuntimeError, match="Input tensor must be contiguous"):
        decode_fun(encoded_data[::2])
    if decode_fun is decode_gif:
        expected_match = re.escape("DGifOpenFileName() failed - 103")
    elif decode_fun is decode_webp:
        expected_match = "WebPGetFeatures failed."
    with pytest.raises(RuntimeError, match=expected_match):
        decode_fun(encoded_data)


@pytest.mark.parametrize("decode_fun", (decode_webp, decode_image))
@pytest.mark.parametrize("scripted", (False, True))
def test_decode_webp(decode_fun, scripted):
    encoded_bytes = read_file(next(get_images(FAKEDATA_DIR, ".webp")))
    if scripted:
        decode_fun = torch.jit.script(decode_fun)
    img = decode_fun(encoded_bytes)
    assert img.shape == (3, 100, 100)
    assert img[None].is_contiguous(memory_format=torch.channels_last)
    img += 123  # Make sure the underlying data wasn't accidentally freed


# This test is skipped because it requires webp images that we're not including
# within the repo. The test images were downloaded from the different pages of
# https://developers.google.com/speed/webp/gallery
# Note that converting an RGBA image to RGB leads to bad results because the
# transparent pixels aren't necessarily set to "black" or "white", they can be
# random stuff. This is consistent with PIL results.
@pytest.mark.skip(reason="Need to download test images first")
@pytest.mark.parametrize("decode_fun", (decode_webp, decode_image))
@pytest.mark.parametrize("scripted", (False, True))
@pytest.mark.parametrize(
    "mode, pil_mode", ((ImageReadMode.RGB, "RGB"), (ImageReadMode.RGB_ALPHA, "RGBA"), (ImageReadMode.UNCHANGED, None))
)
@pytest.mark.parametrize("filename", Path("/home/nicolashug/webp_samples").glob("*.webp"))
def test_decode_webp_against_pil(decode_fun, scripted, mode, pil_mode, filename):
    encoded_bytes = read_file(filename)
    if scripted:
        decode_fun = torch.jit.script(decode_fun)
    img = decode_fun(encoded_bytes, mode=mode)
    assert img[None].is_contiguous(memory_format=torch.channels_last)

    pil_img = Image.open(filename).convert(pil_mode)
    from_pil = F.pil_to_tensor(pil_img)
    assert_equal(img, from_pil)


# @pytest.mark.xfail(reason="AVIF support not enabled yet.")
@pytest.mark.parametrize("decode_fun", (_decode_avif, decode_image))
@pytest.mark.parametrize("scripted", (False, True))
def test_decode_avif(decode_fun, scripted):
    encoded_bytes = read_file(next(get_images(FAKEDATA_DIR, ".avif")))
    if scripted:
        decode_fun = torch.jit.script(decode_fun)
    img = decode_fun(encoded_bytes)
    assert img.shape == (3, 100, 100)
    assert img[None].is_contiguous(memory_format=torch.channels_last)
    img += 123  # Make sure the underlying data wasn't accidentally freed


<<<<<<< HEAD
# @pytest.mark.xfail(reason="HEIC support not enabled yet.")
@pytest.mark.parametrize("decode_fun", (decode_heic, decode_image))
@pytest.mark.parametrize("scripted", (False, True))
def test_decode_heic(decode_fun, scripted):
    encoded_bytes = read_file(next(get_images(FAKEDATA_DIR, ".heic")))
    if scripted:
        decode_fun = torch.jit.script(decode_fun)
    img = decode_fun(encoded_bytes)
    assert img.shape == (3, 100, 100)
    assert img[None].is_contiguous(memory_format=torch.channels_last)
    img += 123  # Make sure the underlying data wasn't accidentally freed
=======
@pytest.mark.xfail(reason="AVIF support not enabled yet.")
# Note: decode_image fails because some of these files have a (valid) signature
# we don't recognize. We should probably use libmagic....
# @pytest.mark.parametrize("decode_fun", (_decode_avif, decode_image))
@pytest.mark.parametrize("decode_fun", (_decode_avif,))
@pytest.mark.parametrize("scripted", (False, True))
@pytest.mark.parametrize(
    "mode, pil_mode",
    (
        (ImageReadMode.RGB, "RGB"),
        (ImageReadMode.RGB_ALPHA, "RGBA"),
        (ImageReadMode.UNCHANGED, None),
    ),
)
@pytest.mark.parametrize("filename", Path("/home/nicolashug/dev/libavif/tests/data/").glob("*.avif"))
def test_decode_avif_against_pil(decode_fun, scripted, mode, pil_mode, filename):
    if "reversed_dimg_order" in str(filename):
        # Pillow properly decodes this one, but we don't (order of parts of the
        # image is wrong). This is due to a bug that was recently fixed in
        # libavif. Hopefully this test will end up passing soon with a new
        # libavif version https://github.com/AOMediaCodec/libavif/issues/2311
        pytest.xfail()
    import pillow_avif  # noqa

    encoded_bytes = read_file(filename)
    if scripted:
        decode_fun = torch.jit.script(decode_fun)
    try:
        img = decode_fun(encoded_bytes, mode=mode)
    except RuntimeError as e:
        if any(
            s in str(e)
            for s in ("BMFF parsing failed", "avifDecoderParse failed: ", "file contains more than one image")
        ):
            pytest.skip(reason="Expected failure, that's OK")
        else:
            raise e
    assert img[None].is_contiguous(memory_format=torch.channels_last)
    if mode == ImageReadMode.RGB:
        assert img.shape[0] == 3
    if mode == ImageReadMode.RGB_ALPHA:
        assert img.shape[0] == 4
    if img.dtype == torch.uint16:
        img = F.to_dtype(img, dtype=torch.uint8, scale=True)

    from_pil = F.pil_to_tensor(Image.open(filename).convert(pil_mode))
    if False:
        from torchvision.utils import make_grid

        g = make_grid([img, from_pil])
        F.to_pil_image(g).save((f"/home/nicolashug/out_images/{filename.name}.{pil_mode}.png"))
    if mode != ImageReadMode.RGB:
        # We don't compare against PIL for RGB because results look pretty
        # different on RGBA images (other images are fine). The result on
        # torchvision basically just plainly ignores the alpha channel, resuting
        # in transparent pixels looking dark. PIL seems to be using a sort of
        # k-nn thing, looking at the output. Take a look at the resuting images.
        torch.testing.assert_close(img, from_pil, rtol=0, atol=3)

>>>>>>> a59c9398

if __name__ == "__main__":
    pytest.main([__file__])<|MERGE_RESOLUTION|>--- conflicted
+++ resolved
@@ -931,20 +931,7 @@
     img += 123  # Make sure the underlying data wasn't accidentally freed
 
 
-<<<<<<< HEAD
-# @pytest.mark.xfail(reason="HEIC support not enabled yet.")
-@pytest.mark.parametrize("decode_fun", (decode_heic, decode_image))
-@pytest.mark.parametrize("scripted", (False, True))
-def test_decode_heic(decode_fun, scripted):
-    encoded_bytes = read_file(next(get_images(FAKEDATA_DIR, ".heic")))
-    if scripted:
-        decode_fun = torch.jit.script(decode_fun)
-    img = decode_fun(encoded_bytes)
-    assert img.shape == (3, 100, 100)
-    assert img[None].is_contiguous(memory_format=torch.channels_last)
-    img += 123  # Make sure the underlying data wasn't accidentally freed
-=======
-@pytest.mark.xfail(reason="AVIF support not enabled yet.")
+# @pytest.mark.xfail(reason="AVIF support not enabled yet.")
 # Note: decode_image fails because some of these files have a (valid) signature
 # we don't recognize. We should probably use libmagic....
 # @pytest.mark.parametrize("decode_fun", (_decode_avif, decode_image))
@@ -1003,7 +990,19 @@
         # k-nn thing, looking at the output. Take a look at the resuting images.
         torch.testing.assert_close(img, from_pil, rtol=0, atol=3)
 
->>>>>>> a59c9398
+
+# @pytest.mark.xfail(reason="HEIC support not enabled yet.")
+@pytest.mark.parametrize("decode_fun", (decode_heic, decode_image))
+@pytest.mark.parametrize("scripted", (False, True))
+def test_decode_heic(decode_fun, scripted):
+    encoded_bytes = read_file(next(get_images(FAKEDATA_DIR, ".heic")))
+    if scripted:
+        decode_fun = torch.jit.script(decode_fun)
+    img = decode_fun(encoded_bytes)
+    assert img.shape == (3, 100, 100)
+    assert img[None].is_contiguous(memory_format=torch.channels_last)
+    img += 123  # Make sure the underlying data wasn't accidentally freed
+
 
 if __name__ == "__main__":
     pytest.main([__file__])