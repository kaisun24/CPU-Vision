import concurrent.futures
import glob
import io
import os
import re
import sys
from pathlib import Path

import numpy as np
import pytest
import requests
import torch
import torchvision.transforms.v2.functional as F
from common_utils import assert_equal, cpu_and_cuda, IN_OSS_CI, needs_cuda
from PIL import __version__ as PILLOW_VERSION, Image, ImageOps, ImageSequence
from torchvision.io.image import (
    decode_avif,
    decode_gif,
    decode_image,
    decode_jpeg,
    decode_png,
    decode_webp,
    encode_jpeg,
    encode_png,
    ImageReadMode,
    read_file,
    read_image,
    write_file,
    write_jpeg,
    write_png,
)

IMAGE_ROOT = os.path.join(os.path.dirname(os.path.abspath(__file__)), "assets")
FAKEDATA_DIR = os.path.join(IMAGE_ROOT, "fakedata")
IMAGE_DIR = os.path.join(FAKEDATA_DIR, "imagefolder")
DAMAGED_JPEG = os.path.join(IMAGE_ROOT, "damaged_jpeg")
DAMAGED_PNG = os.path.join(IMAGE_ROOT, "damaged_png")
ENCODE_JPEG = os.path.join(IMAGE_ROOT, "encode_jpeg")
INTERLACED_PNG = os.path.join(IMAGE_ROOT, "interlaced_png")
TOOSMALL_PNG = os.path.join(IMAGE_ROOT, "toosmall_png")
IS_WINDOWS = sys.platform in ("win32", "cygwin")
IS_MACOS = sys.platform == "darwin"
PILLOW_VERSION = tuple(int(x) for x in PILLOW_VERSION.split("."))


def _get_safe_image_name(name):
    # Used when we need to change the pytest "id" for an "image path" parameter.
    # If we don't, the test id (i.e. its name) will contain the whole path to the image, which is machine-specific,
    # and this creates issues when the test is running in a different machine than where it was collected
    # (typically, in fb internal infra)
    return name.split(os.path.sep)[-1]


def get_images(directory, img_ext):
    assert os.path.isdir(directory)
    image_paths = glob.glob(directory + f"/**/*{img_ext}", recursive=True)
    for path in image_paths:
        if path.split(os.sep)[-2] not in ["damaged_jpeg", "jpeg_write"]:
            yield path


def pil_read_image(img_path):
    with Image.open(img_path) as img:
        return torch.from_numpy(np.array(img))


def normalize_dimensions(img_pil):
    if len(img_pil.shape) == 3:
        img_pil = img_pil.permute(2, 0, 1)
    else:
        img_pil = img_pil.unsqueeze(0)
    return img_pil


@pytest.mark.parametrize(
    "img_path",
    [pytest.param(jpeg_path, id=_get_safe_image_name(jpeg_path)) for jpeg_path in get_images(IMAGE_ROOT, ".jpg")],
)
@pytest.mark.parametrize(
    "pil_mode, mode",
    [
        (None, ImageReadMode.UNCHANGED),
        ("L", ImageReadMode.GRAY),
        ("RGB", ImageReadMode.RGB),
    ],
)
@pytest.mark.parametrize("scripted", (False, True))
@pytest.mark.parametrize("decode_fun", (decode_jpeg, decode_image))
def test_decode_jpeg(img_path, pil_mode, mode, scripted, decode_fun):

    with Image.open(img_path) as img:
        is_cmyk = img.mode == "CMYK"
        if pil_mode is not None:
            img = img.convert(pil_mode)
        img_pil = torch.from_numpy(np.array(img))
        if is_cmyk and mode == ImageReadMode.UNCHANGED:
            # flip the colors to match libjpeg
            img_pil = 255 - img_pil

    img_pil = normalize_dimensions(img_pil)
    data = read_file(img_path)
    if scripted:
        decode_fun = torch.jit.script(decode_fun)
    img_ljpeg = decode_fun(data, mode=mode)

    # Permit a small variation on pixel values to account for implementation
    # differences between Pillow and LibJPEG.
    abs_mean_diff = (img_ljpeg.type(torch.float32) - img_pil).abs().mean().item()
    assert abs_mean_diff < 2


@pytest.mark.parametrize("codec", ["png", "jpeg"])
@pytest.mark.parametrize("orientation", [1, 2, 3, 4, 5, 6, 7, 8, 0])
def test_decode_with_exif_orientation(tmpdir, codec, orientation):
    fp = os.path.join(tmpdir, f"exif_oriented_{orientation}.{codec}")
    t = torch.randint(0, 256, size=(3, 256, 257), dtype=torch.uint8)
    im = F.to_pil_image(t)
    exif = im.getexif()
    exif[0x0112] = orientation  # set exif orientation
    im.save(fp, codec.upper(), exif=exif.tobytes())

    data = read_file(fp)
    output = decode_image(data, apply_exif_orientation=True)

    pimg = Image.open(fp)
    pimg = ImageOps.exif_transpose(pimg)

    expected = F.pil_to_tensor(pimg)
    torch.testing.assert_close(expected, output)


@pytest.mark.parametrize("size", [65533, 1, 7, 10, 23, 33])
def test_invalid_exif(tmpdir, size):
    # Inspired from a PIL test:
    # https://github.com/python-pillow/Pillow/blob/8f63748e50378424628155994efd7e0739a4d1d1/Tests/test_file_jpeg.py#L299
    fp = os.path.join(tmpdir, "invalid_exif.jpg")
    t = torch.randint(0, 256, size=(3, 256, 257), dtype=torch.uint8)
    im = F.to_pil_image(t)
    im.save(fp, "JPEG", exif=b"1" * size)

    data = read_file(fp)
    output = decode_image(data, apply_exif_orientation=True)

    pimg = Image.open(fp)
    pimg = ImageOps.exif_transpose(pimg)

    expected = F.pil_to_tensor(pimg)
    torch.testing.assert_close(expected, output)


def test_decode_jpeg_errors():
    with pytest.raises(RuntimeError, match="Expected a non empty 1-dimensional tensor"):
        decode_jpeg(torch.empty((100, 1), dtype=torch.uint8))

    with pytest.raises(RuntimeError, match="Expected a torch.uint8 tensor"):
        decode_jpeg(torch.empty((100,), dtype=torch.float16))

    with pytest.raises(RuntimeError, match="Not a JPEG file"):
        decode_jpeg(torch.empty((100), dtype=torch.uint8))


def test_decode_bad_huffman_images():
    # sanity check: make sure we can decode the bad Huffman encoding
    bad_huff = read_file(os.path.join(DAMAGED_JPEG, "bad_huffman.jpg"))
    decode_jpeg(bad_huff)


@pytest.mark.parametrize(
    "img_path",
    [
        pytest.param(truncated_image, id=_get_safe_image_name(truncated_image))
        for truncated_image in glob.glob(os.path.join(DAMAGED_JPEG, "corrupt*.jpg"))
    ],
)
def test_damaged_corrupt_images(img_path):
    # Truncated images should raise an exception
    data = read_file(img_path)
    if "corrupt34" in img_path:
        match_message = "Image is incomplete or truncated"
    else:
        match_message = "Unsupported marker type"
    with pytest.raises(RuntimeError, match=match_message):
        decode_jpeg(data)


@pytest.mark.parametrize(
    "img_path",
    [pytest.param(png_path, id=_get_safe_image_name(png_path)) for png_path in get_images(FAKEDATA_DIR, ".png")],
)
@pytest.mark.parametrize(
    "pil_mode, mode",
    [
        (None, ImageReadMode.UNCHANGED),
        ("L", ImageReadMode.GRAY),
        ("LA", ImageReadMode.GRAY_ALPHA),
        ("RGB", ImageReadMode.RGB),
        ("RGBA", ImageReadMode.RGB_ALPHA),
    ],
)
@pytest.mark.parametrize("scripted", (False, True))
@pytest.mark.parametrize("decode_fun", (decode_png, decode_image))
def test_decode_png(img_path, pil_mode, mode, scripted, decode_fun):

    if scripted:
        decode_fun = torch.jit.script(decode_fun)

    with Image.open(img_path) as img:
        if pil_mode is not None:
            img = img.convert(pil_mode)
        img_pil = torch.from_numpy(np.array(img))

    img_pil = normalize_dimensions(img_pil)

    if img_path.endswith("16.png"):
        data = read_file(img_path)
        img_lpng = decode_fun(data, mode=mode)
        assert img_lpng.dtype == torch.uint16
        # PIL converts 16 bits pngs to uint8
        img_lpng = F.to_dtype(img_lpng, torch.uint8, scale=True)
    else:
        data = read_file(img_path)
        img_lpng = decode_fun(data, mode=mode)

    tol = 0 if pil_mode is None else 1

    if PILLOW_VERSION >= (8, 3) and pil_mode == "LA":
        # Avoid checking the transparency channel until
        # https://github.com/python-pillow/Pillow/issues/5593#issuecomment-878244910
        # is fixed.
        # TODO: remove once fix is released in PIL. Should be > 8.3.1.
        img_lpng, img_pil = img_lpng[0], img_pil[0]

    torch.testing.assert_close(img_lpng, img_pil, atol=tol, rtol=0)


def test_decode_png_errors():
    with pytest.raises(RuntimeError, match="Expected a non empty 1-dimensional tensor"):
        decode_png(torch.empty((), dtype=torch.uint8))
    with pytest.raises(RuntimeError, match="Content is not png"):
        decode_png(torch.randint(3, 5, (300,), dtype=torch.uint8))
    with pytest.raises(RuntimeError, match="Out of bound read in decode_png"):
        decode_png(read_file(os.path.join(DAMAGED_PNG, "sigsegv.png")))
    with pytest.raises(RuntimeError, match="Content is too small for png"):
        decode_png(read_file(os.path.join(TOOSMALL_PNG, "heapbof.png")))


@pytest.mark.parametrize(
    "img_path",
    [pytest.param(png_path, id=_get_safe_image_name(png_path)) for png_path in get_images(IMAGE_DIR, ".png")],
)
@pytest.mark.parametrize("scripted", (True, False))
def test_encode_png(img_path, scripted):
    pil_image = Image.open(img_path)
    img_pil = torch.from_numpy(np.array(pil_image))
    img_pil = img_pil.permute(2, 0, 1)
    encode = torch.jit.script(encode_png) if scripted else encode_png
    png_buf = encode(img_pil, compression_level=6)

    rec_img = Image.open(io.BytesIO(bytes(png_buf.tolist())))
    rec_img = torch.from_numpy(np.array(rec_img))
    rec_img = rec_img.permute(2, 0, 1)

    assert_equal(img_pil, rec_img)


def test_encode_png_errors():
    with pytest.raises(RuntimeError, match="Input tensor dtype should be uint8"):
        encode_png(torch.empty((3, 100, 100), dtype=torch.float32))

    with pytest.raises(RuntimeError, match="Compression level should be between 0 and 9"):
        encode_png(torch.empty((3, 100, 100), dtype=torch.uint8), compression_level=-1)

    with pytest.raises(RuntimeError, match="Compression level should be between 0 and 9"):
        encode_png(torch.empty((3, 100, 100), dtype=torch.uint8), compression_level=10)

    with pytest.raises(RuntimeError, match="The number of channels should be 1 or 3, got: 5"):
        encode_png(torch.empty((5, 100, 100), dtype=torch.uint8))


@pytest.mark.parametrize(
    "img_path",
    [pytest.param(png_path, id=_get_safe_image_name(png_path)) for png_path in get_images(IMAGE_DIR, ".png")],
)
@pytest.mark.parametrize("scripted", (True, False))
def test_write_png(img_path, tmpdir, scripted):
    pil_image = Image.open(img_path)
    img_pil = torch.from_numpy(np.array(pil_image))
    img_pil = img_pil.permute(2, 0, 1)

    filename, _ = os.path.splitext(os.path.basename(img_path))
    torch_png = os.path.join(tmpdir, f"{filename}_torch.png")
    write = torch.jit.script(write_png) if scripted else write_png
    write(img_pil, torch_png, compression_level=6)
    saved_image = torch.from_numpy(np.array(Image.open(torch_png)))
    saved_image = saved_image.permute(2, 0, 1)

    assert_equal(img_pil, saved_image)


def test_read_image():
    # Just testing torchcsript, the functionality is somewhat tested already in other tests.
    path = next(get_images(IMAGE_ROOT, ".jpg"))
    out = read_image(path)
    out_scripted = torch.jit.script(read_image)(path)
    torch.testing.assert_close(out, out_scripted, atol=0, rtol=0)


@pytest.mark.parametrize("scripted", (True, False))
def test_read_file(tmpdir, scripted):
    fname, content = "test1.bin", b"TorchVision\211\n"
    fpath = os.path.join(tmpdir, fname)
    with open(fpath, "wb") as f:
        f.write(content)

    fun = torch.jit.script(read_file) if scripted else read_file
    data = fun(fpath)
    expected = torch.tensor(list(content), dtype=torch.uint8)
    os.unlink(fpath)
    assert_equal(data, expected)

    with pytest.raises(RuntimeError, match="No such file or directory: 'tst'"):
        read_file("tst")


def test_read_file_non_ascii(tmpdir):
    fname, content = "日本語(Japanese).bin", b"TorchVision\211\n"
    fpath = os.path.join(tmpdir, fname)
    with open(fpath, "wb") as f:
        f.write(content)

    data = read_file(fpath)
    expected = torch.tensor(list(content), dtype=torch.uint8)
    os.unlink(fpath)
    assert_equal(data, expected)


@pytest.mark.parametrize("scripted", (True, False))
def test_write_file(tmpdir, scripted):
    fname, content = "test1.bin", b"TorchVision\211\n"
    fpath = os.path.join(tmpdir, fname)
    content_tensor = torch.tensor(list(content), dtype=torch.uint8)
    write = torch.jit.script(write_file) if scripted else write_file
    write(fpath, content_tensor)

    with open(fpath, "rb") as f:
        saved_content = f.read()
    os.unlink(fpath)
    assert content == saved_content


def test_write_file_non_ascii(tmpdir):
    fname, content = "日本語(Japanese).bin", b"TorchVision\211\n"
    fpath = os.path.join(tmpdir, fname)
    content_tensor = torch.tensor(list(content), dtype=torch.uint8)
    write_file(fpath, content_tensor)

    with open(fpath, "rb") as f:
        saved_content = f.read()
    os.unlink(fpath)
    assert content == saved_content


@pytest.mark.parametrize(
    "shape",
    [
        (27, 27),
        (60, 60),
        (105, 105),
    ],
)
def test_read_1_bit_png(shape, tmpdir):
    np_rng = np.random.RandomState(0)
    image_path = os.path.join(tmpdir, f"test_{shape}.png")
    pixels = np_rng.rand(*shape) > 0.5
    img = Image.fromarray(pixels)
    img.save(image_path)
    img1 = read_image(image_path)
    img2 = normalize_dimensions(torch.as_tensor(pixels * 255, dtype=torch.uint8))
    assert_equal(img1, img2)


@pytest.mark.parametrize(
    "shape",
    [
        (27, 27),
        (60, 60),
        (105, 105),
    ],
)
@pytest.mark.parametrize(
    "mode",
    [
        ImageReadMode.UNCHANGED,
        ImageReadMode.GRAY,
    ],
)
def test_read_1_bit_png_consistency(shape, mode, tmpdir):
    np_rng = np.random.RandomState(0)
    image_path = os.path.join(tmpdir, f"test_{shape}.png")
    pixels = np_rng.rand(*shape) > 0.5
    img = Image.fromarray(pixels)
    img.save(image_path)
    img1 = read_image(image_path, mode)
    img2 = read_image(image_path, mode)
    assert_equal(img1, img2)


def test_read_interlaced_png():
    imgs = list(get_images(INTERLACED_PNG, ".png"))
    with Image.open(imgs[0]) as im1, Image.open(imgs[1]) as im2:
        assert not (im1.info.get("interlace") is im2.info.get("interlace"))
    img1 = read_image(imgs[0])
    img2 = read_image(imgs[1])
    assert_equal(img1, img2)


@needs_cuda
@pytest.mark.parametrize("mode", [ImageReadMode.UNCHANGED, ImageReadMode.GRAY, ImageReadMode.RGB])
@pytest.mark.parametrize("scripted", (False, True))
def test_decode_jpegs_cuda(mode, scripted):
    encoded_images = []
    for jpeg_path in get_images(IMAGE_ROOT, ".jpg"):
        if "cmyk" in jpeg_path:
            continue
        encoded_image = read_file(jpeg_path)
        encoded_images.append(encoded_image)
    decoded_images_cpu = decode_jpeg(encoded_images, mode=mode)
    decode_fn = torch.jit.script(decode_jpeg) if scripted else decode_jpeg

    # test multithreaded decoding
    # in the current version we prevent this by using a lock but we still want to test it
    num_workers = 10

    with concurrent.futures.ThreadPoolExecutor(max_workers=num_workers) as executor:
        futures = [executor.submit(decode_fn, encoded_images, mode, "cuda") for _ in range(num_workers)]
    decoded_images_threaded = [future.result() for future in futures]
    assert len(decoded_images_threaded) == num_workers
    for decoded_images in decoded_images_threaded:
        assert len(decoded_images) == len(encoded_images)
        for decoded_image_cuda, decoded_image_cpu in zip(decoded_images, decoded_images_cpu):
            assert decoded_image_cuda.shape == decoded_image_cpu.shape
            assert decoded_image_cuda.dtype == decoded_image_cpu.dtype == torch.uint8
            assert (decoded_image_cuda.cpu().float() - decoded_image_cpu.cpu().float()).abs().mean() < 2


@needs_cuda
def test_decode_image_cuda_raises():
    data = torch.randint(0, 127, size=(255,), device="cuda", dtype=torch.uint8)
    with pytest.raises(RuntimeError):
        decode_image(data)


@needs_cuda
def test_decode_jpeg_cuda_device_param():
    path = next(path for path in get_images(IMAGE_ROOT, ".jpg") if "cmyk" not in path)
    data = read_file(path)
    current_device = torch.cuda.current_device()
    current_stream = torch.cuda.current_stream()
    num_devices = torch.cuda.device_count()
    devices = ["cuda", torch.device("cuda")] + [torch.device(f"cuda:{i}") for i in range(num_devices)]
    results = []
    for device in devices:
        results.append(decode_jpeg(data, device=device))
    assert len(results) == len(devices)
    for result in results:
        assert torch.all(result.cpu() == results[0].cpu())
    assert current_device == torch.cuda.current_device()
    assert current_stream == torch.cuda.current_stream()


@needs_cuda
def test_decode_jpeg_cuda_errors():
    data = read_file(next(get_images(IMAGE_ROOT, ".jpg")))
    with pytest.raises(RuntimeError, match="Expected a non empty 1-dimensional tensor"):
        decode_jpeg(data.reshape(-1, 1), device="cuda")
    with pytest.raises(ValueError, match="must be tensors"):
        decode_jpeg([1, 2, 3])
    with pytest.raises(ValueError, match="Input tensor must be a CPU tensor"):
        decode_jpeg(data.to("cuda"), device="cuda")
    with pytest.raises(RuntimeError, match="Expected a torch.uint8 tensor"):
        decode_jpeg(data.to(torch.float), device="cuda")
    with pytest.raises(RuntimeError, match="Expected the device parameter to be a cuda device"):
        torch.ops.image.decode_jpegs_cuda([data], ImageReadMode.UNCHANGED.value, "cpu")
    with pytest.raises(ValueError, match="Input tensor must be a CPU tensor"):
        decode_jpeg(
            torch.empty((100,), dtype=torch.uint8, device="cuda"),
        )
    with pytest.raises(ValueError, match="Input list must contain tensors on CPU"):
        decode_jpeg(
            [
                torch.empty((100,), dtype=torch.uint8, device="cuda"),
                torch.empty((100,), dtype=torch.uint8, device="cuda"),
            ]
        )

    with pytest.raises(ValueError, match="Input list must contain tensors on CPU"):
        decode_jpeg(
            [
                torch.empty((100,), dtype=torch.uint8, device="cuda"),
                torch.empty((100,), dtype=torch.uint8, device="cuda"),
            ],
            device="cuda",
        )

    with pytest.raises(ValueError, match="Input list must contain tensors on CPU"):
        decode_jpeg(
            [
                torch.empty((100,), dtype=torch.uint8, device="cpu"),
                torch.empty((100,), dtype=torch.uint8, device="cuda"),
            ],
            device="cuda",
        )

    with pytest.raises(RuntimeError, match="Expected a torch.uint8 tensor"):
        decode_jpeg(
            [
                torch.empty((100,), dtype=torch.uint8),
                torch.empty((100,), dtype=torch.float32),
            ],
            device="cuda",
        )

    with pytest.raises(RuntimeError, match="Expected a non empty 1-dimensional tensor"):
        decode_jpeg(
            [
                torch.empty((100,), dtype=torch.uint8),
                torch.empty((1, 100), dtype=torch.uint8),
            ],
            device="cuda",
        )

    with pytest.raises(RuntimeError, match="Error while decoding JPEG images"):
        decode_jpeg(
            [
                torch.empty((100,), dtype=torch.uint8),
                torch.empty((100,), dtype=torch.uint8),
            ],
            device="cuda",
        )

    with pytest.raises(ValueError, match="Input list must contain at least one element"):
        decode_jpeg([], device="cuda")


def test_encode_jpeg_errors():

    with pytest.raises(RuntimeError, match="Input tensor dtype should be uint8"):
        encode_jpeg(torch.empty((3, 100, 100), dtype=torch.float32))

    with pytest.raises(ValueError, match="Image quality should be a positive number between 1 and 100"):
        encode_jpeg(torch.empty((3, 100, 100), dtype=torch.uint8), quality=-1)

    with pytest.raises(ValueError, match="Image quality should be a positive number between 1 and 100"):
        encode_jpeg(torch.empty((3, 100, 100), dtype=torch.uint8), quality=101)

    with pytest.raises(RuntimeError, match="The number of channels should be 1 or 3, got: 5"):
        encode_jpeg(torch.empty((5, 100, 100), dtype=torch.uint8))

    with pytest.raises(RuntimeError, match="Input data should be a 3-dimensional tensor"):
        encode_jpeg(torch.empty((1, 3, 100, 100), dtype=torch.uint8))

    with pytest.raises(RuntimeError, match="Input data should be a 3-dimensional tensor"):
        encode_jpeg(torch.empty((100, 100), dtype=torch.uint8))


@pytest.mark.skipif(IS_MACOS, reason="https://github.com/pytorch/vision/issues/8031")
@pytest.mark.parametrize(
    "img_path",
    [pytest.param(jpeg_path, id=_get_safe_image_name(jpeg_path)) for jpeg_path in get_images(ENCODE_JPEG, ".jpg")],
)
@pytest.mark.parametrize("scripted", (True, False))
def test_encode_jpeg(img_path, scripted):
    img = read_image(img_path)

    pil_img = F.to_pil_image(img)
    buf = io.BytesIO()
    pil_img.save(buf, format="JPEG", quality=75)

    encoded_jpeg_pil = torch.frombuffer(buf.getvalue(), dtype=torch.uint8)

    encode = torch.jit.script(encode_jpeg) if scripted else encode_jpeg
    for src_img in [img, img.contiguous()]:
        encoded_jpeg_torch = encode(src_img, quality=75)
        assert_equal(encoded_jpeg_torch, encoded_jpeg_pil)


@needs_cuda
def test_encode_jpeg_cuda_device_param():
    path = next(path for path in get_images(IMAGE_ROOT, ".jpg") if "cmyk" not in path)

    data = read_image(path)

    current_device = torch.cuda.current_device()
    current_stream = torch.cuda.current_stream()
    num_devices = torch.cuda.device_count()
    devices = ["cuda", torch.device("cuda")] + [torch.device(f"cuda:{i}") for i in range(num_devices)]
    results = []
    for device in devices:
        results.append(encode_jpeg(data.to(device=device)))
    assert len(results) == len(devices)
    for result in results:
        assert torch.all(result.cpu() == results[0].cpu())
    assert current_device == torch.cuda.current_device()
    assert current_stream == torch.cuda.current_stream()


@needs_cuda
@pytest.mark.parametrize(
    "img_path",
    [pytest.param(jpeg_path, id=_get_safe_image_name(jpeg_path)) for jpeg_path in get_images(IMAGE_ROOT, ".jpg")],
)
@pytest.mark.parametrize("scripted", (False, True))
@pytest.mark.parametrize("contiguous", (False, True))
def test_encode_jpeg_cuda(img_path, scripted, contiguous):
    decoded_image_tv = read_image(img_path)
    encode_fn = torch.jit.script(encode_jpeg) if scripted else encode_jpeg

    if "cmyk" in img_path:
        pytest.xfail("Encoding a CMYK jpeg isn't supported")
    if decoded_image_tv.shape[0] == 1:
        pytest.xfail("Decoding a grayscale jpeg isn't supported")
        # For more detail as to why check out: https://github.com/NVIDIA/cuda-samples/issues/23#issuecomment-559283013
    if contiguous:
        decoded_image_tv = decoded_image_tv[None].contiguous(memory_format=torch.contiguous_format)[0]
    else:
        decoded_image_tv = decoded_image_tv[None].contiguous(memory_format=torch.channels_last)[0]
    encoded_jpeg_cuda_tv = encode_fn(decoded_image_tv.cuda(), quality=75)
    decoded_jpeg_cuda_tv = decode_jpeg(encoded_jpeg_cuda_tv.cpu())

    # the actual encoded bytestreams from libnvjpeg and libjpeg-turbo differ for the same quality
    # instead, we re-decode the encoded image and compare to the original
    abs_mean_diff = (decoded_jpeg_cuda_tv.float() - decoded_image_tv.float()).abs().mean().item()
    assert abs_mean_diff < 3


@pytest.mark.parametrize("device", cpu_and_cuda())
@pytest.mark.parametrize("scripted", (True, False))
@pytest.mark.parametrize("contiguous", (True, False))
def test_encode_jpegs_batch(scripted, contiguous, device):
    if device == "cpu" and IS_MACOS:
        pytest.skip("https://github.com/pytorch/vision/issues/8031")
    decoded_images_tv = []
    for jpeg_path in get_images(IMAGE_ROOT, ".jpg"):
        if "cmyk" in jpeg_path:
            continue
        decoded_image = read_image(jpeg_path)
        if decoded_image.shape[0] == 1:
            continue
        if contiguous:
            decoded_image = decoded_image[None].contiguous(memory_format=torch.contiguous_format)[0]
        else:
            decoded_image = decoded_image[None].contiguous(memory_format=torch.channels_last)[0]
        decoded_images_tv.append(decoded_image)

    encode_fn = torch.jit.script(encode_jpeg) if scripted else encode_jpeg

    decoded_images_tv_device = [img.to(device=device) for img in decoded_images_tv]
    encoded_jpegs_tv_device = encode_fn(decoded_images_tv_device, quality=75)
    encoded_jpegs_tv_device = [decode_jpeg(img.cpu()) for img in encoded_jpegs_tv_device]

    for original, encoded_decoded in zip(decoded_images_tv, encoded_jpegs_tv_device):
        c, h, w = original.shape
        abs_mean_diff = (original.float() - encoded_decoded.float()).abs().mean().item()
        assert abs_mean_diff < 3

    # test multithreaded decoding
    # in the current version we prevent this by using a lock but we still want to test it
    num_workers = 10
    with concurrent.futures.ThreadPoolExecutor(max_workers=num_workers) as executor:
        futures = [executor.submit(encode_fn, decoded_images_tv_device) for _ in range(num_workers)]
    encoded_images_threaded = [future.result() for future in futures]
    assert len(encoded_images_threaded) == num_workers
    for encoded_images in encoded_images_threaded:
        assert len(decoded_images_tv_device) == len(encoded_images)
        for i, (encoded_image_cuda, decoded_image_tv) in enumerate(zip(encoded_images, decoded_images_tv_device)):
            # make sure all the threads produce identical outputs
            assert torch.all(encoded_image_cuda == encoded_images_threaded[0][i])

            # make sure the outputs are identical or close enough to baseline
            decoded_cuda_encoded_image = decode_jpeg(encoded_image_cuda.cpu())
            assert decoded_cuda_encoded_image.shape == decoded_image_tv.shape
            assert decoded_cuda_encoded_image.dtype == decoded_image_tv.dtype
            assert (decoded_cuda_encoded_image.cpu().float() - decoded_image_tv.cpu().float()).abs().mean() < 3


@needs_cuda
def test_single_encode_jpeg_cuda_errors():
    with pytest.raises(RuntimeError, match="Input tensor dtype should be uint8"):
        encode_jpeg(torch.empty((3, 100, 100), dtype=torch.float32, device="cuda"))

    with pytest.raises(RuntimeError, match="The number of channels should be 3, got: 5"):
        encode_jpeg(torch.empty((5, 100, 100), dtype=torch.uint8, device="cuda"))

    with pytest.raises(RuntimeError, match="The number of channels should be 3, got: 1"):
        encode_jpeg(torch.empty((1, 100, 100), dtype=torch.uint8, device="cuda"))

    with pytest.raises(RuntimeError, match="Input data should be a 3-dimensional tensor"):
        encode_jpeg(torch.empty((1, 3, 100, 100), dtype=torch.uint8, device="cuda"))

    with pytest.raises(RuntimeError, match="Input data should be a 3-dimensional tensor"):
        encode_jpeg(torch.empty((100, 100), dtype=torch.uint8, device="cuda"))


@needs_cuda
def test_batch_encode_jpegs_cuda_errors():
    with pytest.raises(RuntimeError, match="Input tensor dtype should be uint8"):
        encode_jpeg(
            [
                torch.empty((3, 100, 100), dtype=torch.uint8, device="cuda"),
                torch.empty((3, 100, 100), dtype=torch.float32, device="cuda"),
            ]
        )

    with pytest.raises(RuntimeError, match="The number of channels should be 3, got: 5"):
        encode_jpeg(
            [
                torch.empty((3, 100, 100), dtype=torch.uint8, device="cuda"),
                torch.empty((5, 100, 100), dtype=torch.uint8, device="cuda"),
            ]
        )

    with pytest.raises(RuntimeError, match="The number of channels should be 3, got: 1"):
        encode_jpeg(
            [
                torch.empty((3, 100, 100), dtype=torch.uint8, device="cuda"),
                torch.empty((1, 100, 100), dtype=torch.uint8, device="cuda"),
            ]
        )

    with pytest.raises(RuntimeError, match="Input data should be a 3-dimensional tensor"):
        encode_jpeg(
            [
                torch.empty((3, 100, 100), dtype=torch.uint8, device="cuda"),
                torch.empty((1, 3, 100, 100), dtype=torch.uint8, device="cuda"),
            ]
        )

    with pytest.raises(RuntimeError, match="Input data should be a 3-dimensional tensor"):
        encode_jpeg(
            [
                torch.empty((3, 100, 100), dtype=torch.uint8, device="cuda"),
                torch.empty((100, 100), dtype=torch.uint8, device="cuda"),
            ]
        )

    with pytest.raises(RuntimeError, match="Input tensor should be on CPU"):
        encode_jpeg(
            [
                torch.empty((3, 100, 100), dtype=torch.uint8, device="cpu"),
                torch.empty((3, 100, 100), dtype=torch.uint8, device="cuda"),
            ]
        )

    with pytest.raises(
        RuntimeError, match="All input tensors must be on the same CUDA device when encoding with nvjpeg"
    ):
        encode_jpeg(
            [
                torch.empty((3, 100, 100), dtype=torch.uint8, device="cuda"),
                torch.empty((3, 100, 100), dtype=torch.uint8, device="cpu"),
            ]
        )

    if torch.cuda.device_count() >= 2:
        with pytest.raises(
            RuntimeError, match="All input tensors must be on the same CUDA device when encoding with nvjpeg"
        ):
            encode_jpeg(
                [
                    torch.empty((3, 100, 100), dtype=torch.uint8, device="cuda:0"),
                    torch.empty((3, 100, 100), dtype=torch.uint8, device="cuda:1"),
                ]
            )

    with pytest.raises(ValueError, match="encode_jpeg requires at least one input tensor when a list is passed"):
        encode_jpeg([])


@pytest.mark.skipif(IS_MACOS, reason="https://github.com/pytorch/vision/issues/8031")
@pytest.mark.parametrize(
    "img_path",
    [pytest.param(jpeg_path, id=_get_safe_image_name(jpeg_path)) for jpeg_path in get_images(ENCODE_JPEG, ".jpg")],
)
@pytest.mark.parametrize("scripted", (True, False))
def test_write_jpeg(img_path, tmpdir, scripted):
    tmpdir = Path(tmpdir)
    img = read_image(img_path)
    pil_img = F.to_pil_image(img)

    torch_jpeg = str(tmpdir / "torch.jpg")
    pil_jpeg = str(tmpdir / "pil.jpg")

    write = torch.jit.script(write_jpeg) if scripted else write_jpeg
    write(img, torch_jpeg, quality=75)
    pil_img.save(pil_jpeg, quality=75)

    with open(torch_jpeg, "rb") as f:
        torch_bytes = f.read()

    with open(pil_jpeg, "rb") as f:
        pil_bytes = f.read()

    assert_equal(torch_bytes, pil_bytes)


def test_pathlib_support(tmpdir):
    # Just make sure pathlib.Path is supported where relevant

    jpeg_path = Path(next(get_images(ENCODE_JPEG, ".jpg")))

    read_file(jpeg_path)
    read_image(jpeg_path)

    write_path = Path(tmpdir) / "whatever"
    img = torch.randint(0, 10, size=(3, 4, 4), dtype=torch.uint8)

    write_file(write_path, data=img.flatten())
    write_jpeg(img, write_path)
    write_png(img, write_path)


@pytest.mark.parametrize(
    "name", ("gifgrid", "fire", "porsche", "treescap", "treescap-interlaced", "solid2", "x-trans", "earth")
)
@pytest.mark.parametrize("scripted", (True, False))
def test_decode_gif(tmpdir, name, scripted):
    # Using test images from GIFLIB
    # https://sourceforge.net/p/giflib/code/ci/master/tree/pic/, we assert PIL
    # and torchvision decoded outputs are equal.
    # We're not testing against "welcome2" because PIL and GIFLIB disagee on what
    # the background color should be (likely a difference in the way they handle
    # transparency?)
    # 'earth' image is from wikipedia, licensed under CC BY-SA 3.0
    # https://creativecommons.org/licenses/by-sa/3.0/
    # it allows to properly test for transparency, TOP-LEFT offsets, and
    # disposal modes.

    path = tmpdir / f"{name}.gif"
    if name == "earth":
        if IN_OSS_CI:
            # TODO: Fix this... one day.
            pytest.skip("Skipping 'earth' test as it's flaky on OSS CI")
        url = "https://upload.wikimedia.org/wikipedia/commons/2/2c/Rotating_earth_%28large%29.gif"
    else:
        url = f"https://sourceforge.net/p/giflib/code/ci/master/tree/pic/{name}.gif?format=raw"
    with open(path, "wb") as f:
        f.write(requests.get(url).content)

    encoded_bytes = read_file(path)
    f = torch.jit.script(decode_gif) if scripted else decode_gif
    tv_out = f(encoded_bytes)
    if tv_out.ndim == 3:
        tv_out = tv_out[None]

    assert tv_out.is_contiguous(memory_format=torch.channels_last)

    # For some reason, not using Image.open() as a CM causes "ResourceWarning: unclosed file"
    with Image.open(path) as pil_img:
        pil_seq = ImageSequence.Iterator(pil_img)

        for pil_frame, tv_frame in zip(pil_seq, tv_out):
            pil_frame = F.pil_to_tensor(pil_frame.convert("RGB"))
            torch.testing.assert_close(tv_frame, pil_frame, atol=0, rtol=0)


@pytest.mark.parametrize("decode_fun", (decode_gif, decode_webp, decode_avif))
def test_decode_gif_webp_errors(decode_fun):
    encoded_data = torch.randint(0, 256, (100,), dtype=torch.uint8)
    with pytest.raises(RuntimeError, match="Input tensor must be 1-dimensional"):
        decode_fun(encoded_data[None])
    with pytest.raises(RuntimeError, match="Input tensor must have uint8 data type"):
        decode_fun(encoded_data.float())
    with pytest.raises(RuntimeError, match="Input tensor must be contiguous"):
        decode_fun(encoded_data[::2])
    if decode_fun is decode_gif:
        expected_match = re.escape("DGifOpenFileName() failed - 103")
    elif decode_fun is decode_webp:
<<<<<<< HEAD
        expected_match = "WebPDecodeRGB failed."
    else:
        expected_match = "avifDecoderParse failed: BMFF parsing failed"
=======
        expected_match = "WebPGetFeatures failed."
>>>>>>> a59c9398
    with pytest.raises(RuntimeError, match=expected_match):
        decode_fun(encoded_data)


@pytest.mark.parametrize("decode_fun", (decode_webp, decode_image))
@pytest.mark.parametrize("scripted", (False, True))
def test_decode_webp(decode_fun, scripted):
    encoded_bytes = read_file(next(get_images(FAKEDATA_DIR, ".webp")))
    if scripted:
        decode_fun = torch.jit.script(decode_fun)
    img = decode_fun(encoded_bytes)
    assert img.shape == (3, 100, 100)
    assert img[None].is_contiguous(memory_format=torch.channels_last)


<<<<<<< HEAD
@pytest.mark.parametrize("decode_fun", (decode_avif, decode_image))
=======
# This test is skipped because it requires webp images that we're not including
# within the repo. The test images were downloaded from the different pages of
# https://developers.google.com/speed/webp/gallery
# Note that converting an RGBA image to RGB leads to bad results because the
# transparent pixels aren't necessarily set to "black" or "white", they can be
# random stuff. This is consistent with PIL results.
@pytest.mark.skip(reason="Need to download test images first")
@pytest.mark.parametrize("decode_fun", (decode_webp, decode_image))
@pytest.mark.parametrize("scripted", (False, True))
@pytest.mark.parametrize(
    "mode, pil_mode", ((ImageReadMode.RGB, "RGB"), (ImageReadMode.RGB_ALPHA, "RGBA"), (ImageReadMode.UNCHANGED, None))
)
@pytest.mark.parametrize("filename", Path("/home/nicolashug/webp_samples").glob("*.webp"))
def test_decode_webp_against_pil(decode_fun, scripted, mode, pil_mode, filename):
    encoded_bytes = read_file(filename)
    if scripted:
        decode_fun = torch.jit.script(decode_fun)
    img = decode_fun(encoded_bytes, mode=mode)
    assert img[None].is_contiguous(memory_format=torch.channels_last)

    pil_img = Image.open(filename).convert(pil_mode)
    from_pil = F.pil_to_tensor(pil_img)
    assert_equal(img, from_pil)


@pytest.mark.xfail(reason="AVIF support not enabled yet.")
@pytest.mark.parametrize("decode_fun", (_decode_avif, decode_image))
>>>>>>> a59c9398
@pytest.mark.parametrize("scripted", (False, True))
def test_decode_avif(decode_fun, scripted):
    encoded_bytes = read_file(next(get_images(FAKEDATA_DIR, ".avif")))
    if scripted:
        decode_fun = torch.jit.script(decode_fun)
    img = decode_fun(encoded_bytes)
    assert img.shape == (3, 100, 100)
    assert img[None].is_contiguous(memory_format=torch.channels_last)


@pytest.mark.xfail(reason="AVIF support not enabled yet.")
# Note: decode_image fails because some of these files have a (valid) signature
# we don't recognize. We should probably use libmagic....
# @pytest.mark.parametrize("decode_fun", (_decode_avif, decode_image))
@pytest.mark.parametrize("decode_fun", (_decode_avif,))
@pytest.mark.parametrize("scripted", (False, True))
@pytest.mark.parametrize(
    "mode, pil_mode",
    (
        (ImageReadMode.RGB, "RGB"),
        (ImageReadMode.RGB_ALPHA, "RGBA"),
        (ImageReadMode.UNCHANGED, None),
    ),
)
@pytest.mark.parametrize("filename", Path("/home/nicolashug/dev/libavif/tests/data/").glob("*.avif"))
def test_decode_avif_against_pil(decode_fun, scripted, mode, pil_mode, filename):
    if "reversed_dimg_order" in str(filename):
        # Pillow properly decodes this one, but we don't (order of parts of the
        # image is wrong). This is due to a bug that was recently fixed in
        # libavif. Hopefully this test will end up passing soon with a new
        # libavif version https://github.com/AOMediaCodec/libavif/issues/2311
        pytest.xfail()
    import pillow_avif  # noqa

    encoded_bytes = read_file(filename)
    if scripted:
        decode_fun = torch.jit.script(decode_fun)
    try:
        img = decode_fun(encoded_bytes, mode=mode)
    except RuntimeError as e:
        if any(
            s in str(e)
            for s in ("BMFF parsing failed", "avifDecoderParse failed: ", "file contains more than one image")
        ):
            pytest.skip(reason="Expected failure, that's OK")
        else:
            raise e
    assert img[None].is_contiguous(memory_format=torch.channels_last)
    if mode == ImageReadMode.RGB:
        assert img.shape[0] == 3
    if mode == ImageReadMode.RGB_ALPHA:
        assert img.shape[0] == 4
    if img.dtype == torch.uint16:
        img = F.to_dtype(img, dtype=torch.uint8, scale=True)

    from_pil = F.pil_to_tensor(Image.open(filename).convert(pil_mode))
    if False:
        from torchvision.utils import make_grid

        g = make_grid([img, from_pil])
        F.to_pil_image(g).save((f"/home/nicolashug/out_images/{filename.name}.{pil_mode}.png"))
    if mode != ImageReadMode.RGB:
        # We don't compare against PIL for RGB because results look pretty
        # different on RGBA images (other images are fine). The result on
        # torchvision basically just plainly ignores the alpha channel, resuting
        # in transparent pixels looking dark. PIL seems to be using a sort of
        # k-nn thing, looking at the output. Take a look at the resuting images.
        torch.testing.assert_close(img, from_pil, rtol=0, atol=3)


if __name__ == "__main__":
    pytest.main([__file__])<|MERGE_RESOLUTION|>--- conflicted
+++ resolved
@@ -875,13 +875,9 @@
     if decode_fun is decode_gif:
         expected_match = re.escape("DGifOpenFileName() failed - 103")
     elif decode_fun is decode_webp:
-<<<<<<< HEAD
-        expected_match = "WebPDecodeRGB failed."
+        expected_match = "WebPGetFeatures failed."
     else:
         expected_match = "avifDecoderParse failed: BMFF parsing failed"
-=======
-        expected_match = "WebPGetFeatures failed."
->>>>>>> a59c9398
     with pytest.raises(RuntimeError, match=expected_match):
         decode_fun(encoded_data)
 
@@ -897,9 +893,6 @@
     assert img[None].is_contiguous(memory_format=torch.channels_last)
 
 
-<<<<<<< HEAD
-@pytest.mark.parametrize("decode_fun", (decode_avif, decode_image))
-=======
 # This test is skipped because it requires webp images that we're not including
 # within the repo. The test images were downloaded from the different pages of
 # https://developers.google.com/speed/webp/gallery
@@ -925,9 +918,7 @@
     assert_equal(img, from_pil)
 
 
-@pytest.mark.xfail(reason="AVIF support not enabled yet.")
-@pytest.mark.parametrize("decode_fun", (_decode_avif, decode_image))
->>>>>>> a59c9398
+@pytest.mark.parametrize("decode_fun", (decode_avif, decode_image))
 @pytest.mark.parametrize("scripted", (False, True))
 def test_decode_avif(decode_fun, scripted):
     encoded_bytes = read_file(next(get_images(FAKEDATA_DIR, ".avif")))
@@ -938,11 +929,12 @@
     assert img[None].is_contiguous(memory_format=torch.channels_last)
 
 
-@pytest.mark.xfail(reason="AVIF support not enabled yet.")
+# Run on avif files from https://github.com/AOMediaCodec/libavif/tree/main/tests/data
+@pytest.mark.skip(reason="Need to download test images first")
 # Note: decode_image fails because some of these files have a (valid) signature
 # we don't recognize. We should probably use libmagic....
 # @pytest.mark.parametrize("decode_fun", (_decode_avif, decode_image))
-@pytest.mark.parametrize("decode_fun", (_decode_avif,))
+@pytest.mark.parametrize("decode_fun", (decode_avif,))
 @pytest.mark.parametrize("scripted", (False, True))
 @pytest.mark.parametrize(
     "mode, pil_mode",
