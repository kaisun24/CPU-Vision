from common_utils import TestCase, map_nested_tensor_object, freeze_rng_state
from collections import OrderedDict
from itertools import product
import torch
import numpy as np
from torchvision import models
import unittest
import traceback
import random


def set_rng_seed(seed):
    torch.manual_seed(seed)
    random.seed(seed)
    np.random.seed(seed)


def get_available_classification_models():
    # TODO add a registration mechanism to torchvision.models
    return [k for k, v in models.__dict__.items() if callable(v) and k[0].lower() == k[0] and k[0] != "_"]


def get_available_segmentation_models():
    # TODO add a registration mechanism to torchvision.models
    return [k for k, v in models.segmentation.__dict__.items() if callable(v) and k[0].lower() == k[0] and k[0] != "_"]


def get_available_detection_models():
    # TODO add a registration mechanism to torchvision.models
    return [k for k, v in models.detection.__dict__.items() if callable(v) and k[0].lower() == k[0] and k[0] != "_"]


def get_available_video_models():
    # TODO add a registration mechanism to torchvision.models
    return [k for k, v in models.video.__dict__.items() if callable(v) and k[0].lower() == k[0] and k[0] != "_"]


# models that are in torch hub, as well as r3d_18. we tried testing all models
# but the test was too slow. not included are detection models, because
# they are not yet supported in JIT.
<<<<<<< HEAD
# If 'unwrapper' is provided it will be called with the script model outputs
# before they are compared to the eager model outputs. This is useful if the
# model outputs are different between TorchScript / Eager mode
script_test_models = {
    'deeplabv3_resnet101': {},
    'mobilenet_v2': {},
    'resnext50_32x4d': {},
    'fcn_resnet101': {},
    'googlenet': {
        'unwrapper': lambda x: x.logits
    },
    'densenet121': {},
    'resnet18': {},
    'alexnet': {},
    'shufflenet_v2_x1_0': {},
    'squeezenet1_0': {},
    'vgg11': {},
    'inception_v3': {
        'unwrapper': lambda x: x.logits
    },
    'r3d_18': {},
}


SCRIPT_MODELS_TO_FIX = [
    # This model fails in the TorchScript interpreter, see
    # https://github.com/pytorch/vision/pull/1436. Delete this list when
    # that PR is closed.
    'deeplabv3_resnet101',
=======
script_test_models = [
    "deeplabv3_resnet101",
    "mobilenet_v2",
    "resnext50_32x4d",
    "fcn_resnet101",
    "googlenet",
    "densenet121",
    "resnet18",
    "alexnet",
    "shufflenet_v2_x1_0",
    "squeezenet1_0",
    "vgg11",
    "inception_v3",
    "r3d_18",
    "fasterrcnn_resnet50_fpn",
    "maskrcnn_resnet50_fpn",
    "keypointrcnn_resnet50_fpn",
>>>>>>> 2e8bcf8b
]


class ModelTester(TestCase):
    def checkModule(self, model, name, args):
        if name not in script_test_models:
            return
        unwrapper = script_test_models[name].get('unwrapper', None)
        return super(ModelTester, self).checkModule(model, args, unwrapper=unwrapper, skip=name in SCRIPT_MODELS_TO_FIX)

    def _test_classification_model(self, name, input_shape):
        set_rng_seed(0)
        # passing num_class equal to a number other than 1000 helps in making the test
        # more enforcing in nature
        model = models.__dict__[name](num_classes=50)
        model.eval()
        x = torch.rand(input_shape)
        out = model(x)
        self.assertExpected(out, prec=0.1)
        self.assertEqual(out.shape[-1], 50)
        self.checkModule(model, name, (x,))

    def _test_segmentation_model(self, name):
        # passing num_class equal to a number other than 1000 helps in making the test
        # more enforcing in nature
        model = models.segmentation.__dict__[name](num_classes=50, pretrained_backbone=False)
        model.eval()
        input_shape = (1, 3, 300, 300)
        x = torch.rand(input_shape)
        out = model(x)
        self.assertEqual(tuple(out["out"].shape), (1, 50, 300, 300))
        self.checkModule(model, name, (x,))

    def _test_detection_model(self, name):
        set_rng_seed(0)
        model = models.detection.__dict__[name](num_classes=50, pretrained_backbone=False)
        model.eval()
        input_shape = (3, 300, 300)
        x = torch.rand(input_shape)
        model_input = [x]
        out = model(model_input)
        self.assertIs(model_input[0], x)
        self.assertEqual(len(out), 1)
        self.checkModule(model, name, (x,))

        def subsample_tensor(tensor):
            num_elems = tensor.numel()
            num_samples = 20
            if num_elems <= num_samples:
                return tensor

            flat_tensor = tensor.flatten()
            ith_index = num_elems // num_samples
            return flat_tensor[ith_index - 1::ith_index]

        def compute_mean_std(tensor):
            # can't compute mean of integral tensor
            tensor = tensor.to(torch.double)
            mean = torch.mean(tensor)
            std = torch.std(tensor)
            return {"mean": mean, "std": std}

        # maskrcnn_resnet_50_fpn numerically unstable across platforms, so for now
        # compare results with mean and std
        if name == "maskrcnn_resnet50_fpn":
            test_value = map_nested_tensor_object(out, tensor_map_fn=compute_mean_std)
            # mean values are small, use large prec
            self.assertExpected(test_value, prec=.01)
        else:
            self.assertExpected(map_nested_tensor_object(out, tensor_map_fn=subsample_tensor), prec=0.01)

        scripted_model = torch.jit.script(model)
        scripted_model.eval()
        scripted_out = scripted_model(model_input)[1]
        self.assertNestedTensorObjectsEqual(scripted_out[0]["boxes"], out[0]["boxes"])
        self.assertNestedTensorObjectsEqual(scripted_out[0]["scores"], out[0]["scores"])
        # labels currently float in script: need to investigate (though same result)
        self.assertNestedTensorObjectsEqual(scripted_out[0]["labels"].to(dtype=torch.long), out[0]["labels"])
        self.assertTrue("boxes" in out[0])
        self.assertTrue("scores" in out[0])
        self.assertTrue("labels" in out[0])
        # don't check script because we are compiling it here:
        # TODO: refactor tests
        # self.check_script(model, name)

    def _test_video_model(self, name):
        # the default input shape is
        # bs * num_channels * clip_len * h *w
        input_shape = (1, 3, 4, 112, 112)
        # test both basicblock and Bottleneck
        model = models.video.__dict__[name](num_classes=50)
        model.eval()
        x = torch.rand(input_shape)
        out = model(x)
        self.checkModule(model, name, (x,))
        self.assertEqual(out.shape[-1], 50)

    def _make_sliced_model(self, model, stop_layer):
        layers = OrderedDict()
        for name, layer in model.named_children():
            layers[name] = layer
            if name == stop_layer:
                break
        new_model = torch.nn.Sequential(layers)
        return new_model

    def test_memory_efficient_densenet(self):
        input_shape = (1, 3, 300, 300)
        x = torch.rand(input_shape)

        for name in ['densenet121', 'densenet169', 'densenet201', 'densenet161']:
            model1 = models.__dict__[name](num_classes=50, memory_efficient=True)
            params = model1.state_dict()
            model1.eval()
            out1 = model1(x)
            out1.sum().backward()

            model2 = models.__dict__[name](num_classes=50, memory_efficient=False)
            model2.load_state_dict(params)
            model2.eval()
            out2 = model2(x)

            max_diff = (out1 - out2).abs().max()

            self.assertTrue(max_diff < 1e-5)

    def test_resnet_dilation(self):
        # TODO improve tests to also check that each layer has the right dimensionality
        for i in product([False, True], [False, True], [False, True]):
            model = models.__dict__["resnet50"](replace_stride_with_dilation=i)
            model = self._make_sliced_model(model, stop_layer="layer4")
            model.eval()
            x = torch.rand(1, 3, 224, 224)
            out = model(x)
            f = 2 ** sum(i)
            self.assertEqual(out.shape, (1, 2048, 7 * f, 7 * f))

    def test_mobilenetv2_residual_setting(self):
        model = models.__dict__["mobilenet_v2"](inverted_residual_setting=[[1, 16, 1, 1], [6, 24, 2, 2]])
        model.eval()
        x = torch.rand(1, 3, 224, 224)
        out = model(x)
        self.assertEqual(out.shape[-1], 1000)

    def test_fasterrcnn_double(self):
        model = models.detection.fasterrcnn_resnet50_fpn(num_classes=50, pretrained_backbone=False)
        model.double()
        model.eval()
        input_shape = (3, 300, 300)
        x = torch.rand(input_shape, dtype=torch.float64)
        model_input = [x]
        out = model(model_input)
        self.assertIs(model_input[0], x)
        self.assertEqual(len(out), 1)
        self.assertTrue("boxes" in out[0])
        self.assertTrue("scores" in out[0])
        self.assertTrue("labels" in out[0])


for model_name in get_available_classification_models():
    # for-loop bodies don't define scopes, so we have to save the variables
    # we want to close over in some way
    def do_test(self, model_name=model_name):
        input_shape = (1, 3, 224, 224)
        if model_name in ['inception_v3']:
            input_shape = (1, 3, 299, 299)
        self._test_classification_model(model_name, input_shape)

    setattr(ModelTester, "test_" + model_name, do_test)


for model_name in get_available_segmentation_models():
    # for-loop bodies don't define scopes, so we have to save the variables
    # we want to close over in some way
    def do_test(self, model_name=model_name):
        self._test_segmentation_model(model_name)

    setattr(ModelTester, "test_" + model_name, do_test)


for model_name in get_available_detection_models():
    # for-loop bodies don't define scopes, so we have to save the variables
    # we want to close over in some way
    def do_test(self, model_name=model_name):
        self._test_detection_model(model_name)

    setattr(ModelTester, "test_" + model_name, do_test)


for model_name in get_available_video_models():

    def do_test(self, model_name=model_name):
        self._test_video_model(model_name)

    setattr(ModelTester, "test_" + model_name, do_test)

if __name__ == '__main__':
    unittest.main()<|MERGE_RESOLUTION|>--- conflicted
+++ resolved
@@ -38,7 +38,6 @@
 # models that are in torch hub, as well as r3d_18. we tried testing all models
 # but the test was too slow. not included are detection models, because
 # they are not yet supported in JIT.
-<<<<<<< HEAD
 # If 'unwrapper' is provided it will be called with the script model outputs
 # before they are compared to the eager model outputs. This is useful if the
 # model outputs are different between TorchScript / Eager mode
@@ -60,6 +59,15 @@
         'unwrapper': lambda x: x.logits
     },
     'r3d_18': {},
+    "fasterrcnn_resnet50_fpn": {
+        'unwrapper': lambda x: x[1]
+    },
+    "maskrcnn_resnet50_fpn": {
+        'unwrapper': lambda x: x[1]
+    },
+    "keypointrcnn_resnet50_fpn": {
+        'unwrapper': lambda x: x[1]
+    },
 }
 
 
@@ -68,25 +76,6 @@
     # https://github.com/pytorch/vision/pull/1436. Delete this list when
     # that PR is closed.
     'deeplabv3_resnet101',
-=======
-script_test_models = [
-    "deeplabv3_resnet101",
-    "mobilenet_v2",
-    "resnext50_32x4d",
-    "fcn_resnet101",
-    "googlenet",
-    "densenet121",
-    "resnet18",
-    "alexnet",
-    "shufflenet_v2_x1_0",
-    "squeezenet1_0",
-    "vgg11",
-    "inception_v3",
-    "r3d_18",
-    "fasterrcnn_resnet50_fpn",
-    "maskrcnn_resnet50_fpn",
-    "keypointrcnn_resnet50_fpn",
->>>>>>> 2e8bcf8b
 ]
 
 
