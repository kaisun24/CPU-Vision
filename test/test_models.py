--- conflicted
+++ resolved
@@ -132,38 +132,26 @@
         # maskrcnn_resnet_50_fpn numerically unstable across platforms, so for now
         # compare results with mean and std
         if name == "maskrcnn_resnet50_fpn":
-<<<<<<< HEAD
             test_value = map_nested_tensor_object(out[1], tensor_map_fn=compute_mean_std)
-            # mean values are small, use large rtol
-            self.assertExpected(test_value, rtol=.01, atol=.01)
+            # mean values are small, use large prec
+            self.assertExpected(test_value, prec=.01)
         else:
-            self.assertExpected(map_nested_tensor_object(out[1], tensor_map_fn=subsample_tensor))
-
+            self.assertExpected(map_nested_tensor_object(out[1], tensor_map_fn=subsample_tensor), prec=0.01)
+
+        scripted_model = torch.jit.script(model)
+        scripted_model.eval()
+        scripted_out = scripted_model(model_input)[1]
+        self.assertEqual(scripted_out[1][0]["boxes"], out[1][0]["boxes"])
+        self.assertEqual(scripted_out[1][0]["scores"], out[1][0]["scores"])
+        # labels currently float in script: need to investigate (though same result)
+        self.assertEqual(scripted_out[1][0]["labels"].to(dtype=torch.long), out[1][0]["labels"])
         self.assertTrue("boxes" in out[1][0])
         self.assertTrue("scores" in out[1][0])
         self.assertTrue("labels" in out[1][0])
-=======
-            test_value = map_nested_tensor_object(out, tensor_map_fn=compute_mean_std)
-            # mean values are small, use large prec
-            self.assertExpected(test_value, prec=.01)
-        else:
-            self.assertExpected(map_nested_tensor_object(out, tensor_map_fn=subsample_tensor), prec=0.01)
-
-        scripted_model = torch.jit.script(model)
-        scripted_model.eval()
-        scripted_out = scripted_model(model_input)[1]
-        self.assertEqual(scripted_out[0]["boxes"], out[0]["boxes"])
-        self.assertEqual(scripted_out[0]["scores"], out[0]["scores"])
-        # labels currently float in script: need to investigate (though same result)
-        self.assertEqual(scripted_out[0]["labels"].to(dtype=torch.long), out[0]["labels"])
-        self.assertTrue("boxes" in out[0])
-        self.assertTrue("scores" in out[0])
-        self.assertTrue("labels" in out[0])
         # don't check script because we are compiling it here:
         # TODO: refactor tests
         # self.check_script(model, name)
         self.checkModule(model, name, ([x],))
->>>>>>> 5b1716a2
 
     def _test_video_model(self, name):
         # the default input shape is
