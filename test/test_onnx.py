--- conflicted
+++ resolved
@@ -83,10 +83,6 @@
         pool_h = 5
         pool_w = 5
         model = ops.RoIPool((pool_h, pool_w), 2)
-<<<<<<< HEAD
-        self.run_model(model, (x, rois))
-=======
-        model.eval()
         self.run_model(model, [(x, rois)])
 
     @unittest.skip("Disable test until Resize opset 11 is implemented in ONNX Runtime")
@@ -107,7 +103,6 @@
         input = [torch.rand(3, 800, 1280), torch.rand(3, 800, 800)]
         input_test = [torch.rand(3, 800, 1280), torch.rand(3, 800, 800)]
         self.run_model(TransformModule(), [input, input_test])
->>>>>>> ef6d6c47
 
     def test_multi_scale_roi_align(self):
 
@@ -125,7 +120,14 @@
         i['feat2'] = torch.rand(1, 5, 16, 16)
         boxes = torch.rand(6, 4) * 256
         boxes[:, 2:] += boxes[:, :2]
-        self.run_model(TransformModule(), (i, [boxes],))
+
+        i1 = OrderedDict()
+        i1['feat1'] = torch.rand(1, 5, 64, 64)
+        i1['feat2'] = torch.rand(1, 5, 16, 16)
+        boxes1 = torch.rand(6, 4) * 256
+        boxes1[:, 2:] += boxes1[:, :2]
+
+        self.run_model(TransformModule(), [(i, [boxes],), (i1, [boxes1],)])
 
 
 if __name__ == '__main__':
