import math
import os
from abc import ABC, abstractmethod
from functools import lru_cache
from itertools import product
from typing import Callable, List, Tuple

import numpy as np
import pytest
import torch
import torch.fx
import torch.nn.functional as F
import torch.testing._internal.optests as optests
from common_utils import assert_equal, cpu_and_cuda, cpu_and_cuda_and_mps, needs_cuda, needs_mps
from PIL import Image
from torch import nn, Tensor
from torch._dynamo.utils import is_compile_supported
from torch.autograd import gradcheck
from torch.nn.modules.utils import _pair
from torchvision import models, ops
from torchvision.models.feature_extraction import get_graph_node_names


OPTESTS = [
    "test_schema",
    "test_autograd_registration",
    "test_faketensor",
    "test_aot_dispatch_dynamic",
]


# Context manager for setting deterministic flag and automatically
# resetting it to its original value
class DeterministicGuard:
    def __init__(self, deterministic, *, warn_only=False):
        self.deterministic = deterministic
        self.warn_only = warn_only

    def __enter__(self):
        self.deterministic_restore = torch.are_deterministic_algorithms_enabled()
        self.warn_only_restore = torch.is_deterministic_algorithms_warn_only_enabled()
        torch.use_deterministic_algorithms(self.deterministic, warn_only=self.warn_only)

    def __exit__(self, exception_type, exception_value, traceback):
        torch.use_deterministic_algorithms(self.deterministic_restore, warn_only=self.warn_only_restore)


class RoIOpTesterModuleWrapper(nn.Module):
    def __init__(self, obj):
        super().__init__()
        self.layer = obj
        self.n_inputs = 2

    def forward(self, a, b):
        self.layer(a, b)


class MultiScaleRoIAlignModuleWrapper(nn.Module):
    def __init__(self, obj):
        super().__init__()
        self.layer = obj
        self.n_inputs = 3

    def forward(self, a, b, c):
        self.layer(a, b, c)


class DeformConvModuleWrapper(nn.Module):
    def __init__(self, obj):
        super().__init__()
        self.layer = obj
        self.n_inputs = 3

    def forward(self, a, b, c):
        self.layer(a, b, c)


class StochasticDepthWrapper(nn.Module):
    def __init__(self, obj):
        super().__init__()
        self.layer = obj
        self.n_inputs = 1

    def forward(self, a):
        self.layer(a)


class DropBlockWrapper(nn.Module):
    def __init__(self, obj):
        super().__init__()
        self.layer = obj
        self.n_inputs = 1

    def forward(self, a):
        self.layer(a)


class PoolWrapper(nn.Module):
    def __init__(self, pool: nn.Module):
        super().__init__()
        self.pool = pool

    def forward(self, imgs: Tensor, boxes: List[Tensor]) -> Tensor:
        return self.pool(imgs, boxes)


class RoIOpTester(ABC):
    dtype = torch.float64
    mps_dtype = torch.float32
    mps_backward_atol = 2e-2

    @pytest.mark.parametrize("device", cpu_and_cuda_and_mps())
    @pytest.mark.parametrize("contiguous", (True, False))
    @pytest.mark.parametrize(
        "x_dtype",
        (
            torch.float16,
            torch.float32,
            torch.float64,
        ),
        ids=str,
    )
    def test_forward(self, device, contiguous, x_dtype, rois_dtype=None, deterministic=False, **kwargs):
        if device == "mps" and x_dtype is torch.float64:
            pytest.skip("MPS does not support float64")

        rois_dtype = x_dtype if rois_dtype is None else rois_dtype

        tol = 1e-5
        if x_dtype is torch.half:
            if device == "mps":
                tol = 5e-3
            else:
                tol = 4e-3
        elif x_dtype == torch.bfloat16:
            tol = 5e-3

        pool_size = 5
        # n_channels % (pool_size ** 2) == 0 required for PS operations.
        n_channels = 2 * (pool_size**2)
        x = torch.rand(2, n_channels, 10, 10, dtype=x_dtype, device=device)
        if not contiguous:
            x = x.permute(0, 1, 3, 2)
        rois = torch.tensor(
            [[0, 0, 0, 9, 9], [0, 0, 5, 4, 9], [0, 5, 5, 9, 9], [1, 0, 0, 9, 9]],  # format is (xyxy)
            dtype=rois_dtype,
            device=device,
        )

        pool_h, pool_w = pool_size, pool_size
        with DeterministicGuard(deterministic):
            y = self.fn(x, rois, pool_h, pool_w, spatial_scale=1, sampling_ratio=-1, **kwargs)
        # the following should be true whether we're running an autocast test or not.
        assert y.dtype == x.dtype
        gt_y = self.expected_fn(
            x, rois, pool_h, pool_w, spatial_scale=1, sampling_ratio=-1, device=device, dtype=x_dtype, **kwargs
        )

        torch.testing.assert_close(gt_y.to(y), y, rtol=tol, atol=tol)

    @pytest.mark.parametrize("device", cpu_and_cuda())
    def test_is_leaf_node(self, device):
        op_obj = self.make_obj(wrap=True).to(device=device)
        graph_node_names = get_graph_node_names(op_obj)

        assert len(graph_node_names) == 2
        assert len(graph_node_names[0]) == len(graph_node_names[1])
        assert len(graph_node_names[0]) == 1 + op_obj.n_inputs

    @pytest.mark.parametrize("device", cpu_and_cuda())
    def test_torch_fx_trace(self, device, x_dtype=torch.float, rois_dtype=torch.float):
        op_obj = self.make_obj().to(device=device)
        graph_module = torch.fx.symbolic_trace(op_obj)
        pool_size = 5
        n_channels = 2 * (pool_size**2)
        x = torch.rand(2, n_channels, 5, 5, dtype=x_dtype, device=device)
        rois = torch.tensor(
            [[0, 0, 0, 9, 9], [0, 0, 5, 4, 9], [0, 5, 5, 9, 9], [1, 0, 0, 9, 9]],  # format is (xyxy)
            dtype=rois_dtype,
            device=device,
        )
        output_gt = op_obj(x, rois)
        assert output_gt.dtype == x.dtype
        output_fx = graph_module(x, rois)
        assert output_fx.dtype == x.dtype
        tol = 1e-5
        torch.testing.assert_close(output_gt, output_fx, rtol=tol, atol=tol)

    @pytest.mark.parametrize("seed", range(10))
    @pytest.mark.parametrize("device", cpu_and_cuda_and_mps())
    @pytest.mark.parametrize("contiguous", (True, False))
    def test_backward(self, seed, device, contiguous, deterministic=False):
        atol = self.mps_backward_atol if device == "mps" else 1e-05
        dtype = self.mps_dtype if device == "mps" else self.dtype

        torch.random.manual_seed(seed)
        pool_size = 2
        x = torch.rand(1, 2 * (pool_size**2), 5, 5, dtype=dtype, device=device, requires_grad=True)
        if not contiguous:
            x = x.permute(0, 1, 3, 2)
        rois = torch.tensor(
            [[0, 0, 0, 4, 4], [0, 0, 2, 3, 4], [0, 2, 2, 4, 4]], dtype=dtype, device=device  # format is (xyxy)
        )

        def func(z):
            return self.fn(z, rois, pool_size, pool_size, spatial_scale=1, sampling_ratio=1)

        script_func = self.get_script_fn(rois, pool_size)

        with DeterministicGuard(deterministic):
            gradcheck(func, (x,), atol=atol)

        gradcheck(script_func, (x,), atol=atol)

    @needs_mps
    def test_mps_error_inputs(self):
        pool_size = 2
        x = torch.rand(1, 2 * (pool_size**2), 5, 5, dtype=torch.float16, device="mps", requires_grad=True)
        rois = torch.tensor(
            [[0, 0, 0, 4, 4], [0, 0, 2, 3, 4], [0, 2, 2, 4, 4]], dtype=torch.float16, device="mps"  # format is (xyxy)
        )

        def func(z):
            return self.fn(z, rois, pool_size, pool_size, spatial_scale=1, sampling_ratio=1)

        with pytest.raises(
            RuntimeError, match="MPS does not support (?:ps_)?roi_(?:align|pool)? backward with float16 inputs."
        ):
            gradcheck(func, (x,))

    @needs_cuda
    @pytest.mark.parametrize("x_dtype", (torch.float, torch.half))
    @pytest.mark.parametrize("rois_dtype", (torch.float, torch.half))
    def test_autocast(self, x_dtype, rois_dtype):
        with torch.cuda.amp.autocast():
            self.test_forward(torch.device("cuda"), contiguous=False, x_dtype=x_dtype, rois_dtype=rois_dtype)

    def _helper_boxes_shape(self, func):
        # test boxes as Tensor[N, 5]
        with pytest.raises(AssertionError):
            a = torch.linspace(1, 8 * 8, 8 * 8).reshape(1, 1, 8, 8)
            boxes = torch.tensor([[0, 0, 3, 3]], dtype=a.dtype)
            func(a, boxes, output_size=(2, 2))

        # test boxes as List[Tensor[N, 4]]
        with pytest.raises(AssertionError):
            a = torch.linspace(1, 8 * 8, 8 * 8).reshape(1, 1, 8, 8)
            boxes = torch.tensor([[0, 0, 3]], dtype=a.dtype)
            ops.roi_pool(a, [boxes], output_size=(2, 2))

    def _helper_jit_boxes_list(self, model):
        x = torch.rand(2, 1, 10, 10)
        roi = torch.tensor([[0, 0, 0, 9, 9], [0, 0, 5, 4, 9], [0, 5, 5, 9, 9], [1, 0, 0, 9, 9]], dtype=torch.float).t()
        rois = [roi, roi]
        scriped = torch.jit.script(model)
        y = scriped(x, rois)
        assert y.shape == (10, 1, 3, 3)

    @abstractmethod
    def fn(*args, **kwargs):
        pass

    @abstractmethod
    def make_obj(*args, **kwargs):
        pass

    @abstractmethod
    def get_script_fn(*args, **kwargs):
        pass

    @abstractmethod
    def expected_fn(*args, **kwargs):
        pass


class TestRoiPool(RoIOpTester):
    def fn(self, x, rois, pool_h, pool_w, spatial_scale=1, sampling_ratio=-1, **kwargs):
        return ops.RoIPool((pool_h, pool_w), spatial_scale)(x, rois)

    def make_obj(self, pool_h=5, pool_w=5, spatial_scale=1, wrap=False):
        obj = ops.RoIPool((pool_h, pool_w), spatial_scale)
        return RoIOpTesterModuleWrapper(obj) if wrap else obj

    def get_script_fn(self, rois, pool_size):
        scriped = torch.jit.script(ops.roi_pool)
        return lambda x: scriped(x, rois, pool_size)

    def expected_fn(
        self, x, rois, pool_h, pool_w, spatial_scale=1, sampling_ratio=-1, device=None, dtype=torch.float64
    ):
        if device is None:
            device = torch.device("cpu")

        n_channels = x.size(1)
        y = torch.zeros(rois.size(0), n_channels, pool_h, pool_w, dtype=dtype, device=device)

        def get_slice(k, block):
            return slice(int(np.floor(k * block)), int(np.ceil((k + 1) * block)))

        for roi_idx, roi in enumerate(rois):
            batch_idx = int(roi[0])
            j_begin, i_begin, j_end, i_end = (int(round(x.item() * spatial_scale)) for x in roi[1:])
            roi_x = x[batch_idx, :, i_begin : i_end + 1, j_begin : j_end + 1]

            roi_h, roi_w = roi_x.shape[-2:]
            bin_h = roi_h / pool_h
            bin_w = roi_w / pool_w

            for i in range(0, pool_h):
                for j in range(0, pool_w):
                    bin_x = roi_x[:, get_slice(i, bin_h), get_slice(j, bin_w)]
                    if bin_x.numel() > 0:
                        y[roi_idx, :, i, j] = bin_x.reshape(n_channels, -1).max(dim=1)[0]
        return y

    def test_boxes_shape(self):
        self._helper_boxes_shape(ops.roi_pool)

    def test_jit_boxes_list(self):
        model = PoolWrapper(ops.RoIPool(output_size=[3, 3], spatial_scale=1.0))
        self._helper_jit_boxes_list(model)


class TestPSRoIPool(RoIOpTester):
    mps_backward_atol = 5e-2

    def fn(self, x, rois, pool_h, pool_w, spatial_scale=1, sampling_ratio=-1, **kwargs):
        return ops.PSRoIPool((pool_h, pool_w), 1)(x, rois)

    def make_obj(self, pool_h=5, pool_w=5, spatial_scale=1, wrap=False):
        obj = ops.PSRoIPool((pool_h, pool_w), spatial_scale)
        return RoIOpTesterModuleWrapper(obj) if wrap else obj

    def get_script_fn(self, rois, pool_size):
        scriped = torch.jit.script(ops.ps_roi_pool)
        return lambda x: scriped(x, rois, pool_size)

    def expected_fn(
        self, x, rois, pool_h, pool_w, spatial_scale=1, sampling_ratio=-1, device=None, dtype=torch.float64
    ):
        if device is None:
            device = torch.device("cpu")
        n_input_channels = x.size(1)
        assert n_input_channels % (pool_h * pool_w) == 0, "input channels must be divisible by ph * pw"
        n_output_channels = int(n_input_channels / (pool_h * pool_w))
        y = torch.zeros(rois.size(0), n_output_channels, pool_h, pool_w, dtype=dtype, device=device)

        def get_slice(k, block):
            return slice(int(np.floor(k * block)), int(np.ceil((k + 1) * block)))

        for roi_idx, roi in enumerate(rois):
            batch_idx = int(roi[0])
            j_begin, i_begin, j_end, i_end = (int(round(x.item() * spatial_scale)) for x in roi[1:])
            roi_x = x[batch_idx, :, i_begin : i_end + 1, j_begin : j_end + 1]

            roi_height = max(i_end - i_begin, 1)
            roi_width = max(j_end - j_begin, 1)
            bin_h, bin_w = roi_height / float(pool_h), roi_width / float(pool_w)

            for i in range(0, pool_h):
                for j in range(0, pool_w):
                    bin_x = roi_x[:, get_slice(i, bin_h), get_slice(j, bin_w)]
                    if bin_x.numel() > 0:
                        area = bin_x.size(-2) * bin_x.size(-1)
                        for c_out in range(0, n_output_channels):
                            c_in = c_out * (pool_h * pool_w) + pool_w * i + j
                            t = torch.sum(bin_x[c_in, :, :])
                            y[roi_idx, c_out, i, j] = t / area
        return y

    def test_boxes_shape(self):
        self._helper_boxes_shape(ops.ps_roi_pool)


def bilinear_interpolate(data, y, x, snap_border=False):
    height, width = data.shape

    if snap_border:
        if -1 < y <= 0:
            y = 0
        elif height - 1 <= y < height:
            y = height - 1

        if -1 < x <= 0:
            x = 0
        elif width - 1 <= x < width:
            x = width - 1

    y_low = int(math.floor(y))
    x_low = int(math.floor(x))
    y_high = y_low + 1
    x_high = x_low + 1

    wy_h = y - y_low
    wx_h = x - x_low
    wy_l = 1 - wy_h
    wx_l = 1 - wx_h

    val = 0
    for wx, xp in zip((wx_l, wx_h), (x_low, x_high)):
        for wy, yp in zip((wy_l, wy_h), (y_low, y_high)):
            if 0 <= yp < height and 0 <= xp < width:
                val += wx * wy * data[yp, xp]
    return val


class TestRoIAlign(RoIOpTester):
    mps_backward_atol = 6e-2

    def fn(self, x, rois, pool_h, pool_w, spatial_scale=1, sampling_ratio=-1, aligned=False, **kwargs):
        return ops.RoIAlign(
            (pool_h, pool_w), spatial_scale=spatial_scale, sampling_ratio=sampling_ratio, aligned=aligned
        )(x, rois)

    def make_obj(self, pool_h=5, pool_w=5, spatial_scale=1, sampling_ratio=-1, aligned=False, wrap=False):
        obj = ops.RoIAlign(
            (pool_h, pool_w), spatial_scale=spatial_scale, sampling_ratio=sampling_ratio, aligned=aligned
        )
        return RoIOpTesterModuleWrapper(obj) if wrap else obj

    def get_script_fn(self, rois, pool_size):
        scriped = torch.jit.script(ops.roi_align)
        return lambda x: scriped(x, rois, pool_size)

    def expected_fn(
        self,
        in_data,
        rois,
        pool_h,
        pool_w,
        spatial_scale=1,
        sampling_ratio=-1,
        aligned=False,
        device=None,
        dtype=torch.float64,
    ):
        if device is None:
            device = torch.device("cpu")
        n_channels = in_data.size(1)
        out_data = torch.zeros(rois.size(0), n_channels, pool_h, pool_w, dtype=dtype, device=device)

        offset = 0.5 if aligned else 0.0

        for r, roi in enumerate(rois):
            batch_idx = int(roi[0])
            j_begin, i_begin, j_end, i_end = (x.item() * spatial_scale - offset for x in roi[1:])

            roi_h = i_end - i_begin
            roi_w = j_end - j_begin
            bin_h = roi_h / pool_h
            bin_w = roi_w / pool_w

            for i in range(0, pool_h):
                start_h = i_begin + i * bin_h
                grid_h = sampling_ratio if sampling_ratio > 0 else int(np.ceil(bin_h))
                for j in range(0, pool_w):
                    start_w = j_begin + j * bin_w
                    grid_w = sampling_ratio if sampling_ratio > 0 else int(np.ceil(bin_w))

                    for channel in range(0, n_channels):
                        val = 0
                        for iy in range(0, grid_h):
                            y = start_h + (iy + 0.5) * bin_h / grid_h
                            for ix in range(0, grid_w):
                                x = start_w + (ix + 0.5) * bin_w / grid_w
                                val += bilinear_interpolate(in_data[batch_idx, channel, :, :], y, x, snap_border=True)
                        val /= grid_h * grid_w

                        out_data[r, channel, i, j] = val
        return out_data

    def test_boxes_shape(self):
        self._helper_boxes_shape(ops.roi_align)

    @pytest.mark.parametrize("aligned", (True, False))
    @pytest.mark.parametrize("device", cpu_and_cuda_and_mps())
    @pytest.mark.parametrize("x_dtype", (torch.float16, torch.float32, torch.float64))  # , ids=str)
    @pytest.mark.parametrize("contiguous", (True, False))
    @pytest.mark.parametrize("deterministic", (True, False))
    @pytest.mark.opcheck_only_one()
    def test_forward(self, device, contiguous, deterministic, aligned, x_dtype, rois_dtype=None):
        if deterministic and device == "cpu":
            pytest.skip("cpu is always deterministic, don't retest")
        super().test_forward(
            device=device,
            contiguous=contiguous,
            deterministic=deterministic,
            x_dtype=x_dtype,
            rois_dtype=rois_dtype,
            aligned=aligned,
        )

    @needs_cuda
    @pytest.mark.parametrize("aligned", (True, False))
    @pytest.mark.parametrize("deterministic", (True, False))
    @pytest.mark.parametrize("x_dtype", (torch.float, torch.half))
    @pytest.mark.parametrize("rois_dtype", (torch.float, torch.half))
    @pytest.mark.opcheck_only_one()
    def test_autocast(self, aligned, deterministic, x_dtype, rois_dtype):
        with torch.cuda.amp.autocast():
            self.test_forward(
                torch.device("cuda"),
                contiguous=False,
                deterministic=deterministic,
                aligned=aligned,
                x_dtype=x_dtype,
                rois_dtype=rois_dtype,
            )

    @pytest.mark.skip(reason="1/5000 flaky failure")
    @pytest.mark.parametrize("aligned", (True, False))
    @pytest.mark.parametrize("deterministic", (True, False))
    @pytest.mark.parametrize("x_dtype", (torch.float, torch.bfloat16))
    @pytest.mark.parametrize("rois_dtype", (torch.float, torch.bfloat16))
    def test_autocast_cpu(self, aligned, deterministic, x_dtype, rois_dtype):
<<<<<<< HEAD
        if aligned and x_dtype == torch.bfloat16:
            pytest.skip("1/5000 flaky failure")
=======
>>>>>>> f5d9ecd5

        with torch.cpu.amp.autocast():
            self.test_forward(
                torch.device("cpu"),
                contiguous=False,
                deterministic=deterministic,
                aligned=aligned,
                x_dtype=x_dtype,
                rois_dtype=rois_dtype,
            )

    @pytest.mark.parametrize("seed", range(10))
    @pytest.mark.parametrize("device", cpu_and_cuda_and_mps())
    @pytest.mark.parametrize("contiguous", (True, False))
    @pytest.mark.parametrize("deterministic", (True, False))
    @pytest.mark.opcheck_only_one()
    def test_backward(self, seed, device, contiguous, deterministic):
        if deterministic and device == "cpu":
            pytest.skip("cpu is always deterministic, don't retest")
        if deterministic and device == "mps":
            pytest.skip("no deterministic implementation for mps")
        if deterministic and not is_compile_supported(device):
            pytest.skip("deterministic implementation only if torch.compile supported")
        super().test_backward(seed, device, contiguous, deterministic)

    def _make_rois(self, img_size, num_imgs, dtype, num_rois=1000):
        rois = torch.randint(0, img_size // 2, size=(num_rois, 5)).to(dtype)
        rois[:, 0] = torch.randint(0, num_imgs, size=(num_rois,))  # set batch index
        rois[:, 3:] += rois[:, 1:3]  # make sure boxes aren't degenerate
        return rois

    @pytest.mark.parametrize("aligned", (True, False))
    @pytest.mark.parametrize("scale, zero_point", ((1, 0), (2, 10), (0.1, 50)))
    @pytest.mark.parametrize("qdtype", (torch.qint8, torch.quint8, torch.qint32))
    @pytest.mark.opcheck_only_one()
    def test_qroialign(self, aligned, scale, zero_point, qdtype):
        """Make sure quantized version of RoIAlign is close to float version"""
        pool_size = 5
        img_size = 10
        n_channels = 2
        num_imgs = 1
        dtype = torch.float

        x = torch.randint(50, 100, size=(num_imgs, n_channels, img_size, img_size)).to(dtype)
        qx = torch.quantize_per_tensor(x, scale=scale, zero_point=zero_point, dtype=qdtype)

        rois = self._make_rois(img_size, num_imgs, dtype)
        qrois = torch.quantize_per_tensor(rois, scale=scale, zero_point=zero_point, dtype=qdtype)

        x, rois = qx.dequantize(), qrois.dequantize()  # we want to pass the same inputs

        y = ops.roi_align(
            x,
            rois,
            output_size=pool_size,
            spatial_scale=1,
            sampling_ratio=-1,
            aligned=aligned,
        )
        qy = ops.roi_align(
            qx,
            qrois,
            output_size=pool_size,
            spatial_scale=1,
            sampling_ratio=-1,
            aligned=aligned,
        )

        # The output qy is itself a quantized tensor and there might have been a loss of info when it was
        # quantized. For a fair comparison we need to quantize y as well
        quantized_float_y = torch.quantize_per_tensor(y, scale=scale, zero_point=zero_point, dtype=qdtype)

        try:
            # Ideally, we would assert this, which passes with (scale, zero) == (1, 0)
            assert (qy == quantized_float_y).all()
        except AssertionError:
            # But because the computation aren't exactly the same between the 2 RoIAlign procedures, some
            # rounding error may lead to a difference of 2 in the output.
            # For example with (scale, zero) = (2, 10), 45.00000... will be quantized to 44
            # but 45.00000001 will be rounded to 46. We make sure below that:
            # - such discrepancies between qy and quantized_float_y are very rare (less then 5%)
            # - any difference between qy and quantized_float_y is == scale
            diff_idx = torch.where(qy != quantized_float_y)
            num_diff = diff_idx[0].numel()
            assert num_diff / qy.numel() < 0.05

            abs_diff = torch.abs(qy[diff_idx].dequantize() - quantized_float_y[diff_idx].dequantize())
            t_scale = torch.full_like(abs_diff, fill_value=scale)
            torch.testing.assert_close(abs_diff, t_scale, rtol=1e-5, atol=1e-5)

    def test_qroi_align_multiple_images(self):
        dtype = torch.float
        x = torch.randint(50, 100, size=(2, 3, 10, 10)).to(dtype)
        qx = torch.quantize_per_tensor(x, scale=1, zero_point=0, dtype=torch.qint8)
        rois = self._make_rois(img_size=10, num_imgs=2, dtype=dtype, num_rois=10)
        qrois = torch.quantize_per_tensor(rois, scale=1, zero_point=0, dtype=torch.qint8)
        with pytest.raises(RuntimeError, match="Only one image per batch is allowed"):
            ops.roi_align(qx, qrois, output_size=5)

    def test_jit_boxes_list(self):
        model = PoolWrapper(ops.RoIAlign(output_size=[3, 3], spatial_scale=1.0, sampling_ratio=-1))
        self._helper_jit_boxes_list(model)


class TestPSRoIAlign(RoIOpTester):
    mps_backward_atol = 5e-2

    def fn(self, x, rois, pool_h, pool_w, spatial_scale=1, sampling_ratio=-1, **kwargs):
        return ops.PSRoIAlign((pool_h, pool_w), spatial_scale=spatial_scale, sampling_ratio=sampling_ratio)(x, rois)

    def make_obj(self, pool_h=5, pool_w=5, spatial_scale=1, sampling_ratio=-1, wrap=False):
        obj = ops.PSRoIAlign((pool_h, pool_w), spatial_scale=spatial_scale, sampling_ratio=sampling_ratio)
        return RoIOpTesterModuleWrapper(obj) if wrap else obj

    def get_script_fn(self, rois, pool_size):
        scriped = torch.jit.script(ops.ps_roi_align)
        return lambda x: scriped(x, rois, pool_size)

    def expected_fn(
        self, in_data, rois, pool_h, pool_w, device, spatial_scale=1, sampling_ratio=-1, dtype=torch.float64
    ):
        if device is None:
            device = torch.device("cpu")
        n_input_channels = in_data.size(1)
        assert n_input_channels % (pool_h * pool_w) == 0, "input channels must be divisible by ph * pw"
        n_output_channels = int(n_input_channels / (pool_h * pool_w))
        out_data = torch.zeros(rois.size(0), n_output_channels, pool_h, pool_w, dtype=dtype, device=device)

        for r, roi in enumerate(rois):
            batch_idx = int(roi[0])
            j_begin, i_begin, j_end, i_end = (x.item() * spatial_scale - 0.5 for x in roi[1:])

            roi_h = i_end - i_begin
            roi_w = j_end - j_begin
            bin_h = roi_h / pool_h
            bin_w = roi_w / pool_w

            for i in range(0, pool_h):
                start_h = i_begin + i * bin_h
                grid_h = sampling_ratio if sampling_ratio > 0 else int(np.ceil(bin_h))
                for j in range(0, pool_w):
                    start_w = j_begin + j * bin_w
                    grid_w = sampling_ratio if sampling_ratio > 0 else int(np.ceil(bin_w))
                    for c_out in range(0, n_output_channels):
                        c_in = c_out * (pool_h * pool_w) + pool_w * i + j

                        val = 0
                        for iy in range(0, grid_h):
                            y = start_h + (iy + 0.5) * bin_h / grid_h
                            for ix in range(0, grid_w):
                                x = start_w + (ix + 0.5) * bin_w / grid_w
                                val += bilinear_interpolate(in_data[batch_idx, c_in, :, :], y, x, snap_border=True)
                        val /= grid_h * grid_w

                        out_data[r, c_out, i, j] = val
        return out_data

    def test_boxes_shape(self):
        self._helper_boxes_shape(ops.ps_roi_align)


@pytest.mark.parametrize(
    "op",
    (
        torch.ops.torchvision.roi_pool,
        torch.ops.torchvision.ps_roi_pool,
        torch.ops.torchvision.roi_align,
        torch.ops.torchvision.ps_roi_align,
    ),
)
@pytest.mark.parametrize("dtype", (torch.float16, torch.float32, torch.float64))
@pytest.mark.parametrize("device", cpu_and_cuda())
@pytest.mark.parametrize("requires_grad", (True, False))
def test_roi_opcheck(op, dtype, device, requires_grad):
    # This manually calls opcheck() on the roi ops. We do that instead of
    # relying on opcheck.generate_opcheck_tests() as e.g. done for nms, because
    # pytest and generate_opcheck_tests() don't interact very well when it comes
    # to skipping tests - and these ops need to skip the MPS tests since MPS we
    # don't support dynamic shapes yet for MPS.
    rois = torch.tensor(
        [[0, 0, 0, 9, 9], [0, 0, 5, 4, 9], [0, 5, 5, 9, 9], [1, 0, 0, 9, 9]],
        dtype=dtype,
        device=device,
        requires_grad=requires_grad,
    )
    pool_size = 5
    num_channels = 2 * (pool_size**2)
    x = torch.rand(2, num_channels, 10, 10, dtype=dtype, device=device)

    kwargs = dict(rois=rois, spatial_scale=1, pooled_height=pool_size, pooled_width=pool_size)
    if op in (torch.ops.torchvision.roi_align, torch.ops.torchvision.ps_roi_align):
        kwargs["sampling_ratio"] = -1
    if op is torch.ops.torchvision.roi_align:
        kwargs["aligned"] = True

    optests.opcheck(op, args=(x,), kwargs=kwargs)


class TestMultiScaleRoIAlign:
    def make_obj(self, fmap_names=None, output_size=(7, 7), sampling_ratio=2, wrap=False):
        if fmap_names is None:
            fmap_names = ["0"]
        obj = ops.poolers.MultiScaleRoIAlign(fmap_names, output_size, sampling_ratio)
        return MultiScaleRoIAlignModuleWrapper(obj) if wrap else obj

    def test_msroialign_repr(self):
        fmap_names = ["0"]
        output_size = (7, 7)
        sampling_ratio = 2
        # Pass mock feature map names
        t = self.make_obj(fmap_names, output_size, sampling_ratio, wrap=False)

        # Check integrity of object __repr__ attribute
        expected_string = (
            f"MultiScaleRoIAlign(featmap_names={fmap_names}, output_size={output_size}, "
            f"sampling_ratio={sampling_ratio})"
        )
        assert repr(t) == expected_string

    @pytest.mark.parametrize("device", cpu_and_cuda())
    def test_is_leaf_node(self, device):
        op_obj = self.make_obj(wrap=True).to(device=device)
        graph_node_names = get_graph_node_names(op_obj)

        assert len(graph_node_names) == 2
        assert len(graph_node_names[0]) == len(graph_node_names[1])
        assert len(graph_node_names[0]) == 1 + op_obj.n_inputs


class TestNMS:
    def _reference_nms(self, boxes, scores, iou_threshold):
        """
        Args:
            boxes: boxes in corner-form
            scores: probabilities
            iou_threshold: intersection over union threshold
        Returns:
             picked: a list of indexes of the kept boxes
        """
        picked = []
        _, indexes = scores.sort(descending=True)
        while len(indexes) > 0:
            current = indexes[0]
            picked.append(current.item())
            if len(indexes) == 1:
                break
            current_box = boxes[current, :]
            indexes = indexes[1:]
            rest_boxes = boxes[indexes, :]
            iou = ops.box_iou(rest_boxes, current_box.unsqueeze(0)).squeeze(1)
            indexes = indexes[iou <= iou_threshold]

        return torch.as_tensor(picked)

    def _create_tensors_with_iou(self, N, iou_thresh):
        # force last box to have a pre-defined iou with the first box
        # let b0 be [x0, y0, x1, y1], and b1 be [x0, y0, x1 + d, y1],
        # then, in order to satisfy ops.iou(b0, b1) == iou_thresh,
        # we need to have d = (x1 - x0) * (1 - iou_thresh) / iou_thresh
        # Adjust the threshold upward a bit with the intent of creating
        # at least one box that exceeds (barely) the threshold and so
        # should be suppressed.
        boxes = torch.rand(N, 4) * 100
        boxes[:, 2:] += boxes[:, :2]
        boxes[-1, :] = boxes[0, :]
        x0, y0, x1, y1 = boxes[-1].tolist()
        iou_thresh += 1e-5
        boxes[-1, 2] += (x1 - x0) * (1 - iou_thresh) / iou_thresh
        scores = torch.rand(N)
        return boxes, scores

    @pytest.mark.parametrize("iou", (0.2, 0.5, 0.8))
    @pytest.mark.parametrize("seed", range(10))
    @pytest.mark.opcheck_only_one()
    def test_nms_ref(self, iou, seed):
        torch.random.manual_seed(seed)
        err_msg = "NMS incompatible between CPU and reference implementation for IoU={}"
        boxes, scores = self._create_tensors_with_iou(1000, iou)
        keep_ref = self._reference_nms(boxes, scores, iou)
        keep = ops.nms(boxes, scores, iou)
        torch.testing.assert_close(keep, keep_ref, msg=err_msg.format(iou))

    def test_nms_input_errors(self):
        with pytest.raises(RuntimeError):
            ops.nms(torch.rand(4), torch.rand(3), 0.5)
        with pytest.raises(RuntimeError):
            ops.nms(torch.rand(3, 5), torch.rand(3), 0.5)
        with pytest.raises(RuntimeError):
            ops.nms(torch.rand(3, 4), torch.rand(3, 2), 0.5)
        with pytest.raises(RuntimeError):
            ops.nms(torch.rand(3, 4), torch.rand(4), 0.5)

    @pytest.mark.parametrize("iou", (0.2, 0.5, 0.8))
    @pytest.mark.parametrize("scale, zero_point", ((1, 0), (2, 50), (3, 10)))
    @pytest.mark.opcheck_only_one()
    def test_qnms(self, iou, scale, zero_point):
        # Note: we compare qnms vs nms instead of qnms vs reference implementation.
        # This is because with the int conversion, the trick used in _create_tensors_with_iou
        # doesn't really work (in fact, nms vs reference implem will also fail with ints)
        err_msg = "NMS and QNMS give different results for IoU={}"
        boxes, scores = self._create_tensors_with_iou(1000, iou)
        scores *= 100  # otherwise most scores would be 0 or 1 after int conversion

        qboxes = torch.quantize_per_tensor(boxes, scale=scale, zero_point=zero_point, dtype=torch.quint8)
        qscores = torch.quantize_per_tensor(scores, scale=scale, zero_point=zero_point, dtype=torch.quint8)

        boxes = qboxes.dequantize()
        scores = qscores.dequantize()

        keep = ops.nms(boxes, scores, iou)
        qkeep = ops.nms(qboxes, qscores, iou)

        torch.testing.assert_close(qkeep, keep, msg=err_msg.format(iou))

    @pytest.mark.parametrize(
        "device",
        (
            pytest.param("cuda", marks=pytest.mark.needs_cuda),
            pytest.param("mps", marks=pytest.mark.needs_mps),
        ),
    )
    @pytest.mark.parametrize("iou", (0.2, 0.5, 0.8))
    @pytest.mark.opcheck_only_one()
    def test_nms_gpu(self, iou, device, dtype=torch.float64):
        dtype = torch.float32 if device == "mps" else dtype
        tol = 1e-3 if dtype is torch.half else 1e-5
        err_msg = "NMS incompatible between CPU and CUDA for IoU={}"

        boxes, scores = self._create_tensors_with_iou(1000, iou)
        r_cpu = ops.nms(boxes, scores, iou)
        r_gpu = ops.nms(boxes.to(device), scores.to(device), iou)

        is_eq = torch.allclose(r_cpu, r_gpu.cpu())
        if not is_eq:
            # if the indices are not the same, ensure that it's because the scores
            # are duplicate
            is_eq = torch.allclose(scores[r_cpu], scores[r_gpu.cpu()], rtol=tol, atol=tol)
        assert is_eq, err_msg.format(iou)

    @needs_cuda
    @pytest.mark.parametrize("iou", (0.2, 0.5, 0.8))
    @pytest.mark.parametrize("dtype", (torch.float, torch.half))
    @pytest.mark.opcheck_only_one()
    def test_autocast(self, iou, dtype):
        with torch.cuda.amp.autocast():
            self.test_nms_gpu(iou=iou, dtype=dtype, device="cuda")

    @pytest.mark.parametrize("iou", (0.2, 0.5, 0.8))
    @pytest.mark.parametrize("dtype", (torch.float, torch.bfloat16))
    def test_autocast_cpu(self, iou, dtype):
        boxes, scores = self._create_tensors_with_iou(1000, iou)
        with torch.cpu.amp.autocast():
            keep_ref_float = ops.nms(boxes.to(dtype).float(), scores.to(dtype).float(), iou)
            keep_dtype = ops.nms(boxes.to(dtype), scores.to(dtype), iou)
        torch.testing.assert_close(keep_ref_float, keep_dtype)

    @pytest.mark.parametrize(
        "device",
        (
            pytest.param("cuda", marks=pytest.mark.needs_cuda),
            pytest.param("mps", marks=pytest.mark.needs_mps),
        ),
    )
    @pytest.mark.opcheck_only_one()
    def test_nms_float16(self, device):
        boxes = torch.tensor(
            [
                [285.3538, 185.5758, 1193.5110, 851.4551],
                [285.1472, 188.7374, 1192.4984, 851.0669],
                [279.2440, 197.9812, 1189.4746, 849.2019],
            ]
        ).to(device)
        scores = torch.tensor([0.6370, 0.7569, 0.3966]).to(device)

        iou_thres = 0.2
        keep32 = ops.nms(boxes, scores, iou_thres)
        keep16 = ops.nms(boxes.to(torch.float16), scores.to(torch.float16), iou_thres)
        assert_equal(keep32, keep16)

    @pytest.mark.parametrize("seed", range(10))
    @pytest.mark.opcheck_only_one()
    def test_batched_nms_implementations(self, seed):
        """Make sure that both implementations of batched_nms yield identical results"""
        torch.random.manual_seed(seed)

        num_boxes = 1000
        iou_threshold = 0.9

        boxes = torch.cat((torch.rand(num_boxes, 2), torch.rand(num_boxes, 2) + 10), dim=1)
        assert max(boxes[:, 0]) < min(boxes[:, 2])  # x1 < x2
        assert max(boxes[:, 1]) < min(boxes[:, 3])  # y1 < y2

        scores = torch.rand(num_boxes)
        idxs = torch.randint(0, 4, size=(num_boxes,))
        keep_vanilla = ops.boxes._batched_nms_vanilla(boxes, scores, idxs, iou_threshold)
        keep_trick = ops.boxes._batched_nms_coordinate_trick(boxes, scores, idxs, iou_threshold)

        torch.testing.assert_close(
            keep_vanilla, keep_trick, msg="The vanilla and the trick implementation yield different nms outputs."
        )

        # Also make sure an empty tensor is returned if boxes is empty
        empty = torch.empty((0,), dtype=torch.int64)
        torch.testing.assert_close(empty, ops.batched_nms(empty, None, None, None))


optests.generate_opcheck_tests(
    testcase=TestNMS,
    namespaces=["torchvision"],
    failures_dict_path=os.path.join(os.path.dirname(__file__), "optests_failures_dict.json"),
    additional_decorators=[],
    test_utils=OPTESTS,
)


class TestDeformConv:
    dtype = torch.float64

    def expected_fn(self, x, weight, offset, mask, bias, stride=1, padding=0, dilation=1):
        stride_h, stride_w = _pair(stride)
        pad_h, pad_w = _pair(padding)
        dil_h, dil_w = _pair(dilation)
        weight_h, weight_w = weight.shape[-2:]

        n_batches, n_in_channels, in_h, in_w = x.shape
        n_out_channels = weight.shape[0]

        out_h = (in_h + 2 * pad_h - (dil_h * (weight_h - 1) + 1)) // stride_h + 1
        out_w = (in_w + 2 * pad_w - (dil_w * (weight_w - 1) + 1)) // stride_w + 1

        n_offset_grps = offset.shape[1] // (2 * weight_h * weight_w)
        in_c_per_offset_grp = n_in_channels // n_offset_grps

        n_weight_grps = n_in_channels // weight.shape[1]
        in_c_per_weight_grp = weight.shape[1]
        out_c_per_weight_grp = n_out_channels // n_weight_grps

        out = torch.zeros(n_batches, n_out_channels, out_h, out_w, device=x.device, dtype=x.dtype)
        for b in range(n_batches):
            for c_out in range(n_out_channels):
                for i in range(out_h):
                    for j in range(out_w):
                        for di in range(weight_h):
                            for dj in range(weight_w):
                                for c in range(in_c_per_weight_grp):
                                    weight_grp = c_out // out_c_per_weight_grp
                                    c_in = weight_grp * in_c_per_weight_grp + c

                                    offset_grp = c_in // in_c_per_offset_grp
                                    mask_idx = offset_grp * (weight_h * weight_w) + di * weight_w + dj
                                    offset_idx = 2 * mask_idx

                                    pi = stride_h * i - pad_h + dil_h * di + offset[b, offset_idx, i, j]
                                    pj = stride_w * j - pad_w + dil_w * dj + offset[b, offset_idx + 1, i, j]

                                    mask_value = 1.0
                                    if mask is not None:
                                        mask_value = mask[b, mask_idx, i, j]

                                    out[b, c_out, i, j] += (
                                        mask_value
                                        * weight[c_out, c, di, dj]
                                        * bilinear_interpolate(x[b, c_in, :, :], pi, pj)
                                    )
        out += bias.view(1, n_out_channels, 1, 1)
        return out

    @lru_cache(maxsize=None)
    def get_fn_args(self, device, contiguous, batch_sz, dtype):
        n_in_channels = 6
        n_out_channels = 2
        n_weight_grps = 2
        n_offset_grps = 3

        stride = (2, 1)
        pad = (1, 0)
        dilation = (2, 1)

        stride_h, stride_w = stride
        pad_h, pad_w = pad
        dil_h, dil_w = dilation
        weight_h, weight_w = (3, 2)
        in_h, in_w = (5, 4)

        out_h = (in_h + 2 * pad_h - (dil_h * (weight_h - 1) + 1)) // stride_h + 1
        out_w = (in_w + 2 * pad_w - (dil_w * (weight_w - 1) + 1)) // stride_w + 1

        x = torch.rand(batch_sz, n_in_channels, in_h, in_w, device=device, dtype=dtype, requires_grad=True)

        offset = torch.randn(
            batch_sz,
            n_offset_grps * 2 * weight_h * weight_w,
            out_h,
            out_w,
            device=device,
            dtype=dtype,
            requires_grad=True,
        )

        mask = torch.randn(
            batch_sz, n_offset_grps * weight_h * weight_w, out_h, out_w, device=device, dtype=dtype, requires_grad=True
        )

        weight = torch.randn(
            n_out_channels,
            n_in_channels // n_weight_grps,
            weight_h,
            weight_w,
            device=device,
            dtype=dtype,
            requires_grad=True,
        )

        bias = torch.randn(n_out_channels, device=device, dtype=dtype, requires_grad=True)

        if not contiguous:
            x = x.permute(0, 1, 3, 2).contiguous().permute(0, 1, 3, 2)
            offset = offset.permute(1, 3, 0, 2).contiguous().permute(2, 0, 3, 1)
            mask = mask.permute(1, 3, 0, 2).contiguous().permute(2, 0, 3, 1)
            weight = weight.permute(3, 2, 0, 1).contiguous().permute(2, 3, 1, 0)

        return x, weight, offset, mask, bias, stride, pad, dilation

    def make_obj(self, in_channels=6, out_channels=2, kernel_size=(3, 2), groups=2, wrap=False):
        obj = ops.DeformConv2d(
            in_channels, out_channels, kernel_size, stride=(2, 1), padding=(1, 0), dilation=(2, 1), groups=groups
        )
        return DeformConvModuleWrapper(obj) if wrap else obj

    @pytest.mark.parametrize("device", cpu_and_cuda())
    def test_is_leaf_node(self, device):
        op_obj = self.make_obj(wrap=True).to(device=device)
        graph_node_names = get_graph_node_names(op_obj)

        assert len(graph_node_names) == 2
        assert len(graph_node_names[0]) == len(graph_node_names[1])
        assert len(graph_node_names[0]) == 1 + op_obj.n_inputs

    @pytest.mark.parametrize("device", cpu_and_cuda())
    @pytest.mark.parametrize("contiguous", (True, False))
    @pytest.mark.parametrize("batch_sz", (0, 33))
    @pytest.mark.opcheck_only_one()
    def test_forward(self, device, contiguous, batch_sz, dtype=None):
        dtype = dtype or self.dtype
        x, _, offset, mask, _, stride, padding, dilation = self.get_fn_args(device, contiguous, batch_sz, dtype)
        in_channels = 6
        out_channels = 2
        kernel_size = (3, 2)
        groups = 2
        tol = 2e-3 if dtype is torch.half else 1e-5

        layer = self.make_obj(in_channels, out_channels, kernel_size, groups, wrap=False).to(
            device=x.device, dtype=dtype
        )
        res = layer(x, offset, mask)

        weight = layer.weight.data
        bias = layer.bias.data
        expected = self.expected_fn(x, weight, offset, mask, bias, stride=stride, padding=padding, dilation=dilation)

        torch.testing.assert_close(
            res.to(expected), expected, rtol=tol, atol=tol, msg=f"\nres:\n{res}\nexpected:\n{expected}"
        )

        # no modulation test
        res = layer(x, offset)
        expected = self.expected_fn(x, weight, offset, None, bias, stride=stride, padding=padding, dilation=dilation)

        torch.testing.assert_close(
            res.to(expected), expected, rtol=tol, atol=tol, msg=f"\nres:\n{res}\nexpected:\n{expected}"
        )

    def test_wrong_sizes(self):
        in_channels = 6
        out_channels = 2
        kernel_size = (3, 2)
        groups = 2
        x, _, offset, mask, _, stride, padding, dilation = self.get_fn_args(
            "cpu", contiguous=True, batch_sz=10, dtype=self.dtype
        )
        layer = ops.DeformConv2d(
            in_channels, out_channels, kernel_size, stride=stride, padding=padding, dilation=dilation, groups=groups
        )
        with pytest.raises(RuntimeError, match="the shape of the offset"):
            wrong_offset = torch.rand_like(offset[:, :2])
            layer(x, wrong_offset)

        with pytest.raises(RuntimeError, match=r"mask.shape\[1\] is not valid"):
            wrong_mask = torch.rand_like(mask[:, :2])
            layer(x, offset, wrong_mask)

    @pytest.mark.parametrize("device", cpu_and_cuda())
    @pytest.mark.parametrize("contiguous", (True, False))
    @pytest.mark.parametrize("batch_sz", (0, 33))
    @pytest.mark.opcheck_only_one()
    def test_backward(self, device, contiguous, batch_sz):
        x, weight, offset, mask, bias, stride, padding, dilation = self.get_fn_args(
            device, contiguous, batch_sz, self.dtype
        )

        def func(x_, offset_, mask_, weight_, bias_):
            return ops.deform_conv2d(
                x_, offset_, weight_, bias_, stride=stride, padding=padding, dilation=dilation, mask=mask_
            )

        gradcheck(func, (x, offset, mask, weight, bias), nondet_tol=1e-5, fast_mode=True)

        def func_no_mask(x_, offset_, weight_, bias_):
            return ops.deform_conv2d(
                x_, offset_, weight_, bias_, stride=stride, padding=padding, dilation=dilation, mask=None
            )

        gradcheck(func_no_mask, (x, offset, weight, bias), nondet_tol=1e-5, fast_mode=True)

        @torch.jit.script
        def script_func(x_, offset_, mask_, weight_, bias_, stride_, pad_, dilation_):
            # type:(Tensor, Tensor, Tensor, Tensor, Tensor, Tuple[int, int], Tuple[int, int], Tuple[int, int])->Tensor
            return ops.deform_conv2d(
                x_, offset_, weight_, bias_, stride=stride_, padding=pad_, dilation=dilation_, mask=mask_
            )

        gradcheck(
            lambda z, off, msk, wei, bi: script_func(z, off, msk, wei, bi, stride, padding, dilation),
            (x, offset, mask, weight, bias),
            nondet_tol=1e-5,
            fast_mode=True,
        )

        @torch.jit.script
        def script_func_no_mask(x_, offset_, weight_, bias_, stride_, pad_, dilation_):
            # type:(Tensor, Tensor, Tensor, Tensor, Tuple[int, int], Tuple[int, int], Tuple[int, int])->Tensor
            return ops.deform_conv2d(
                x_, offset_, weight_, bias_, stride=stride_, padding=pad_, dilation=dilation_, mask=None
            )

        gradcheck(
            lambda z, off, wei, bi: script_func_no_mask(z, off, wei, bi, stride, padding, dilation),
            (x, offset, weight, bias),
            nondet_tol=1e-5,
            fast_mode=True,
        )

    @needs_cuda
    @pytest.mark.parametrize("contiguous", (True, False))
    @pytest.mark.opcheck_only_one()
    def test_compare_cpu_cuda_grads(self, contiguous):
        # Test from https://github.com/pytorch/vision/issues/2598
        # Run on CUDA only

        # compare grads computed on CUDA with grads computed on CPU
        true_cpu_grads = None

        init_weight = torch.randn(9, 9, 3, 3, requires_grad=True)
        img = torch.randn(8, 9, 1000, 110)
        offset = torch.rand(8, 2 * 3 * 3, 1000, 110)
        mask = torch.rand(8, 3 * 3, 1000, 110)

        if not contiguous:
            img = img.permute(0, 1, 3, 2).contiguous().permute(0, 1, 3, 2)
            offset = offset.permute(1, 3, 0, 2).contiguous().permute(2, 0, 3, 1)
            mask = mask.permute(1, 3, 0, 2).contiguous().permute(2, 0, 3, 1)
            weight = init_weight.permute(3, 2, 0, 1).contiguous().permute(2, 3, 1, 0)
        else:
            weight = init_weight

        for d in ["cpu", "cuda"]:
            out = ops.deform_conv2d(img.to(d), offset.to(d), weight.to(d), padding=1, mask=mask.to(d))
            out.mean().backward()
            if true_cpu_grads is None:
                true_cpu_grads = init_weight.grad
                assert true_cpu_grads is not None
            else:
                assert init_weight.grad is not None
                res_grads = init_weight.grad.to("cpu")
                torch.testing.assert_close(true_cpu_grads, res_grads)

    @needs_cuda
    @pytest.mark.parametrize("batch_sz", (0, 33))
    @pytest.mark.parametrize("dtype", (torch.float, torch.half))
    @pytest.mark.opcheck_only_one()
    def test_autocast(self, batch_sz, dtype):
        with torch.cuda.amp.autocast():
            self.test_forward(torch.device("cuda"), contiguous=False, batch_sz=batch_sz, dtype=dtype)

    def test_forward_scriptability(self):
        # Non-regression test for https://github.com/pytorch/vision/issues/4078
        torch.jit.script(ops.DeformConv2d(in_channels=8, out_channels=8, kernel_size=3))


optests.generate_opcheck_tests(
    testcase=TestDeformConv,
    namespaces=["torchvision"],
    failures_dict_path=os.path.join(os.path.dirname(__file__), "optests_failures_dict.json"),
    additional_decorators=[],
    test_utils=OPTESTS,
)


class TestFrozenBNT:
    def test_frozenbatchnorm2d_repr(self):
        num_features = 32
        eps = 1e-5
        t = ops.misc.FrozenBatchNorm2d(num_features, eps=eps)

        # Check integrity of object __repr__ attribute
        expected_string = f"FrozenBatchNorm2d({num_features}, eps={eps})"
        assert repr(t) == expected_string

    @pytest.mark.parametrize("seed", range(10))
    def test_frozenbatchnorm2d_eps(self, seed):
        torch.random.manual_seed(seed)
        sample_size = (4, 32, 28, 28)
        x = torch.rand(sample_size)
        state_dict = dict(
            weight=torch.rand(sample_size[1]),
            bias=torch.rand(sample_size[1]),
            running_mean=torch.rand(sample_size[1]),
            running_var=torch.rand(sample_size[1]),
            num_batches_tracked=torch.tensor(100),
        )

        # Check that default eps is equal to the one of BN
        fbn = ops.misc.FrozenBatchNorm2d(sample_size[1])
        fbn.load_state_dict(state_dict, strict=False)
        bn = torch.nn.BatchNorm2d(sample_size[1]).eval()
        bn.load_state_dict(state_dict)
        # Difference is expected to fall in an acceptable range
        torch.testing.assert_close(fbn(x), bn(x), rtol=1e-5, atol=1e-6)

        # Check computation for eps > 0
        fbn = ops.misc.FrozenBatchNorm2d(sample_size[1], eps=1e-5)
        fbn.load_state_dict(state_dict, strict=False)
        bn = torch.nn.BatchNorm2d(sample_size[1], eps=1e-5).eval()
        bn.load_state_dict(state_dict)
        torch.testing.assert_close(fbn(x), bn(x), rtol=1e-5, atol=1e-6)


class TestBoxConversionToRoi:
    def _get_box_sequences():
        # Define here the argument type of `boxes` supported by region pooling operations
        box_tensor = torch.tensor([[0, 0, 0, 100, 100], [1, 0, 0, 100, 100]], dtype=torch.float)
        box_list = [
            torch.tensor([[0, 0, 100, 100]], dtype=torch.float),
            torch.tensor([[0, 0, 100, 100]], dtype=torch.float),
        ]
        box_tuple = tuple(box_list)
        return box_tensor, box_list, box_tuple

    @pytest.mark.parametrize("box_sequence", _get_box_sequences())
    def test_check_roi_boxes_shape(self, box_sequence):
        # Ensure common sequences of tensors are supported
        ops._utils.check_roi_boxes_shape(box_sequence)

    @pytest.mark.parametrize("box_sequence", _get_box_sequences())
    def test_convert_boxes_to_roi_format(self, box_sequence):
        # Ensure common sequences of tensors yield the same result
        ref_tensor = None
        if ref_tensor is None:
            ref_tensor = box_sequence
        else:
            assert_equal(ref_tensor, ops._utils.convert_boxes_to_roi_format(box_sequence))


class TestBoxConvert:
    def test_bbox_same(self):
        box_tensor = torch.tensor(
            [[0, 0, 100, 100], [0, 0, 0, 0], [10, 15, 30, 35], [23, 35, 93, 95]], dtype=torch.float
        )

        exp_xyxy = torch.tensor([[0, 0, 100, 100], [0, 0, 0, 0], [10, 15, 30, 35], [23, 35, 93, 95]], dtype=torch.float)

        assert exp_xyxy.size() == torch.Size([4, 4])
        assert_equal(ops.box_convert(box_tensor, in_fmt="xyxy", out_fmt="xyxy"), exp_xyxy)
        assert_equal(ops.box_convert(box_tensor, in_fmt="xywh", out_fmt="xywh"), exp_xyxy)
        assert_equal(ops.box_convert(box_tensor, in_fmt="cxcywh", out_fmt="cxcywh"), exp_xyxy)

    def test_bbox_xyxy_xywh(self):
        # Simple test convert boxes to xywh and back. Make sure they are same.
        # box_tensor is in x1 y1 x2 y2 format.
        box_tensor = torch.tensor(
            [[0, 0, 100, 100], [0, 0, 0, 0], [10, 15, 30, 35], [23, 35, 93, 95]], dtype=torch.float
        )
        exp_xywh = torch.tensor([[0, 0, 100, 100], [0, 0, 0, 0], [10, 15, 20, 20], [23, 35, 70, 60]], dtype=torch.float)

        assert exp_xywh.size() == torch.Size([4, 4])
        box_xywh = ops.box_convert(box_tensor, in_fmt="xyxy", out_fmt="xywh")
        assert_equal(box_xywh, exp_xywh)

        # Reverse conversion
        box_xyxy = ops.box_convert(box_xywh, in_fmt="xywh", out_fmt="xyxy")
        assert_equal(box_xyxy, box_tensor)

    def test_bbox_xyxy_cxcywh(self):
        # Simple test convert boxes to cxcywh and back. Make sure they are same.
        # box_tensor is in x1 y1 x2 y2 format.
        box_tensor = torch.tensor(
            [[0, 0, 100, 100], [0, 0, 0, 0], [10, 15, 30, 35], [23, 35, 93, 95]], dtype=torch.float
        )
        exp_cxcywh = torch.tensor(
            [[50, 50, 100, 100], [0, 0, 0, 0], [20, 25, 20, 20], [58, 65, 70, 60]], dtype=torch.float
        )

        assert exp_cxcywh.size() == torch.Size([4, 4])
        box_cxcywh = ops.box_convert(box_tensor, in_fmt="xyxy", out_fmt="cxcywh")
        assert_equal(box_cxcywh, exp_cxcywh)

        # Reverse conversion
        box_xyxy = ops.box_convert(box_cxcywh, in_fmt="cxcywh", out_fmt="xyxy")
        assert_equal(box_xyxy, box_tensor)

    def test_bbox_xywh_cxcywh(self):
        box_tensor = torch.tensor(
            [[0, 0, 100, 100], [0, 0, 0, 0], [10, 15, 20, 20], [23, 35, 70, 60]], dtype=torch.float
        )

        exp_cxcywh = torch.tensor(
            [[50, 50, 100, 100], [0, 0, 0, 0], [20, 25, 20, 20], [58, 65, 70, 60]], dtype=torch.float
        )

        assert exp_cxcywh.size() == torch.Size([4, 4])
        box_cxcywh = ops.box_convert(box_tensor, in_fmt="xywh", out_fmt="cxcywh")
        assert_equal(box_cxcywh, exp_cxcywh)

        # Reverse conversion
        box_xywh = ops.box_convert(box_cxcywh, in_fmt="cxcywh", out_fmt="xywh")
        assert_equal(box_xywh, box_tensor)

    @pytest.mark.parametrize("inv_infmt", ["xwyh", "cxwyh"])
    @pytest.mark.parametrize("inv_outfmt", ["xwcx", "xhwcy"])
    def test_bbox_invalid(self, inv_infmt, inv_outfmt):
        box_tensor = torch.tensor(
            [[0, 0, 100, 100], [0, 0, 0, 0], [10, 15, 20, 20], [23, 35, 70, 60]], dtype=torch.float
        )

        with pytest.raises(ValueError):
            ops.box_convert(box_tensor, inv_infmt, inv_outfmt)

    def test_bbox_convert_jit(self):
        box_tensor = torch.tensor(
            [[0, 0, 100, 100], [0, 0, 0, 0], [10, 15, 30, 35], [23, 35, 93, 95]], dtype=torch.float
        )

        scripted_fn = torch.jit.script(ops.box_convert)

        box_xywh = ops.box_convert(box_tensor, in_fmt="xyxy", out_fmt="xywh")
        scripted_xywh = scripted_fn(box_tensor, "xyxy", "xywh")
        torch.testing.assert_close(scripted_xywh, box_xywh)

        box_cxcywh = ops.box_convert(box_tensor, in_fmt="xyxy", out_fmt="cxcywh")
        scripted_cxcywh = scripted_fn(box_tensor, "xyxy", "cxcywh")
        torch.testing.assert_close(scripted_cxcywh, box_cxcywh)


class TestBoxArea:
    def area_check(self, box, expected, atol=1e-4):
        out = ops.box_area(box)
        torch.testing.assert_close(out, expected, rtol=0.0, check_dtype=False, atol=atol)

    @pytest.mark.parametrize("dtype", [torch.int8, torch.int16, torch.int32, torch.int64])
    def test_int_boxes(self, dtype):
        box_tensor = torch.tensor([[0, 0, 100, 100], [0, 0, 0, 0]], dtype=dtype)
        expected = torch.tensor([10000, 0], dtype=torch.int32)
        self.area_check(box_tensor, expected)

    @pytest.mark.parametrize("dtype", [torch.float32, torch.float64])
    def test_float_boxes(self, dtype):
        box_tensor = torch.tensor(FLOAT_BOXES, dtype=dtype)
        expected = torch.tensor([604723.0806, 600965.4666, 592761.0085], dtype=dtype)
        self.area_check(box_tensor, expected)

    def test_float16_box(self):
        box_tensor = torch.tensor(
            [[2.825, 1.8625, 3.90, 4.85], [2.825, 4.875, 19.20, 5.10], [2.925, 1.80, 8.90, 4.90]], dtype=torch.float16
        )

        expected = torch.tensor([3.2170, 3.7108, 18.5071], dtype=torch.float16)
        self.area_check(box_tensor, expected, atol=0.01)

    def test_box_area_jit(self):
        box_tensor = torch.tensor([[0, 0, 100, 100], [0, 0, 0, 0]], dtype=torch.float)
        expected = ops.box_area(box_tensor)
        scripted_fn = torch.jit.script(ops.box_area)
        scripted_area = scripted_fn(box_tensor)
        torch.testing.assert_close(scripted_area, expected)


INT_BOXES = [[0, 0, 100, 100], [0, 0, 50, 50], [200, 200, 300, 300], [0, 0, 25, 25]]
INT_BOXES2 = [[0, 0, 100, 100], [0, 0, 50, 50], [200, 200, 300, 300]]
FLOAT_BOXES = [
    [285.3538, 185.5758, 1193.5110, 851.4551],
    [285.1472, 188.7374, 1192.4984, 851.0669],
    [279.2440, 197.9812, 1189.4746, 849.2019],
]


def gen_box(size, dtype=torch.float):
    xy1 = torch.rand((size, 2), dtype=dtype)
    xy2 = xy1 + torch.rand((size, 2), dtype=dtype)
    return torch.cat([xy1, xy2], axis=-1)


class TestIouBase:
    @staticmethod
    def _run_test(target_fn: Callable, actual_box1, actual_box2, dtypes, atol, expected):
        for dtype in dtypes:
            actual_box1 = torch.tensor(actual_box1, dtype=dtype)
            actual_box2 = torch.tensor(actual_box2, dtype=dtype)
            expected_box = torch.tensor(expected)
            out = target_fn(actual_box1, actual_box2)
            torch.testing.assert_close(out, expected_box, rtol=0.0, check_dtype=False, atol=atol)

    @staticmethod
    def _run_jit_test(target_fn: Callable, actual_box: List):
        box_tensor = torch.tensor(actual_box, dtype=torch.float)
        expected = target_fn(box_tensor, box_tensor)
        scripted_fn = torch.jit.script(target_fn)
        scripted_out = scripted_fn(box_tensor, box_tensor)
        torch.testing.assert_close(scripted_out, expected)

    @staticmethod
    def _cartesian_product(boxes1, boxes2, target_fn: Callable):
        N = boxes1.size(0)
        M = boxes2.size(0)
        result = torch.zeros((N, M))
        for i in range(N):
            for j in range(M):
                result[i, j] = target_fn(boxes1[i].unsqueeze(0), boxes2[j].unsqueeze(0))
        return result

    @staticmethod
    def _run_cartesian_test(target_fn: Callable):
        boxes1 = gen_box(5)
        boxes2 = gen_box(7)
        a = TestIouBase._cartesian_product(boxes1, boxes2, target_fn)
        b = target_fn(boxes1, boxes2)
        torch.testing.assert_close(a, b)


class TestBoxIou(TestIouBase):
    int_expected = [[1.0, 0.25, 0.0], [0.25, 1.0, 0.0], [0.0, 0.0, 1.0], [0.0625, 0.25, 0.0]]
    float_expected = [[1.0, 0.9933, 0.9673], [0.9933, 1.0, 0.9737], [0.9673, 0.9737, 1.0]]

    @pytest.mark.parametrize(
        "actual_box1, actual_box2, dtypes, atol, expected",
        [
            pytest.param(INT_BOXES, INT_BOXES2, [torch.int16, torch.int32, torch.int64], 1e-4, int_expected),
            pytest.param(FLOAT_BOXES, FLOAT_BOXES, [torch.float16], 0.002, float_expected),
            pytest.param(FLOAT_BOXES, FLOAT_BOXES, [torch.float32, torch.float64], 1e-3, float_expected),
        ],
    )
    def test_iou(self, actual_box1, actual_box2, dtypes, atol, expected):
        self._run_test(ops.box_iou, actual_box1, actual_box2, dtypes, atol, expected)

    def test_iou_jit(self):
        self._run_jit_test(ops.box_iou, INT_BOXES)

    def test_iou_cartesian(self):
        self._run_cartesian_test(ops.box_iou)


class TestGeneralizedBoxIou(TestIouBase):
    int_expected = [[1.0, 0.25, -0.7778], [0.25, 1.0, -0.8611], [-0.7778, -0.8611, 1.0], [0.0625, 0.25, -0.8819]]
    float_expected = [[1.0, 0.9933, 0.9673], [0.9933, 1.0, 0.9737], [0.9673, 0.9737, 1.0]]

    @pytest.mark.parametrize(
        "actual_box1, actual_box2, dtypes, atol, expected",
        [
            pytest.param(INT_BOXES, INT_BOXES2, [torch.int16, torch.int32, torch.int64], 1e-4, int_expected),
            pytest.param(FLOAT_BOXES, FLOAT_BOXES, [torch.float16], 0.002, float_expected),
            pytest.param(FLOAT_BOXES, FLOAT_BOXES, [torch.float32, torch.float64], 1e-3, float_expected),
        ],
    )
    def test_iou(self, actual_box1, actual_box2, dtypes, atol, expected):
        self._run_test(ops.generalized_box_iou, actual_box1, actual_box2, dtypes, atol, expected)

    def test_iou_jit(self):
        self._run_jit_test(ops.generalized_box_iou, INT_BOXES)

    def test_iou_cartesian(self):
        self._run_cartesian_test(ops.generalized_box_iou)


class TestDistanceBoxIoU(TestIouBase):
    int_expected = [
        [1.0000, 0.1875, -0.4444],
        [0.1875, 1.0000, -0.5625],
        [-0.4444, -0.5625, 1.0000],
        [-0.0781, 0.1875, -0.6267],
    ]
    float_expected = [[1.0, 0.9933, 0.9673], [0.9933, 1.0, 0.9737], [0.9673, 0.9737, 1.0]]

    @pytest.mark.parametrize(
        "actual_box1, actual_box2, dtypes, atol, expected",
        [
            pytest.param(INT_BOXES, INT_BOXES2, [torch.int16, torch.int32, torch.int64], 1e-4, int_expected),
            pytest.param(FLOAT_BOXES, FLOAT_BOXES, [torch.float16], 0.002, float_expected),
            pytest.param(FLOAT_BOXES, FLOAT_BOXES, [torch.float32, torch.float64], 1e-3, float_expected),
        ],
    )
    def test_iou(self, actual_box1, actual_box2, dtypes, atol, expected):
        self._run_test(ops.distance_box_iou, actual_box1, actual_box2, dtypes, atol, expected)

    def test_iou_jit(self):
        self._run_jit_test(ops.distance_box_iou, INT_BOXES)

    def test_iou_cartesian(self):
        self._run_cartesian_test(ops.distance_box_iou)


class TestCompleteBoxIou(TestIouBase):
    int_expected = [
        [1.0000, 0.1875, -0.4444],
        [0.1875, 1.0000, -0.5625],
        [-0.4444, -0.5625, 1.0000],
        [-0.0781, 0.1875, -0.6267],
    ]
    float_expected = [[1.0, 0.9933, 0.9673], [0.9933, 1.0, 0.9737], [0.9673, 0.9737, 1.0]]

    @pytest.mark.parametrize(
        "actual_box1, actual_box2, dtypes, atol, expected",
        [
            pytest.param(INT_BOXES, INT_BOXES2, [torch.int16, torch.int32, torch.int64], 1e-4, int_expected),
            pytest.param(FLOAT_BOXES, FLOAT_BOXES, [torch.float16], 0.002, float_expected),
            pytest.param(FLOAT_BOXES, FLOAT_BOXES, [torch.float32, torch.float64], 1e-3, float_expected),
        ],
    )
    def test_iou(self, actual_box1, actual_box2, dtypes, atol, expected):
        self._run_test(ops.complete_box_iou, actual_box1, actual_box2, dtypes, atol, expected)

    def test_iou_jit(self):
        self._run_jit_test(ops.complete_box_iou, INT_BOXES)

    def test_iou_cartesian(self):
        self._run_cartesian_test(ops.complete_box_iou)


def get_boxes(dtype, device):
    box1 = torch.tensor([-1, -1, 1, 1], dtype=dtype, device=device)
    box2 = torch.tensor([0, 0, 1, 1], dtype=dtype, device=device)
    box3 = torch.tensor([0, 1, 1, 2], dtype=dtype, device=device)
    box4 = torch.tensor([1, 1, 2, 2], dtype=dtype, device=device)

    box1s = torch.stack([box2, box2], dim=0)
    box2s = torch.stack([box3, box4], dim=0)

    return box1, box2, box3, box4, box1s, box2s


def assert_iou_loss(iou_fn, box1, box2, expected_loss, device, reduction="none"):
    computed_loss = iou_fn(box1, box2, reduction=reduction)
    expected_loss = torch.tensor(expected_loss, device=device)
    torch.testing.assert_close(computed_loss, expected_loss)


def assert_empty_loss(iou_fn, dtype, device):
    box1 = torch.randn([0, 4], dtype=dtype, device=device).requires_grad_()
    box2 = torch.randn([0, 4], dtype=dtype, device=device).requires_grad_()
    loss = iou_fn(box1, box2, reduction="mean")
    loss.backward()
    torch.testing.assert_close(loss, torch.tensor(0.0, device=device))
    assert box1.grad is not None, "box1.grad should not be None after backward is called"
    assert box2.grad is not None, "box2.grad should not be None after backward is called"
    loss = iou_fn(box1, box2, reduction="none")
    assert loss.numel() == 0, f"{str(iou_fn)} for two empty box should be empty"


class TestGeneralizedBoxIouLoss:
    # We refer to original test: https://github.com/facebookresearch/fvcore/blob/main/tests/test_giou_loss.py
    @pytest.mark.parametrize("device", cpu_and_cuda())
    @pytest.mark.parametrize("dtype", [torch.float32, torch.half])
    def test_giou_loss(self, dtype, device):
        box1, box2, box3, box4, box1s, box2s = get_boxes(dtype, device)

        # Identical boxes should have loss of 0
        assert_iou_loss(ops.generalized_box_iou_loss, box1, box1, 0.0, device=device)

        # quarter size box inside other box = IoU of 0.25
        assert_iou_loss(ops.generalized_box_iou_loss, box1, box2, 0.75, device=device)

        # Two side by side boxes, area=union
        # IoU=0 and GIoU=0 (loss 1.0)
        assert_iou_loss(ops.generalized_box_iou_loss, box2, box3, 1.0, device=device)

        # Two diagonally adjacent boxes, area=2*union
        # IoU=0 and GIoU=-0.5 (loss 1.5)
        assert_iou_loss(ops.generalized_box_iou_loss, box2, box4, 1.5, device=device)

        # Test batched loss and reductions
        assert_iou_loss(ops.generalized_box_iou_loss, box1s, box2s, 2.5, device=device, reduction="sum")
        assert_iou_loss(ops.generalized_box_iou_loss, box1s, box2s, 1.25, device=device, reduction="mean")

        # Test reduction value
        # reduction value other than ["none", "mean", "sum"] should raise a ValueError
        with pytest.raises(ValueError, match="Invalid"):
            ops.generalized_box_iou_loss(box1s, box2s, reduction="xyz")

    @pytest.mark.parametrize("device", cpu_and_cuda())
    @pytest.mark.parametrize("dtype", [torch.float32, torch.half])
    def test_empty_inputs(self, dtype, device):
        assert_empty_loss(ops.generalized_box_iou_loss, dtype, device)


class TestCompleteBoxIouLoss:
    @pytest.mark.parametrize("dtype", [torch.float32, torch.half])
    @pytest.mark.parametrize("device", cpu_and_cuda())
    def test_ciou_loss(self, dtype, device):
        box1, box2, box3, box4, box1s, box2s = get_boxes(dtype, device)

        assert_iou_loss(ops.complete_box_iou_loss, box1, box1, 0.0, device=device)
        assert_iou_loss(ops.complete_box_iou_loss, box1, box2, 0.8125, device=device)
        assert_iou_loss(ops.complete_box_iou_loss, box1, box3, 1.1923, device=device)
        assert_iou_loss(ops.complete_box_iou_loss, box1, box4, 1.2500, device=device)
        assert_iou_loss(ops.complete_box_iou_loss, box1s, box2s, 1.2250, device=device, reduction="mean")
        assert_iou_loss(ops.complete_box_iou_loss, box1s, box2s, 2.4500, device=device, reduction="sum")

        with pytest.raises(ValueError, match="Invalid"):
            ops.complete_box_iou_loss(box1s, box2s, reduction="xyz")

    @pytest.mark.parametrize("device", cpu_and_cuda())
    @pytest.mark.parametrize("dtype", [torch.float32, torch.half])
    def test_empty_inputs(self, dtype, device):
        assert_empty_loss(ops.complete_box_iou_loss, dtype, device)


class TestDistanceBoxIouLoss:
    @pytest.mark.parametrize("device", cpu_and_cuda())
    @pytest.mark.parametrize("dtype", [torch.float32, torch.half])
    def test_distance_iou_loss(self, dtype, device):
        box1, box2, box3, box4, box1s, box2s = get_boxes(dtype, device)

        assert_iou_loss(ops.distance_box_iou_loss, box1, box1, 0.0, device=device)
        assert_iou_loss(ops.distance_box_iou_loss, box1, box2, 0.8125, device=device)
        assert_iou_loss(ops.distance_box_iou_loss, box1, box3, 1.1923, device=device)
        assert_iou_loss(ops.distance_box_iou_loss, box1, box4, 1.2500, device=device)
        assert_iou_loss(ops.distance_box_iou_loss, box1s, box2s, 1.2250, device=device, reduction="mean")
        assert_iou_loss(ops.distance_box_iou_loss, box1s, box2s, 2.4500, device=device, reduction="sum")

        with pytest.raises(ValueError, match="Invalid"):
            ops.distance_box_iou_loss(box1s, box2s, reduction="xyz")

    @pytest.mark.parametrize("device", cpu_and_cuda())
    @pytest.mark.parametrize("dtype", [torch.float32, torch.half])
    def test_empty_distance_iou_inputs(self, dtype, device):
        assert_empty_loss(ops.distance_box_iou_loss, dtype, device)


class TestFocalLoss:
    def _generate_diverse_input_target_pair(self, shape=(5, 2), **kwargs):
        def logit(p):
            return torch.log(p / (1 - p))

        def generate_tensor_with_range_type(shape, range_type, **kwargs):
            if range_type != "random_binary":
                low, high = {
                    "small": (0.0, 0.2),
                    "big": (0.8, 1.0),
                    "zeros": (0.0, 0.0),
                    "ones": (1.0, 1.0),
                    "random": (0.0, 1.0),
                }[range_type]
                return torch.testing.make_tensor(shape, low=low, high=high, **kwargs)
            else:
                return torch.randint(0, 2, shape, **kwargs)

        # This function will return inputs and targets with shape: (shape[0]*9, shape[1])
        inputs = []
        targets = []
        for input_range_type, target_range_type in [
            ("small", "zeros"),
            ("small", "ones"),
            ("small", "random_binary"),
            ("big", "zeros"),
            ("big", "ones"),
            ("big", "random_binary"),
            ("random", "zeros"),
            ("random", "ones"),
            ("random", "random_binary"),
        ]:
            inputs.append(logit(generate_tensor_with_range_type(shape, input_range_type, **kwargs)))
            targets.append(generate_tensor_with_range_type(shape, target_range_type, **kwargs))

        return torch.cat(inputs), torch.cat(targets)

    @pytest.mark.parametrize("alpha", [-1.0, 0.0, 0.58, 1.0])
    @pytest.mark.parametrize("gamma", [0, 2])
    @pytest.mark.parametrize("device", cpu_and_cuda())
    @pytest.mark.parametrize("dtype", [torch.float32, torch.half])
    @pytest.mark.parametrize("seed", [0, 1])
    def test_correct_ratio(self, alpha, gamma, device, dtype, seed):
        if device == "cpu" and dtype is torch.half:
            pytest.skip("Currently torch.half is not fully supported on cpu")
        # For testing the ratio with manual calculation, we require the reduction to be "none"
        reduction = "none"
        torch.random.manual_seed(seed)
        inputs, targets = self._generate_diverse_input_target_pair(dtype=dtype, device=device)
        focal_loss = ops.sigmoid_focal_loss(inputs, targets, gamma=gamma, alpha=alpha, reduction=reduction)
        ce_loss = F.binary_cross_entropy_with_logits(inputs, targets, reduction=reduction)

        assert torch.all(
            focal_loss <= ce_loss
        ), "focal loss must be less or equal to cross entropy loss with same input"

        loss_ratio = (focal_loss / ce_loss).squeeze()
        prob = torch.sigmoid(inputs)
        p_t = prob * targets + (1 - prob) * (1 - targets)
        correct_ratio = (1.0 - p_t) ** gamma
        if alpha >= 0:
            alpha_t = alpha * targets + (1 - alpha) * (1 - targets)
            correct_ratio = correct_ratio * alpha_t

        tol = 1e-3 if dtype is torch.half else 1e-5
        torch.testing.assert_close(correct_ratio, loss_ratio, atol=tol, rtol=tol)

    @pytest.mark.parametrize("reduction", ["mean", "sum"])
    @pytest.mark.parametrize("device", cpu_and_cuda())
    @pytest.mark.parametrize("dtype", [torch.float32, torch.half])
    @pytest.mark.parametrize("seed", [2, 3])
    def test_equal_ce_loss(self, reduction, device, dtype, seed):
        if device == "cpu" and dtype is torch.half:
            pytest.skip("Currently torch.half is not fully supported on cpu")
        # focal loss should be equal ce_loss if alpha=-1 and gamma=0
        alpha = -1
        gamma = 0
        torch.random.manual_seed(seed)
        inputs, targets = self._generate_diverse_input_target_pair(dtype=dtype, device=device)
        inputs_fl = inputs.clone().requires_grad_()
        targets_fl = targets.clone()
        inputs_ce = inputs.clone().requires_grad_()
        targets_ce = targets.clone()
        focal_loss = ops.sigmoid_focal_loss(inputs_fl, targets_fl, gamma=gamma, alpha=alpha, reduction=reduction)
        ce_loss = F.binary_cross_entropy_with_logits(inputs_ce, targets_ce, reduction=reduction)

        torch.testing.assert_close(focal_loss, ce_loss)

        focal_loss.backward()
        ce_loss.backward()
        torch.testing.assert_close(inputs_fl.grad, inputs_ce.grad)

    @pytest.mark.parametrize("alpha", [-1.0, 0.0, 0.58, 1.0])
    @pytest.mark.parametrize("gamma", [0, 2])
    @pytest.mark.parametrize("reduction", ["none", "mean", "sum"])
    @pytest.mark.parametrize("device", cpu_and_cuda())
    @pytest.mark.parametrize("dtype", [torch.float32, torch.half])
    @pytest.mark.parametrize("seed", [4, 5])
    def test_jit(self, alpha, gamma, reduction, device, dtype, seed):
        if device == "cpu" and dtype is torch.half:
            pytest.skip("Currently torch.half is not fully supported on cpu")
        script_fn = torch.jit.script(ops.sigmoid_focal_loss)
        torch.random.manual_seed(seed)
        inputs, targets = self._generate_diverse_input_target_pair(dtype=dtype, device=device)
        focal_loss = ops.sigmoid_focal_loss(inputs, targets, gamma=gamma, alpha=alpha, reduction=reduction)
        scripted_focal_loss = script_fn(inputs, targets, gamma=gamma, alpha=alpha, reduction=reduction)

        tol = 1e-3 if dtype is torch.half else 1e-5
        torch.testing.assert_close(focal_loss, scripted_focal_loss, rtol=tol, atol=tol)

    # Raise ValueError for anonymous reduction mode
    @pytest.mark.parametrize("device", cpu_and_cuda())
    @pytest.mark.parametrize("dtype", [torch.float32, torch.half])
    def test_reduction_mode(self, device, dtype, reduction="xyz"):
        if device == "cpu" and dtype is torch.half:
            pytest.skip("Currently torch.half is not fully supported on cpu")
        torch.random.manual_seed(0)
        inputs, targets = self._generate_diverse_input_target_pair(device=device, dtype=dtype)
        with pytest.raises(ValueError, match="Invalid"):
            ops.sigmoid_focal_loss(inputs, targets, 0.25, 2, reduction)


class TestMasksToBoxes:
    def test_masks_box(self):
        def masks_box_check(masks, expected, atol=1e-4):
            out = ops.masks_to_boxes(masks)
            assert out.dtype == torch.float
            torch.testing.assert_close(out, expected, rtol=0.0, check_dtype=True, atol=atol)

        # Check for int type boxes.
        def _get_image():
            assets_directory = os.path.join(os.path.dirname(os.path.abspath(__file__)), "assets")
            mask_path = os.path.join(assets_directory, "masks.tiff")
            image = Image.open(mask_path)
            return image

        def _create_masks(image, masks):
            for index in range(image.n_frames):
                image.seek(index)
                frame = np.array(image)
                masks[index] = torch.tensor(frame)

            return masks

        expected = torch.tensor(
            [
                [127, 2, 165, 40],
                [2, 50, 44, 92],
                [56, 63, 98, 100],
                [139, 68, 175, 104],
                [160, 112, 198, 145],
                [49, 138, 99, 182],
                [108, 148, 152, 213],
            ],
            dtype=torch.float,
        )

        image = _get_image()
        for dtype in [torch.float16, torch.float32, torch.float64]:
            masks = torch.zeros((image.n_frames, image.height, image.width), dtype=dtype)
            masks = _create_masks(image, masks)
            masks_box_check(masks, expected)


class TestStochasticDepth:
    @pytest.mark.parametrize("seed", range(10))
    @pytest.mark.parametrize("p", [0.2, 0.5, 0.8])
    @pytest.mark.parametrize("mode", ["batch", "row"])
    def test_stochastic_depth_random(self, seed, mode, p):
        torch.manual_seed(seed)
        stats = pytest.importorskip("scipy.stats")
        batch_size = 5
        x = torch.ones(size=(batch_size, 3, 4, 4))
        layer = ops.StochasticDepth(p=p, mode=mode)
        layer.__repr__()

        trials = 250
        num_samples = 0
        counts = 0
        for _ in range(trials):
            out = layer(x)
            non_zero_count = out.sum(dim=(1, 2, 3)).nonzero().size(0)
            if mode == "batch":
                if non_zero_count == 0:
                    counts += 1
                num_samples += 1
            elif mode == "row":
                counts += batch_size - non_zero_count
                num_samples += batch_size

        p_value = stats.binomtest(counts, num_samples, p=p).pvalue
        assert p_value > 0.01

    @pytest.mark.parametrize("seed", range(10))
    @pytest.mark.parametrize("p", (0, 1))
    @pytest.mark.parametrize("mode", ["batch", "row"])
    def test_stochastic_depth(self, seed, mode, p):
        torch.manual_seed(seed)
        batch_size = 5
        x = torch.ones(size=(batch_size, 3, 4, 4))
        layer = ops.StochasticDepth(p=p, mode=mode)

        out = layer(x)
        if p == 0:
            assert out.equal(x)
        elif p == 1:
            assert out.equal(torch.zeros_like(x))

    def make_obj(self, p, mode, wrap=False):
        obj = ops.StochasticDepth(p, mode)
        return StochasticDepthWrapper(obj) if wrap else obj

    @pytest.mark.parametrize("p", (0, 1))
    @pytest.mark.parametrize("mode", ["batch", "row"])
    def test_is_leaf_node(self, p, mode):
        op_obj = self.make_obj(p, mode, wrap=True)
        graph_node_names = get_graph_node_names(op_obj)

        assert len(graph_node_names) == 2
        assert len(graph_node_names[0]) == len(graph_node_names[1])
        assert len(graph_node_names[0]) == 1 + op_obj.n_inputs


class TestUtils:
    @pytest.mark.parametrize("norm_layer", [None, nn.BatchNorm2d, nn.LayerNorm])
    def test_split_normalization_params(self, norm_layer):
        model = models.mobilenet_v3_large(norm_layer=norm_layer)
        params = ops._utils.split_normalization_params(model, None if norm_layer is None else [norm_layer])

        assert len(params[0]) == 92
        assert len(params[1]) == 82


class TestDropBlock:
    @pytest.mark.parametrize("seed", range(10))
    @pytest.mark.parametrize("dim", [2, 3])
    @pytest.mark.parametrize("p", [0, 0.5])
    @pytest.mark.parametrize("block_size", [5, 11])
    @pytest.mark.parametrize("inplace", [True, False])
    def test_drop_block(self, seed, dim, p, block_size, inplace):
        torch.manual_seed(seed)
        batch_size = 5
        channels = 3
        height = 11
        width = height
        depth = height
        if dim == 2:
            x = torch.ones(size=(batch_size, channels, height, width))
            layer = ops.DropBlock2d(p=p, block_size=block_size, inplace=inplace)
            feature_size = height * width
        elif dim == 3:
            x = torch.ones(size=(batch_size, channels, depth, height, width))
            layer = ops.DropBlock3d(p=p, block_size=block_size, inplace=inplace)
            feature_size = depth * height * width
        layer.__repr__()

        out = layer(x)
        if p == 0:
            assert out.equal(x)
        if block_size == height:
            for b, c in product(range(batch_size), range(channels)):
                assert out[b, c].count_nonzero() in (0, feature_size)

    @pytest.mark.parametrize("seed", range(10))
    @pytest.mark.parametrize("dim", [2, 3])
    @pytest.mark.parametrize("p", [0.1, 0.2])
    @pytest.mark.parametrize("block_size", [3])
    @pytest.mark.parametrize("inplace", [False])
    def test_drop_block_random(self, seed, dim, p, block_size, inplace):
        torch.manual_seed(seed)
        batch_size = 5
        channels = 3
        height = 11
        width = height
        depth = height
        if dim == 2:
            x = torch.ones(size=(batch_size, channels, height, width))
            layer = ops.DropBlock2d(p=p, block_size=block_size, inplace=inplace)
        elif dim == 3:
            x = torch.ones(size=(batch_size, channels, depth, height, width))
            layer = ops.DropBlock3d(p=p, block_size=block_size, inplace=inplace)

        trials = 250
        num_samples = 0
        counts = 0
        cell_numel = torch.tensor(x.shape).prod()
        for _ in range(trials):
            with torch.no_grad():
                out = layer(x)
            non_zero_count = out.nonzero().size(0)
            counts += cell_numel - non_zero_count
            num_samples += cell_numel

        assert abs(p - counts / num_samples) / p < 0.15

    def make_obj(self, dim, p, block_size, inplace, wrap=False):
        if dim == 2:
            obj = ops.DropBlock2d(p, block_size, inplace)
        elif dim == 3:
            obj = ops.DropBlock3d(p, block_size, inplace)
        return DropBlockWrapper(obj) if wrap else obj

    @pytest.mark.parametrize("dim", (2, 3))
    @pytest.mark.parametrize("p", [0, 1])
    @pytest.mark.parametrize("block_size", [5, 7])
    @pytest.mark.parametrize("inplace", [True, False])
    def test_is_leaf_node(self, dim, p, block_size, inplace):
        op_obj = self.make_obj(dim, p, block_size, inplace, wrap=True)
        graph_node_names = get_graph_node_names(op_obj)

        assert len(graph_node_names) == 2
        assert len(graph_node_names[0]) == len(graph_node_names[1])
        assert len(graph_node_names[0]) == 1 + op_obj.n_inputs


if __name__ == "__main__":
    pytest.main([__file__])<|MERGE_RESOLUTION|>--- conflicted
+++ resolved
@@ -513,12 +513,6 @@
     @pytest.mark.parametrize("x_dtype", (torch.float, torch.bfloat16))
     @pytest.mark.parametrize("rois_dtype", (torch.float, torch.bfloat16))
     def test_autocast_cpu(self, aligned, deterministic, x_dtype, rois_dtype):
-<<<<<<< HEAD
-        if aligned and x_dtype == torch.bfloat16:
-            pytest.skip("1/5000 flaky failure")
-=======
->>>>>>> f5d9ecd5
-
         with torch.cpu.amp.autocast():
             self.test_forward(
                 torch.device("cpu"),
