--- conflicted
+++ resolved
@@ -108,20 +108,8 @@
 
         next(iter(dataset.map(transforms.Identity())))
 
-<<<<<<< HEAD
-    @parametrize_dataset_mocks(
-        DATASET_MOCKS,
-        marks={
-            "cub200": pytest.mark.xfail(
-                reason="See https://github.com/pytorch/vision/pull/5187#issuecomment-1015479165"
-            )
-        },
-    )
+    @parametrize_dataset_mocks(DATASET_MOCKS)
     def test_serializable(self, test_home, dataset_mock, config):
-=======
-    @parametrize_dataset_mocks(DATASET_MOCKS)
-    def test_traversable(self, test_home, dataset_mock, config):
->>>>>>> b2d42a24
         dataset_mock.prepare(test_home, config)
 
         dataset = datasets.load(dataset_mock.name, **config)
