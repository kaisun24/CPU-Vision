--- conflicted
+++ resolved
@@ -9,36 +9,6 @@
 from torchvision.prototype.utils._internal import sequence_to_str
 
 
-<<<<<<< HEAD
-_loaders = []
-_datasets = []
-
-# TODO: this can be replaced by torchvision.prototype.datasets.list() as soon as all builtin datasets are supported
-TMP = [
-    "mnist",
-    "fashionmnist",
-    "kmnist",
-    "emnist",
-    "qmnist",
-    "cifar10",
-    "cifar100",
-    "caltech256",
-    "caltech101",
-    "imagenet",
-    "sintel",
-]
-for name in TMP:
-    loader = functools.partial(builtin_dataset_mocks.load, name)
-    _loaders.append(pytest.param(loader, id=name))
-
-    info = datasets.info(name)
-    _datasets.extend(
-        [
-            pytest.param(*loader(**config), id=f"{name}-{'-'.join([str(value) for value in config.values()])}")
-            for config in info._configs
-        ]
-    )
-=======
 def to_bytes(file):
     try:
         return file.read()
@@ -60,8 +30,8 @@
             "caltech256",
             "caltech101",
             "imagenet",
+            "sintel",
         )
->>>>>>> 8dcb5b81
 
     params = []
     for name in names:
