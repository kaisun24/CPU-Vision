--- conflicted
+++ resolved
@@ -55,7 +55,7 @@
 
 @pytest.mark.parametrize("model_fn", TM.get_models_from_module(models.video))
 @pytest.mark.parametrize("dev", cpu_and_gpu())
-@pytest.mark.skipif(os.getenv("PYTORCH_TEST_WITH_PROTOTYPE", "0") == "0", reason="Prototype code tests are disabled")
+@skip_if_not_test_with_prototype
 def test_video_model(model_fn, dev):
     TM.test_video_model(model_fn, dev)
 
@@ -67,13 +67,8 @@
     + get_models_with_module_names(models.video),
 )
 @pytest.mark.parametrize("dev", cpu_and_gpu())
-<<<<<<< HEAD
 @skip_if_not_test_with_prototype
-def test_old_vs_new_factory(model_fn, dev):
-=======
-@pytest.mark.skipif(os.getenv("PYTORCH_TEST_WITH_PROTOTYPE", "0") == "0", reason="Prototype code tests are disabled")
 def test_old_vs_new_factory(model_fn, module_name, dev):
->>>>>>> c786d124
     defaults = {
         "models": {
             "input_shape": (1, 3, 224, 224),
