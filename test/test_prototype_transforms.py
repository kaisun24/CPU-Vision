--- conflicted
+++ resolved
@@ -44,563 +44,6 @@
     )
 
 
-<<<<<<< HEAD
-def parametrize_from_transforms(*transforms):
-    transforms_with_inputs = []
-    for transform in transforms:
-        for creation_fn in [
-            make_images,
-            make_bounding_boxes,
-            make_one_hot_labels,
-            make_vanilla_tensor_images,
-            make_pil_images,
-            make_masks,
-            make_videos,
-        ]:
-            inputs = list(creation_fn())
-            try:
-                output = transform(inputs[0])
-            except Exception:
-                continue
-            else:
-                if output is inputs[0]:
-                    continue
-
-            transforms_with_inputs.append((transform, inputs))
-
-    return parametrize(transforms_with_inputs)
-
-
-class TestSmoke:
-    @parametrize_from_transforms(
-        transforms.RandomErasing(p=1.0),
-        transforms.Resize([16, 16], antialias=True),
-        transforms.CenterCrop([16, 16]),
-        transforms.ConvertDtype(),
-        transforms.RandomHorizontalFlip(),
-        transforms.Pad(5),
-        transforms.RandomZoomOut(),
-        transforms.RandomRotation(degrees=(-45, 45)),
-        transforms.RandomAffine(degrees=(-45, 45)),
-        transforms.RandomCrop([16, 16], padding=1, pad_if_needed=True),
-        # TODO: Something wrong with input data setup. Let's fix that
-        # transforms.RandomEqualize(),
-        # transforms.RandomInvert(),
-        # transforms.RandomPosterize(bits=4),
-        # transforms.RandomSolarize(threshold=0.5),
-        # transforms.RandomAdjustSharpness(sharpness_factor=0.5),
-    )
-    def test_common(self, transform, input):
-        transform(input)
-
-    @parametrize(
-        [
-            (
-                transform,
-                [
-                    dict(inpt=inpt, one_hot_label=one_hot_label)
-                    for inpt, one_hot_label in itertools.product(
-                        itertools.chain(
-                            make_images(extra_dims=BATCH_EXTRA_DIMS, dtypes=[torch.float]),
-                            make_videos(extra_dims=BATCH_EXTRA_DIMS, dtypes=[torch.float]),
-                        ),
-                        make_one_hot_labels(extra_dims=BATCH_EXTRA_DIMS, dtypes=[torch.float]),
-                    )
-                ],
-            )
-            for transform in [
-                transforms.RandomMixup(alpha=1.0),
-                transforms.RandomCutmix(alpha=1.0),
-            ]
-        ]
-    )
-    def test_mixup_cutmix(self, transform, input):
-        transform(input)
-
-        # add other data that should bypass and won't raise any error
-        input_copy = dict(input)
-        input_copy["path"] = "/path/to/somewhere"
-        input_copy["num"] = 1234
-        transform(input_copy)
-
-        # Check if we raise an error if sample contains bbox or mask or label
-        err_msg = "does not support PIL images, bounding boxes, masks and plain labels"
-        input_copy = dict(input)
-        for unsup_data in [
-            make_label(),
-            make_bounding_box(format="XYXY"),
-            make_detection_mask(),
-            make_segmentation_mask(),
-        ]:
-            input_copy["unsupported"] = unsup_data
-            with pytest.raises(TypeError, match=err_msg):
-                transform(input_copy)
-
-    @parametrize(
-        [
-            (
-                transform,
-                itertools.chain.from_iterable(
-                    fn(
-                        color_spaces=[
-                            "GRAY",
-                            "RGB",
-                        ],
-                        dtypes=[torch.uint8],
-                        extra_dims=[(), (4,)],
-                        **(dict(num_frames=["random"]) if fn is make_videos else dict()),
-                    )
-                    for fn in [
-                        make_images,
-                        make_vanilla_tensor_images,
-                        make_pil_images,
-                        make_videos,
-                    ]
-                ),
-            )
-            for transform in (
-                transforms.RandAugment(),
-                transforms.TrivialAugmentWide(),
-                transforms.AutoAugment(),
-                transforms.AugMix(),
-            )
-        ]
-    )
-    def test_auto_augment(self, transform, input):
-        transform(input)
-
-    @parametrize(
-        [
-            (
-                transform,
-                itertools.chain.from_iterable(
-                    fn(
-                        color_spaces=[
-                            datapoints.ColorSpace.GRAY,
-                            datapoints.ColorSpace.RGB,
-                        ],
-                        dtypes=[torch.uint8],
-                        extra_dims=[(), (4,)],
-                        **(dict(num_frames=["random"]) if fn is make_videos else dict()),
-                    )
-                    for fn in [
-                        make_images,
-                        # make_vanilla_tensor_images,
-                        # make_pil_images,
-                        make_videos,
-                    ]
-                ),
-            )
-            for transform in (transforms.AutoAugmentDetection("vtest"),)
-        ]
-    )
-    def test_auto_augment_detection(self, transform, input):
-        bboxes = make_bounding_box(spatial_size=input.spatial_size, format=datapoints.BoundingBoxFormat.XYXY)
-        transform(input, bboxes)
-
-    @parametrize(
-        [
-            (
-                transforms.Normalize(mean=[0.0, 0.0, 0.0], std=[1.0, 1.0, 1.0]),
-                itertools.chain.from_iterable(
-                    fn(color_spaces=["RGB"], dtypes=[torch.float32])
-                    for fn in [
-                        make_images,
-                        make_vanilla_tensor_images,
-                        make_videos,
-                    ]
-                ),
-            ),
-        ]
-    )
-    def test_normalize(self, transform, input):
-        transform(input)
-
-    @parametrize(
-        [
-            (
-                transforms.RandomResizedCrop([16, 16], antialias=True),
-                itertools.chain(
-                    make_images(extra_dims=[(4,)]),
-                    make_vanilla_tensor_images(),
-                    make_pil_images(),
-                    make_videos(extra_dims=[()]),
-                ),
-            )
-        ]
-    )
-    def test_random_resized_crop(self, transform, input):
-        transform(input)
-
-
-@pytest.mark.parametrize(
-    "flat_inputs",
-    itertools.permutations(
-        [
-            next(make_vanilla_tensor_images()),
-            next(make_vanilla_tensor_images()),
-            next(make_pil_images()),
-            make_image(),
-            next(make_videos()),
-        ],
-        3,
-    ),
-)
-def test_simple_tensor_heuristic(flat_inputs):
-    def split_on_simple_tensor(to_split):
-        # This takes a sequence that is structurally aligned with `flat_inputs` and splits its items into three parts:
-        # 1. The first simple tensor. If none is present, this will be `None`
-        # 2. A list of the remaining simple tensors
-        # 3. A list of all other items
-        simple_tensors = []
-        others = []
-        # Splitting always happens on the original `flat_inputs` to avoid any erroneous type changes by the transform to
-        # affect the splitting.
-        for item, inpt in zip(to_split, flat_inputs):
-            (simple_tensors if is_simple_tensor(inpt) else others).append(item)
-        return simple_tensors[0] if simple_tensors else None, simple_tensors[1:], others
-
-    class CopyCloneTransform(transforms.Transform):
-        def _transform(self, inpt, params):
-            return inpt.clone() if isinstance(inpt, torch.Tensor) else inpt.copy()
-
-        @staticmethod
-        def was_applied(output, inpt):
-            identity = output is inpt
-            if identity:
-                return False
-
-            # Make sure nothing fishy is going on
-            assert_equal(output, inpt)
-            return True
-
-    first_simple_tensor_input, other_simple_tensor_inputs, other_inputs = split_on_simple_tensor(flat_inputs)
-
-    transform = CopyCloneTransform()
-    transformed_sample = transform(flat_inputs)
-
-    first_simple_tensor_output, other_simple_tensor_outputs, other_outputs = split_on_simple_tensor(transformed_sample)
-
-    if first_simple_tensor_input is not None:
-        if other_inputs:
-            assert not transform.was_applied(first_simple_tensor_output, first_simple_tensor_input)
-        else:
-            assert transform.was_applied(first_simple_tensor_output, first_simple_tensor_input)
-
-    for output, inpt in zip(other_simple_tensor_outputs, other_simple_tensor_inputs):
-        assert not transform.was_applied(output, inpt)
-
-    for input, output in zip(other_inputs, other_outputs):
-        assert transform.was_applied(output, input)
-
-
-@pytest.mark.parametrize("p", [0.0, 1.0])
-class TestRandomHorizontalFlip:
-    def input_expected_image_tensor(self, p, dtype=torch.float32):
-        input = torch.tensor([[[0, 1], [0, 1]], [[1, 0], [1, 0]]], dtype=dtype)
-        expected = torch.tensor([[[1, 0], [1, 0]], [[0, 1], [0, 1]]], dtype=dtype)
-
-        return input, expected if p == 1 else input
-
-    def test_simple_tensor(self, p):
-        input, expected = self.input_expected_image_tensor(p)
-        transform = transforms.RandomHorizontalFlip(p=p)
-
-        actual = transform(input)
-
-        assert_equal(expected, actual)
-
-    def test_pil_image(self, p):
-        input, expected = self.input_expected_image_tensor(p, dtype=torch.uint8)
-        transform = transforms.RandomHorizontalFlip(p=p)
-
-        actual = transform(to_pil_image(input))
-
-        assert_equal(expected, pil_to_tensor(actual))
-
-    def test_datapoints_image(self, p):
-        input, expected = self.input_expected_image_tensor(p)
-        transform = transforms.RandomHorizontalFlip(p=p)
-
-        actual = transform(datapoints.Image(input))
-
-        assert_equal(datapoints.Image(expected), actual)
-
-    def test_datapoints_mask(self, p):
-        input, expected = self.input_expected_image_tensor(p)
-        transform = transforms.RandomHorizontalFlip(p=p)
-
-        actual = transform(datapoints.Mask(input))
-
-        assert_equal(datapoints.Mask(expected), actual)
-
-    def test_datapoints_bounding_box(self, p):
-        input = datapoints.BoundingBox([0, 0, 5, 5], format=datapoints.BoundingBoxFormat.XYXY, spatial_size=(10, 10))
-        transform = transforms.RandomHorizontalFlip(p=p)
-
-        actual = transform(input)
-
-        expected_image_tensor = torch.tensor([5, 0, 10, 5]) if p == 1.0 else input
-        expected = datapoints.BoundingBox.wrap_like(input, expected_image_tensor)
-        assert_equal(expected, actual)
-        assert actual.format == expected.format
-        assert actual.spatial_size == expected.spatial_size
-
-
-@pytest.mark.parametrize("p", [0.0, 1.0])
-class TestRandomVerticalFlip:
-    def input_expected_image_tensor(self, p, dtype=torch.float32):
-        input = torch.tensor([[[1, 1], [0, 0]], [[1, 1], [0, 0]]], dtype=dtype)
-        expected = torch.tensor([[[0, 0], [1, 1]], [[0, 0], [1, 1]]], dtype=dtype)
-
-        return input, expected if p == 1 else input
-
-    def test_simple_tensor(self, p):
-        input, expected = self.input_expected_image_tensor(p)
-        transform = transforms.RandomVerticalFlip(p=p)
-
-        actual = transform(input)
-
-        assert_equal(expected, actual)
-
-    def test_pil_image(self, p):
-        input, expected = self.input_expected_image_tensor(p, dtype=torch.uint8)
-        transform = transforms.RandomVerticalFlip(p=p)
-
-        actual = transform(to_pil_image(input))
-
-        assert_equal(expected, pil_to_tensor(actual))
-
-    def test_datapoints_image(self, p):
-        input, expected = self.input_expected_image_tensor(p)
-        transform = transforms.RandomVerticalFlip(p=p)
-
-        actual = transform(datapoints.Image(input))
-
-        assert_equal(datapoints.Image(expected), actual)
-
-    def test_datapoints_mask(self, p):
-        input, expected = self.input_expected_image_tensor(p)
-        transform = transforms.RandomVerticalFlip(p=p)
-
-        actual = transform(datapoints.Mask(input))
-
-        assert_equal(datapoints.Mask(expected), actual)
-
-    def test_datapoints_bounding_box(self, p):
-        input = datapoints.BoundingBox([0, 0, 5, 5], format=datapoints.BoundingBoxFormat.XYXY, spatial_size=(10, 10))
-        transform = transforms.RandomVerticalFlip(p=p)
-
-        actual = transform(input)
-
-        expected_image_tensor = torch.tensor([0, 5, 5, 10]) if p == 1.0 else input
-        expected = datapoints.BoundingBox.wrap_like(input, expected_image_tensor)
-        assert_equal(expected, actual)
-        assert actual.format == expected.format
-        assert actual.spatial_size == expected.spatial_size
-
-
-class TestPad:
-    def test_assertions(self):
-        with pytest.raises(TypeError, match="Got inappropriate padding arg"):
-            transforms.Pad("abc")
-
-        with pytest.raises(ValueError, match="Padding must be an int or a 1, 2, or 4"):
-            transforms.Pad([-0.7, 0, 0.7])
-
-        with pytest.raises(TypeError, match="Got inappropriate fill arg"):
-            transforms.Pad(12, fill="abc")
-
-        with pytest.raises(ValueError, match="Padding mode should be either"):
-            transforms.Pad(12, padding_mode="abc")
-
-    @pytest.mark.parametrize("padding", [1, (1, 2), [1, 2, 3, 4]])
-    @pytest.mark.parametrize("fill", [0, [1, 2, 3], (2, 3, 4)])
-    @pytest.mark.parametrize("padding_mode", ["constant", "edge"])
-    def test__transform(self, padding, fill, padding_mode, mocker):
-        transform = transforms.Pad(padding, fill=fill, padding_mode=padding_mode)
-
-        fn = mocker.patch("torchvision.prototype.transforms.functional.pad")
-        inpt = mocker.MagicMock(spec=datapoints.Image)
-        _ = transform(inpt)
-
-        fill = transforms._utils._convert_fill_arg(fill)
-        if isinstance(padding, tuple):
-            padding = list(padding)
-        fn.assert_called_once_with(inpt, padding=padding, fill=fill, padding_mode=padding_mode)
-
-    @pytest.mark.parametrize("fill", [12, {datapoints.Image: 12, datapoints.Mask: 34}])
-    def test__transform_image_mask(self, fill, mocker):
-        transform = transforms.Pad(1, fill=fill, padding_mode="constant")
-
-        fn = mocker.patch("torchvision.prototype.transforms.functional.pad")
-        image = datapoints.Image(torch.rand(3, 32, 32))
-        mask = datapoints.Mask(torch.randint(0, 5, size=(32, 32)))
-        inpt = [image, mask]
-        _ = transform(inpt)
-
-        if isinstance(fill, int):
-            fill = transforms._utils._convert_fill_arg(fill)
-            calls = [
-                mocker.call(image, padding=1, fill=fill, padding_mode="constant"),
-                mocker.call(mask, padding=1, fill=fill, padding_mode="constant"),
-            ]
-        else:
-            fill_img = transforms._utils._convert_fill_arg(fill[type(image)])
-            fill_mask = transforms._utils._convert_fill_arg(fill[type(mask)])
-            calls = [
-                mocker.call(image, padding=1, fill=fill_img, padding_mode="constant"),
-                mocker.call(mask, padding=1, fill=fill_mask, padding_mode="constant"),
-            ]
-        fn.assert_has_calls(calls)
-
-
-class TestRandomZoomOut:
-    def test_assertions(self):
-        with pytest.raises(TypeError, match="Got inappropriate fill arg"):
-            transforms.RandomZoomOut(fill="abc")
-
-        with pytest.raises(TypeError, match="should be a sequence of length"):
-            transforms.RandomZoomOut(0, side_range=0)
-
-        with pytest.raises(ValueError, match="Invalid canvas side range"):
-            transforms.RandomZoomOut(0, side_range=[4.0, 1.0])
-
-    @pytest.mark.parametrize("fill", [0, [1, 2, 3], (2, 3, 4)])
-    @pytest.mark.parametrize("side_range", [(1.0, 4.0), [2.0, 5.0]])
-    def test__get_params(self, fill, side_range, mocker):
-        transform = transforms.RandomZoomOut(fill=fill, side_range=side_range)
-
-        image = mocker.MagicMock(spec=datapoints.Image)
-        h, w = image.spatial_size = (24, 32)
-
-        params = transform._get_params([image])
-
-        assert len(params["padding"]) == 4
-        assert 0 <= params["padding"][0] <= (side_range[1] - 1) * w
-        assert 0 <= params["padding"][1] <= (side_range[1] - 1) * h
-        assert 0 <= params["padding"][2] <= (side_range[1] - 1) * w
-        assert 0 <= params["padding"][3] <= (side_range[1] - 1) * h
-
-    @pytest.mark.parametrize("fill", [0, [1, 2, 3], (2, 3, 4)])
-    @pytest.mark.parametrize("side_range", [(1.0, 4.0), [2.0, 5.0]])
-    def test__transform(self, fill, side_range, mocker):
-        inpt = mocker.MagicMock(spec=datapoints.Image)
-        inpt.num_channels = 3
-        inpt.spatial_size = (24, 32)
-
-        transform = transforms.RandomZoomOut(fill=fill, side_range=side_range, p=1)
-
-        fn = mocker.patch("torchvision.prototype.transforms.functional.pad")
-        # vfdev-5, Feature Request: let's store params as Transform attribute
-        # This could be also helpful for users
-        # Otherwise, we can mock transform._get_params
-        torch.manual_seed(12)
-        _ = transform(inpt)
-        torch.manual_seed(12)
-        torch.rand(1)  # random apply changes random state
-        params = transform._get_params([inpt])
-
-        fill = transforms._utils._convert_fill_arg(fill)
-        fn.assert_called_once_with(inpt, **params, fill=fill)
-
-    @pytest.mark.parametrize("fill", [12, {datapoints.Image: 12, datapoints.Mask: 34}])
-    def test__transform_image_mask(self, fill, mocker):
-        transform = transforms.RandomZoomOut(fill=fill, p=1.0)
-
-        fn = mocker.patch("torchvision.prototype.transforms.functional.pad")
-        image = datapoints.Image(torch.rand(3, 32, 32))
-        mask = datapoints.Mask(torch.randint(0, 5, size=(32, 32)))
-        inpt = [image, mask]
-
-        torch.manual_seed(12)
-        _ = transform(inpt)
-        torch.manual_seed(12)
-        torch.rand(1)  # random apply changes random state
-        params = transform._get_params(inpt)
-
-        if isinstance(fill, int):
-            fill = transforms._utils._convert_fill_arg(fill)
-            calls = [
-                mocker.call(image, **params, fill=fill),
-                mocker.call(mask, **params, fill=fill),
-            ]
-        else:
-            fill_img = transforms._utils._convert_fill_arg(fill[type(image)])
-            fill_mask = transforms._utils._convert_fill_arg(fill[type(mask)])
-            calls = [
-                mocker.call(image, **params, fill=fill_img),
-                mocker.call(mask, **params, fill=fill_mask),
-            ]
-        fn.assert_has_calls(calls)
-
-
-class TestRandomRotation:
-    def test_assertions(self):
-        with pytest.raises(ValueError, match="is a single number, it must be positive"):
-            transforms.RandomRotation(-0.7)
-
-        for d in [[-0.7], [-0.7, 0, 0.7]]:
-            with pytest.raises(ValueError, match="degrees should be a sequence of length 2"):
-                transforms.RandomRotation(d)
-
-        with pytest.raises(TypeError, match="Got inappropriate fill arg"):
-            transforms.RandomRotation(12, fill="abc")
-
-        with pytest.raises(TypeError, match="center should be a sequence of length"):
-            transforms.RandomRotation(12, center=12)
-
-        with pytest.raises(ValueError, match="center should be a sequence of length"):
-            transforms.RandomRotation(12, center=[1, 2, 3])
-
-    def test__get_params(self):
-        angle_bound = 34
-        transform = transforms.RandomRotation(angle_bound)
-
-        params = transform._get_params(None)
-        assert -angle_bound <= params["angle"] <= angle_bound
-
-        angle_bounds = [12, 34]
-        transform = transforms.RandomRotation(angle_bounds)
-
-        params = transform._get_params(None)
-        assert angle_bounds[0] <= params["angle"] <= angle_bounds[1]
-
-    @pytest.mark.parametrize("degrees", [23, [0, 45], (0, 45)])
-    @pytest.mark.parametrize("expand", [False, True])
-    @pytest.mark.parametrize("fill", [0, [1, 2, 3], (2, 3, 4)])
-    @pytest.mark.parametrize("center", [None, [2.0, 3.0]])
-    def test__transform(self, degrees, expand, fill, center, mocker):
-        interpolation = InterpolationMode.BILINEAR
-        transform = transforms.RandomRotation(
-            degrees, interpolation=interpolation, expand=expand, fill=fill, center=center
-        )
-
-        if isinstance(degrees, (tuple, list)):
-            assert transform.degrees == [float(degrees[0]), float(degrees[1])]
-        else:
-            assert transform.degrees == [float(-degrees), float(degrees)]
-
-        fn = mocker.patch("torchvision.prototype.transforms.functional.rotate")
-        inpt = mocker.MagicMock(spec=datapoints.Image)
-        # vfdev-5, Feature Request: let's store params as Transform attribute
-        # This could be also helpful for users
-        # Otherwise, we can mock transform._get_params
-        torch.manual_seed(12)
-        _ = transform(inpt)
-        torch.manual_seed(12)
-        params = transform._get_params(inpt)
-
-        fill = transforms._utils._convert_fill_arg(fill)
-        fn.assert_called_once_with(inpt, **params, interpolation=interpolation, expand=expand, fill=fill, center=center)
-
-    @pytest.mark.parametrize("angle", [34, -87])
-    @pytest.mark.parametrize("expand", [False, True])
-    def test_boundingbox_spatial_size(self, angle, expand):
-        # Specific test for BoundingBox.rotate
-        bbox = datapoints.BoundingBox(
-            torch.tensor([1, 2, 3, 4]), format=datapoints.BoundingBoxFormat.XYXY, spatial_size=(32, 32)
-=======
 @parametrize(
     [
         (
@@ -615,7 +58,6 @@
                     make_one_hot_labels(extra_dims=BATCH_EXTRA_DIMS, dtypes=[torch.float]),
                 )
             ],
->>>>>>> caf12f84
         )
         for transform in [
             transforms.RandomMixup(alpha=1.0),
