--- conflicted
+++ resolved
@@ -40,367 +40,6 @@
     return sample_inputs_fn
 
 
-<<<<<<< HEAD
-=======
-@register_kernel_info_from_sample_inputs_fn
-def vertical_flip_image_tensor():
-    for image in make_images():
-        yield ArgsKwargs(image)
-
-
-@register_kernel_info_from_sample_inputs_fn
-def vertical_flip_bounding_box():
-    for bounding_box in make_bounding_boxes(formats=[features.BoundingBoxFormat.XYXY]):
-        yield ArgsKwargs(bounding_box, format=bounding_box.format, image_size=bounding_box.image_size)
-
-
-@register_kernel_info_from_sample_inputs_fn
-def vertical_flip_mask():
-    for mask in make_masks():
-        yield ArgsKwargs(mask)
-
-
-@register_kernel_info_from_sample_inputs_fn
-def rotate_image_tensor():
-    for image, angle, expand, center in itertools.product(
-        make_images(),
-        [-87, 15, 90],  # angle
-        [True, False],  # expand
-        [None, [12, 23]],  # center
-    ):
-        if center is not None and expand:
-            # Skip warning: The provided center argument is ignored if expand is True
-            continue
-
-        yield ArgsKwargs(image, angle=angle, expand=expand, center=center, fill=None)
-
-    for fill in [None, 128.0, 128, [12.0], [1.0, 2.0, 3.0]]:
-        yield ArgsKwargs(image, angle=23, expand=False, center=None, fill=fill)
-
-
-@register_kernel_info_from_sample_inputs_fn
-def rotate_bounding_box():
-    for bounding_box, angle, expand, center in itertools.product(
-        make_bounding_boxes(), [-87, 15, 90], [True, False], [None, [12, 23]]
-    ):
-        if center is not None and expand:
-            # Skip warning: The provided center argument is ignored if expand is True
-            continue
-
-        yield ArgsKwargs(
-            bounding_box,
-            format=bounding_box.format,
-            image_size=bounding_box.image_size,
-            angle=angle,
-            expand=expand,
-            center=center,
-        )
-
-
-@register_kernel_info_from_sample_inputs_fn
-def rotate_mask():
-    for mask, angle, expand, center in itertools.product(
-        make_masks(),
-        [-87, 15, 90],  # angle
-        [True, False],  # expand
-        [None, [12, 23]],  # center
-    ):
-        if center is not None and expand:
-            # Skip warning: The provided center argument is ignored if expand is True
-            continue
-
-        yield ArgsKwargs(
-            mask,
-            angle=angle,
-            expand=expand,
-            center=center,
-        )
-
-
-@register_kernel_info_from_sample_inputs_fn
-def crop_image_tensor():
-    for image, top, left, height, width in itertools.product(make_images(), [-8, 0, 9], [-8, 0, 9], [12, 20], [12, 20]):
-        yield ArgsKwargs(
-            image,
-            top=top,
-            left=left,
-            height=height,
-            width=width,
-        )
-
-
-@register_kernel_info_from_sample_inputs_fn
-def crop_bounding_box():
-    for bounding_box, top, left in itertools.product(make_bounding_boxes(), [-8, 0, 9], [-8, 0, 9]):
-        yield ArgsKwargs(
-            bounding_box,
-            format=bounding_box.format,
-            top=top,
-            left=left,
-        )
-
-
-@register_kernel_info_from_sample_inputs_fn
-def crop_mask():
-    for mask, top, left, height, width in itertools.product(make_masks(), [-8, 0, 9], [-8, 0, 9], [12, 20], [12, 20]):
-        yield ArgsKwargs(
-            mask,
-            top=top,
-            left=left,
-            height=height,
-            width=width,
-        )
-
-
-@register_kernel_info_from_sample_inputs_fn
-def resized_crop_image_tensor():
-    for mask, top, left, height, width, size, antialias in itertools.product(
-        make_images(),
-        [-8, 9],
-        [-8, 9],
-        [12],
-        [12],
-        [(16, 18)],
-        [True, False],
-    ):
-        yield ArgsKwargs(mask, top=top, left=left, height=height, width=width, size=size, antialias=antialias)
-
-
-@register_kernel_info_from_sample_inputs_fn
-def resized_crop_bounding_box():
-    for bounding_box, top, left, height, width, size in itertools.product(
-        make_bounding_boxes(), [-8, 9], [-8, 9], [32, 22], [34, 20], [(32, 32), (16, 18)]
-    ):
-        yield ArgsKwargs(
-            bounding_box, format=bounding_box.format, top=top, left=left, height=height, width=width, size=size
-        )
-
-
-@register_kernel_info_from_sample_inputs_fn
-def resized_crop_mask():
-    for mask, top, left, height, width, size in itertools.product(
-        make_masks(), [-8, 0, 9], [-8, 0, 9], [12, 20], [12, 20], [(32, 32), (16, 18)]
-    ):
-        yield ArgsKwargs(mask, top=top, left=left, height=height, width=width, size=size)
-
-
-@register_kernel_info_from_sample_inputs_fn
-def pad_image_tensor():
-    for image, padding, fill, padding_mode in itertools.product(
-        make_images(),
-        [[1], [1, 1], [1, 1, 2, 2]],  # padding
-        [None, 128.0, 128, [12.0], [12.0, 13.0, 14.0]],  # fill
-        ["constant", "symmetric", "edge", "reflect"],  # padding mode,
-    ):
-        if padding_mode != "constant" and fill is not None:
-            # ValueError: Padding mode 'reflect' is not supported if fill is not scalar
-            continue
-
-        if isinstance(fill, list) and len(fill) != image.shape[-3]:
-            continue
-
-        yield ArgsKwargs(image, padding=padding, fill=fill, padding_mode=padding_mode)
-
-
-@register_kernel_info_from_sample_inputs_fn
-def pad_mask():
-    for mask, padding, padding_mode in itertools.product(
-        make_masks(),
-        [[1], [1, 1], [1, 1, 2, 2]],  # padding
-        ["constant", "symmetric", "edge", "reflect"],  # padding mode,
-    ):
-        yield ArgsKwargs(mask, padding=padding, padding_mode=padding_mode)
-
-
-@register_kernel_info_from_sample_inputs_fn
-def pad_bounding_box():
-    for bounding_box, padding in itertools.product(
-        make_bounding_boxes(),
-        [[1], [1, 1], [1, 1, 2, 2]],
-    ):
-        yield ArgsKwargs(bounding_box, padding=padding, format=bounding_box.format)
-
-
-@register_kernel_info_from_sample_inputs_fn
-def perspective_image_tensor():
-    for image, perspective_coeffs, fill in itertools.product(
-        make_images(extra_dims=((), (4,))),
-        [
-            [1.2405, 0.1772, -6.9113, 0.0463, 1.251, -5.235, 0.00013, 0.0018],
-            [0.7366, -0.11724, 1.45775, -0.15012, 0.73406, 2.6019, -0.0072, -0.0063],
-        ],
-        [None, 128.0, 128, [12.0], [1.0, 2.0, 3.0]],  # fill
-    ):
-        if isinstance(fill, list) and len(fill) == 3 and image.shape[1] != 3:
-            # skip the test with non-broadcastable fill value
-            continue
-
-        yield ArgsKwargs(image, perspective_coeffs=perspective_coeffs, fill=fill)
-
-
-@register_kernel_info_from_sample_inputs_fn
-def perspective_bounding_box():
-    for bounding_box, perspective_coeffs in itertools.product(
-        make_bounding_boxes(),
-        [
-            [1.2405, 0.1772, -6.9113, 0.0463, 1.251, -5.235, 0.00013, 0.0018],
-            [0.7366, -0.11724, 1.45775, -0.15012, 0.73406, 2.6019, -0.0072, -0.0063],
-        ],
-    ):
-        yield ArgsKwargs(
-            bounding_box,
-            format=bounding_box.format,
-            perspective_coeffs=perspective_coeffs,
-        )
-
-
-@register_kernel_info_from_sample_inputs_fn
-def perspective_mask():
-    for mask, perspective_coeffs in itertools.product(
-        make_masks(extra_dims=((), (4,))),
-        [
-            [1.2405, 0.1772, -6.9113, 0.0463, 1.251, -5.235, 0.00013, 0.0018],
-            [0.7366, -0.11724, 1.45775, -0.15012, 0.73406, 2.6019, -0.0072, -0.0063],
-        ],
-    ):
-        yield ArgsKwargs(
-            mask,
-            perspective_coeffs=perspective_coeffs,
-        )
-
-
-@register_kernel_info_from_sample_inputs_fn
-def elastic_image_tensor():
-    for image, fill in itertools.product(
-        make_images(extra_dims=((), (4,))),
-        [None, 128.0, 128, [12.0], [1.0, 2.0, 3.0]],  # fill
-    ):
-        if isinstance(fill, list) and len(fill) == 3 and image.shape[1] != 3:
-            # skip the test with non-broadcastable fill value
-            continue
-
-        h, w = image.shape[-2:]
-        displacement = torch.rand(1, h, w, 2)
-        yield ArgsKwargs(image, displacement=displacement, fill=fill)
-
-
-@register_kernel_info_from_sample_inputs_fn
-def elastic_bounding_box():
-    for bounding_box in make_bounding_boxes():
-        h, w = bounding_box.image_size
-        displacement = torch.rand(1, h, w, 2)
-        yield ArgsKwargs(
-            bounding_box,
-            format=bounding_box.format,
-            displacement=displacement,
-        )
-
-
-@register_kernel_info_from_sample_inputs_fn
-def elastic_mask():
-    for mask in make_masks(extra_dims=((), (4,))):
-        h, w = mask.shape[-2:]
-        displacement = torch.rand(1, h, w, 2)
-        yield ArgsKwargs(
-            mask,
-            displacement=displacement,
-        )
-
-
-@register_kernel_info_from_sample_inputs_fn
-def center_crop_image_tensor():
-    for mask, output_size in itertools.product(
-        make_images(sizes=((16, 16), (7, 33), (31, 9))),
-        [[4, 3], [42, 70], [4]],  # crop sizes < image sizes, crop_sizes > image sizes, single crop size
-    ):
-        yield ArgsKwargs(mask, output_size)
-
-
-@register_kernel_info_from_sample_inputs_fn
-def center_crop_bounding_box():
-    for bounding_box, output_size in itertools.product(make_bounding_boxes(), [(24, 12), [16, 18], [46, 48], [12]]):
-        yield ArgsKwargs(
-            bounding_box, format=bounding_box.format, output_size=output_size, image_size=bounding_box.image_size
-        )
-
-
-@register_kernel_info_from_sample_inputs_fn
-def center_crop_mask():
-    for mask, output_size in itertools.product(
-        make_masks(sizes=((16, 16), (7, 33), (31, 9))),
-        [[4, 3], [42, 70], [4]],  # crop sizes < image sizes, crop_sizes > image sizes, single crop size
-    ):
-        yield ArgsKwargs(mask, output_size)
-
-
-@register_kernel_info_from_sample_inputs_fn
-def gaussian_blur_image_tensor():
-    for image, kernel_size, sigma in itertools.product(
-        make_images(extra_dims=((4,),)),
-        [[3, 3]],
-        [None, [3.0, 3.0]],
-    ):
-        yield ArgsKwargs(image, kernel_size=kernel_size, sigma=sigma)
-
-
-@register_kernel_info_from_sample_inputs_fn
-def equalize_image_tensor():
-    for image in make_images(extra_dims=(), color_spaces=(features.ColorSpace.GRAY, features.ColorSpace.RGB)):
-        if image.dtype != torch.uint8:
-            continue
-        yield ArgsKwargs(image)
-
-
-@register_kernel_info_from_sample_inputs_fn
-def invert_image_tensor():
-    for image in make_images(color_spaces=(features.ColorSpace.GRAY, features.ColorSpace.RGB)):
-        yield ArgsKwargs(image)
-
-
-@register_kernel_info_from_sample_inputs_fn
-def posterize_image_tensor():
-    for image, bits in itertools.product(
-        make_images(color_spaces=(features.ColorSpace.GRAY, features.ColorSpace.RGB)),
-        [1, 4, 8],
-    ):
-        if image.dtype != torch.uint8:
-            continue
-        yield ArgsKwargs(image, bits=bits)
-
-
-@register_kernel_info_from_sample_inputs_fn
-def solarize_image_tensor():
-    for image, threshold in itertools.product(
-        make_images(color_spaces=(features.ColorSpace.GRAY, features.ColorSpace.RGB)),
-        [0.1, 0.5, 127.0],
-    ):
-        if image.is_floating_point() and threshold > 1.0:
-            continue
-        yield ArgsKwargs(image, threshold=threshold)
-
-
-@register_kernel_info_from_sample_inputs_fn
-def autocontrast_image_tensor():
-    for image in make_images(color_spaces=(features.ColorSpace.GRAY, features.ColorSpace.RGB)):
-        yield ArgsKwargs(image)
-
-
-@register_kernel_info_from_sample_inputs_fn
-def adjust_sharpness_image_tensor():
-    for image, sharpness_factor in itertools.product(
-        make_images(extra_dims=((4,),), color_spaces=(features.ColorSpace.GRAY, features.ColorSpace.RGB)),
-        [0.1, 0.5],
-    ):
-        yield ArgsKwargs(image, sharpness_factor=sharpness_factor)
-
-
-@register_kernel_info_from_sample_inputs_fn
-def erase_image_tensor():
-    for image in make_images():
-        c = image.shape[-3]
-        yield ArgsKwargs(image, i=1, j=2, h=6, w=7, v=torch.rand(c, 6, 7))
-
-
 _KERNEL_TYPES = {"_image_tensor", "_image_pil", "_mask", "_bounding_box", "_label"}
 
 
@@ -438,7 +77,6 @@
     return _distinct_callables(midlevel_names)
 
 
->>>>>>> 841b9a19
 @pytest.mark.parametrize(
     "kernel",
     [
