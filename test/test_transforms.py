import itertools
import os
import torch
import torchvision.transforms as transforms
import torchvision.transforms.functional as F
import torchvision.transforms.functional_tensor as F_t
from torch._utils_internal import get_file_path_2
from numpy.testing import assert_array_almost_equal
import unittest
import math
import random
import numpy as np
import pytest
from PIL import Image
try:
    import accimage
except ImportError:
    accimage = None

try:
    from scipy import stats
except ImportError:
    stats = None

from common_utils import cycle_over, int_dtypes, float_dtypes
from _assert_utils import assert_equal


GRACE_HOPPER = get_file_path_2(
    os.path.dirname(os.path.abspath(__file__)), 'assets', 'encode_jpeg', 'grace_hopper_517x606.jpg')


class Tester(unittest.TestCase):

    def test_center_crop(self):
        height = random.randint(10, 32) * 2
        width = random.randint(10, 32) * 2
        oheight = random.randint(5, (height - 2) / 2) * 2
        owidth = random.randint(5, (width - 2) / 2) * 2

        img = torch.ones(3, height, width)
        oh1 = (height - oheight) // 2
        ow1 = (width - owidth) // 2
        imgnarrow = img[:, oh1:oh1 + oheight, ow1:ow1 + owidth]
        imgnarrow.fill_(0)
        result = transforms.Compose([
            transforms.ToPILImage(),
            transforms.CenterCrop((oheight, owidth)),
            transforms.ToTensor(),
        ])(img)
        self.assertEqual(result.sum(), 0,
                         "height: {} width: {} oheight: {} owdith: {}".format(height, width, oheight, owidth))
        oheight += 1
        owidth += 1
        result = transforms.Compose([
            transforms.ToPILImage(),
            transforms.CenterCrop((oheight, owidth)),
            transforms.ToTensor(),
        ])(img)
        sum1 = result.sum()
        self.assertGreater(sum1, 1,
                           "height: {} width: {} oheight: {} owdith: {}".format(height, width, oheight, owidth))
        oheight += 1
        owidth += 1
        result = transforms.Compose([
            transforms.ToPILImage(),
            transforms.CenterCrop((oheight, owidth)),
            transforms.ToTensor(),
        ])(img)
        sum2 = result.sum()
        self.assertGreater(sum2, 0,
                           "height: {} width: {} oheight: {} owdith: {}".format(height, width, oheight, owidth))
        self.assertGreater(sum2, sum1,
                           "height: {} width: {} oheight: {} owdith: {}".format(height, width, oheight, owidth))

    def test_center_crop_2(self):
        """ Tests when center crop size is larger than image size, along any dimension"""
        even_image_size = (random.randint(10, 32) * 2, random.randint(10, 32) * 2)
        odd_image_size = (even_image_size[0] + 1, even_image_size[1] + 1)

        # Since height is independent of width, we can ignore images with odd height and even width and vice-versa.
        input_image_sizes = [even_image_size, odd_image_size]

        # Get different crop sizes
        delta = random.choice((1, 3, 5))
        crop_size_delta = [-2 * delta, -delta, 0, delta, 2 * delta]
        crop_size_params = itertools.product(input_image_sizes, crop_size_delta, crop_size_delta)

        for (input_image_size, delta_height, delta_width) in crop_size_params:
            img = torch.ones(3, *input_image_size)
            crop_size = (input_image_size[0] + delta_height, input_image_size[1] + delta_width)

            # Test both transforms, one with PIL input and one with tensor
            output_pil = transforms.Compose([
                transforms.ToPILImage(),
                transforms.CenterCrop(crop_size),
                transforms.ToTensor()],
            )(img)
            self.assertEqual(output_pil.size()[1:3], crop_size,
                             "image_size: {} crop_size: {}".format(input_image_size, crop_size))

            output_tensor = transforms.CenterCrop(crop_size)(img)
            self.assertEqual(output_tensor.size()[1:3], crop_size,
                             "image_size: {} crop_size: {}".format(input_image_size, crop_size))

            # Ensure output for PIL and Tensor are equal
            assert_equal(
                output_tensor, output_pil, check_stride=False,
                msg="image_size: {} crop_size: {}".format(input_image_size, crop_size)
            )

            # Check if content in center of both image and cropped output is same.
            center_size = (min(crop_size[0], input_image_size[0]), min(crop_size[1], input_image_size[1]))
            crop_center_tl, input_center_tl = [0, 0], [0, 0]
            for index in range(2):
                if crop_size[index] > input_image_size[index]:
                    crop_center_tl[index] = (crop_size[index] - input_image_size[index]) // 2
                else:
                    input_center_tl[index] = (input_image_size[index] - crop_size[index]) // 2

            output_center = output_pil[
                :,
                crop_center_tl[0]:crop_center_tl[0] + center_size[0],
                crop_center_tl[1]:crop_center_tl[1] + center_size[1]
            ]

            img_center = img[
                :,
                input_center_tl[0]:input_center_tl[0] + center_size[0],
                input_center_tl[1]:input_center_tl[1] + center_size[1]
            ]

            assert_equal(
                output_center, img_center, check_stride=False,
                msg="image_size: {} crop_size: {}".format(input_image_size, crop_size)
            )

    def test_five_crop(self):
        to_pil_image = transforms.ToPILImage()
        h = random.randint(5, 25)
        w = random.randint(5, 25)
        for single_dim in [True, False]:
            crop_h = random.randint(1, h)
            crop_w = random.randint(1, w)
            if single_dim:
                crop_h = min(crop_h, crop_w)
                crop_w = crop_h
                transform = transforms.FiveCrop(crop_h)
            else:
                transform = transforms.FiveCrop((crop_h, crop_w))

            img = torch.FloatTensor(3, h, w).uniform_()
            results = transform(to_pil_image(img))

            self.assertEqual(len(results), 5)
            for crop in results:
                self.assertEqual(crop.size, (crop_w, crop_h))

            to_pil_image = transforms.ToPILImage()
            tl = to_pil_image(img[:, 0:crop_h, 0:crop_w])
            tr = to_pil_image(img[:, 0:crop_h, w - crop_w:])
            bl = to_pil_image(img[:, h - crop_h:, 0:crop_w])
            br = to_pil_image(img[:, h - crop_h:, w - crop_w:])
            center = transforms.CenterCrop((crop_h, crop_w))(to_pil_image(img))
            expected_output = (tl, tr, bl, br, center)
            self.assertEqual(results, expected_output)

    def test_ten_crop(self):
        to_pil_image = transforms.ToPILImage()
        h = random.randint(5, 25)
        w = random.randint(5, 25)
        for should_vflip in [True, False]:
            for single_dim in [True, False]:
                crop_h = random.randint(1, h)
                crop_w = random.randint(1, w)
                if single_dim:
                    crop_h = min(crop_h, crop_w)
                    crop_w = crop_h
                    transform = transforms.TenCrop(crop_h,
                                                   vertical_flip=should_vflip)
                    five_crop = transforms.FiveCrop(crop_h)
                else:
                    transform = transforms.TenCrop((crop_h, crop_w),
                                                   vertical_flip=should_vflip)
                    five_crop = transforms.FiveCrop((crop_h, crop_w))

                img = to_pil_image(torch.FloatTensor(3, h, w).uniform_())
                results = transform(img)
                expected_output = five_crop(img)

                # Checking if FiveCrop and TenCrop can be printed as string
                transform.__repr__()
                five_crop.__repr__()

                if should_vflip:
                    vflipped_img = img.transpose(Image.FLIP_TOP_BOTTOM)
                    expected_output += five_crop(vflipped_img)
                else:
                    hflipped_img = img.transpose(Image.FLIP_LEFT_RIGHT)
                    expected_output += five_crop(hflipped_img)

                self.assertEqual(len(results), 10)
                self.assertEqual(results, expected_output)

    def test_randomperspective(self):
        for _ in range(10):
            height = random.randint(24, 32) * 2
            width = random.randint(24, 32) * 2
            img = torch.ones(3, height, width)
            to_pil_image = transforms.ToPILImage()
            img = to_pil_image(img)
            perp = transforms.RandomPerspective()
            startpoints, endpoints = perp.get_params(width, height, 0.5)
            tr_img = F.perspective(img, startpoints, endpoints)
            tr_img2 = F.to_tensor(F.perspective(tr_img, endpoints, startpoints))
            tr_img = F.to_tensor(tr_img)
            self.assertEqual(img.size[0], width)
            self.assertEqual(img.size[1], height)
            self.assertGreater(torch.nn.functional.mse_loss(tr_img, F.to_tensor(img)) + 0.3,
                               torch.nn.functional.mse_loss(tr_img2, F.to_tensor(img)))

    def test_randomperspective_fill(self):

        # assert fill being either a Sequence or a Number
        with self.assertRaises(TypeError):
            transforms.RandomPerspective(fill={})

        t = transforms.RandomPerspective(fill=None)
        self.assertTrue(t.fill == 0)

        height = 100
        width = 100
        img = torch.ones(3, height, width)
        to_pil_image = transforms.ToPILImage()
        img = to_pil_image(img)

        modes = ("L", "RGB", "F")
        nums_bands = [len(mode) for mode in modes]
        fill = 127

        for mode, num_bands in zip(modes, nums_bands):
            img_conv = img.convert(mode)
            perspective = transforms.RandomPerspective(p=1, fill=fill)
            tr_img = perspective(img_conv)
            pixel = tr_img.getpixel((0, 0))

            if not isinstance(pixel, tuple):
                pixel = (pixel,)
            self.assertTupleEqual(pixel, tuple([fill] * num_bands))

        for mode, num_bands in zip(modes, nums_bands):
            img_conv = img.convert(mode)
            startpoints, endpoints = transforms.RandomPerspective.get_params(width, height, 0.5)
            tr_img = F.perspective(img_conv, startpoints, endpoints, fill=fill)
            pixel = tr_img.getpixel((0, 0))

            if not isinstance(pixel, tuple):
                pixel = (pixel,)
            self.assertTupleEqual(pixel, tuple([fill] * num_bands))

            for wrong_num_bands in set(nums_bands) - {num_bands}:
                with self.assertRaises(ValueError):
                    F.perspective(img_conv, startpoints, endpoints, fill=tuple([fill] * wrong_num_bands))

    def test_random_crop(self):
        height = random.randint(10, 32) * 2
        width = random.randint(10, 32) * 2
        oheight = random.randint(5, (height - 2) / 2) * 2
        owidth = random.randint(5, (width - 2) / 2) * 2
        img = torch.ones(3, height, width)
        result = transforms.Compose([
            transforms.ToPILImage(),
            transforms.RandomCrop((oheight, owidth)),
            transforms.ToTensor(),
        ])(img)
        self.assertEqual(result.size(1), oheight)
        self.assertEqual(result.size(2), owidth)

        padding = random.randint(1, 20)
        result = transforms.Compose([
            transforms.ToPILImage(),
            transforms.RandomCrop((oheight, owidth), padding=padding),
            transforms.ToTensor(),
        ])(img)
        self.assertEqual(result.size(1), oheight)
        self.assertEqual(result.size(2), owidth)

        result = transforms.Compose([
            transforms.ToPILImage(),
            transforms.RandomCrop((height, width)),
            transforms.ToTensor()
        ])(img)
        self.assertEqual(result.size(1), height)
        self.assertEqual(result.size(2), width)
        torch.testing.assert_close(result, img)

        result = transforms.Compose([
            transforms.ToPILImage(),
            transforms.RandomCrop((height + 1, width + 1), pad_if_needed=True),
            transforms.ToTensor(),
        ])(img)
        self.assertEqual(result.size(1), height + 1)
        self.assertEqual(result.size(2), width + 1)

        t = transforms.RandomCrop(48)
        img = torch.ones(3, 32, 32)
        with self.assertRaisesRegex(ValueError, r"Required crop size .+ is larger then input image size .+"):
            t(img)

    def test_to_tensor(self):
        test_channels = [1, 3, 4]
        height, width = 4, 4
        trans = transforms.ToTensor()

        with self.assertRaises(TypeError):
            trans(np.random.rand(1, height, width).tolist())

        with self.assertRaises(ValueError):
            trans(np.random.rand(height))
            trans(np.random.rand(1, 1, height, width))

        for channels in test_channels:
            input_data = torch.ByteTensor(channels, height, width).random_(0, 255).float().div_(255)
            img = transforms.ToPILImage()(input_data)
            output = trans(img)
            torch.testing.assert_close(output, input_data, check_stride=False)

            ndarray = np.random.randint(low=0, high=255, size=(height, width, channels)).astype(np.uint8)
            output = trans(ndarray)
            expected_output = ndarray.transpose((2, 0, 1)) / 255.0
            torch.testing.assert_close(output.numpy(), expected_output, check_stride=False, check_dtype=False)

            ndarray = np.random.rand(height, width, channels).astype(np.float32)
            output = trans(ndarray)
            expected_output = ndarray.transpose((2, 0, 1))
            torch.testing.assert_close(output.numpy(), expected_output, check_stride=False, check_dtype=False)

        # separate test for mode '1' PIL images
        input_data = torch.ByteTensor(1, height, width).bernoulli_()
        img = transforms.ToPILImage()(input_data.mul(255)).convert('1')
        output = trans(img)
        torch.testing.assert_close(input_data, output, check_dtype=False, check_stride=False)

    def test_to_tensor_with_other_default_dtypes(self):
        current_def_dtype = torch.get_default_dtype()

        t = transforms.ToTensor()
        np_arr = np.random.randint(0, 255, (32, 32, 3), dtype=np.uint8)
        img = Image.fromarray(np_arr)

        for dtype in [torch.float16, torch.float, torch.double]:
            torch.set_default_dtype(dtype)
            res = t(img)
            self.assertTrue(res.dtype == dtype, msg=f"{res.dtype} vs {dtype}")

        torch.set_default_dtype(current_def_dtype)

    def test_max_value(self):
        for dtype in int_dtypes():
            self.assertEqual(F_t._max_value(dtype), torch.iinfo(dtype).max)

        # remove float testing as it can lead to errors such as
        # runtime error: 5.7896e+76 is outside the range of representable values of type 'float'
        # for dtype in float_dtypes():
        #     self.assertGreater(F_t._max_value(dtype), torch.finfo(dtype).max)

    def test_convert_image_dtype_float_to_float(self):
        for input_dtype, output_dtypes in cycle_over(float_dtypes()):
            input_image = torch.tensor((0.0, 1.0), dtype=input_dtype)
            for output_dtype in output_dtypes:
                with self.subTest(input_dtype=input_dtype, output_dtype=output_dtype):
                    transform = transforms.ConvertImageDtype(output_dtype)
                    transform_script = torch.jit.script(F.convert_image_dtype)

                    output_image = transform(input_image)
                    output_image_script = transform_script(input_image, output_dtype)

                    torch.testing.assert_close(output_image_script, output_image, rtol=0.0, atol=1e-6)

                    actual_min, actual_max = output_image.tolist()
                    desired_min, desired_max = 0.0, 1.0

                    self.assertAlmostEqual(actual_min, desired_min)
                    self.assertAlmostEqual(actual_max, desired_max)

    def test_convert_image_dtype_float_to_int(self):
        for input_dtype in float_dtypes():
            input_image = torch.tensor((0.0, 1.0), dtype=input_dtype)
            for output_dtype in int_dtypes():
                with self.subTest(input_dtype=input_dtype, output_dtype=output_dtype):
                    transform = transforms.ConvertImageDtype(output_dtype)
                    transform_script = torch.jit.script(F.convert_image_dtype)

                    if (input_dtype == torch.float32 and output_dtype in (torch.int32, torch.int64)) or (
                            input_dtype == torch.float64 and output_dtype == torch.int64
                    ):
                        with self.assertRaises(RuntimeError):
                            transform(input_image)
                    else:
                        output_image = transform(input_image)
                        output_image_script = transform_script(input_image, output_dtype)

                        torch.testing.assert_close(output_image_script, output_image, rtol=0.0, atol=1e-6)

                        actual_min, actual_max = output_image.tolist()
                        desired_min, desired_max = 0, torch.iinfo(output_dtype).max

                        self.assertEqual(actual_min, desired_min)
                        self.assertEqual(actual_max, desired_max)

    def test_convert_image_dtype_int_to_float(self):
        for input_dtype in int_dtypes():
            input_image = torch.tensor((0, torch.iinfo(input_dtype).max), dtype=input_dtype)
            for output_dtype in float_dtypes():
                with self.subTest(input_dtype=input_dtype, output_dtype=output_dtype):
                    transform = transforms.ConvertImageDtype(output_dtype)
                    transform_script = torch.jit.script(F.convert_image_dtype)

                    output_image = transform(input_image)
                    output_image_script = transform_script(input_image, output_dtype)

                    torch.testing.assert_close(output_image_script, output_image, rtol=0.0, atol=1e-6)

                    actual_min, actual_max = output_image.tolist()
                    desired_min, desired_max = 0.0, 1.0

                    self.assertAlmostEqual(actual_min, desired_min)
                    self.assertGreaterEqual(actual_min, desired_min)
                    self.assertAlmostEqual(actual_max, desired_max)
                    self.assertLessEqual(actual_max, desired_max)

    def test_convert_image_dtype_int_to_int(self):
        for input_dtype, output_dtypes in cycle_over(int_dtypes()):
            input_max = torch.iinfo(input_dtype).max
            input_image = torch.tensor((0, input_max), dtype=input_dtype)
            for output_dtype in output_dtypes:
                output_max = torch.iinfo(output_dtype).max

                with self.subTest(input_dtype=input_dtype, output_dtype=output_dtype):
                    transform = transforms.ConvertImageDtype(output_dtype)
                    transform_script = torch.jit.script(F.convert_image_dtype)

                    output_image = transform(input_image)
                    output_image_script = transform_script(input_image, output_dtype)

                    torch.testing.assert_close(
                        output_image_script,
                        output_image,
                        rtol=0.0,
                        atol=1e-6,
                        msg="{} vs {}".format(output_image_script, output_image),
                    )

                    actual_min, actual_max = output_image.tolist()
                    desired_min, desired_max = 0, output_max

                    # see https://github.com/pytorch/vision/pull/2078#issuecomment-641036236 for details
                    if input_max >= output_max:
                        error_term = 0
                    else:
                        error_term = 1 - (torch.iinfo(output_dtype).max + 1) // (torch.iinfo(input_dtype).max + 1)

                    self.assertEqual(actual_min, desired_min)
                    self.assertEqual(actual_max, desired_max + error_term)

    def test_convert_image_dtype_int_to_int_consistency(self):
        for input_dtype, output_dtypes in cycle_over(int_dtypes()):
            input_max = torch.iinfo(input_dtype).max
            input_image = torch.tensor((0, input_max), dtype=input_dtype)
            for output_dtype in output_dtypes:
                output_max = torch.iinfo(output_dtype).max
                if output_max <= input_max:
                    continue

                with self.subTest(input_dtype=input_dtype, output_dtype=output_dtype):
                    transform = transforms.ConvertImageDtype(output_dtype)
                    inverse_transfrom = transforms.ConvertImageDtype(input_dtype)
                    output_image = inverse_transfrom(transform(input_image))

                    actual_min, actual_max = output_image.tolist()
                    desired_min, desired_max = 0, input_max

                    self.assertEqual(actual_min, desired_min)
                    self.assertEqual(actual_max, desired_max)

    @unittest.skipIf(accimage is None, 'accimage not available')
    def test_accimage_to_tensor(self):
        trans = transforms.ToTensor()

        expected_output = trans(Image.open(GRACE_HOPPER).convert('RGB'))
        output = trans(accimage.Image(GRACE_HOPPER))

        torch.testing.assert_close(output, expected_output)

    def test_pil_to_tensor(self):
        test_channels = [1, 3, 4]
        height, width = 4, 4
        trans = transforms.PILToTensor()

        with self.assertRaises(TypeError):
            trans(np.random.rand(1, height, width).tolist())
            trans(np.random.rand(1, height, width))

        for channels in test_channels:
            input_data = torch.ByteTensor(channels, height, width).random_(0, 255)
            img = transforms.ToPILImage()(input_data)
            output = trans(img)
            torch.testing.assert_close(input_data, output, check_stride=False)

            input_data = np.random.randint(low=0, high=255, size=(height, width, channels)).astype(np.uint8)
            img = transforms.ToPILImage()(input_data)
            output = trans(img)
            expected_output = input_data.transpose((2, 0, 1))
            torch.testing.assert_close(output.numpy(), expected_output)

            input_data = torch.as_tensor(np.random.rand(channels, height, width).astype(np.float32))
            img = transforms.ToPILImage()(input_data)  # CHW -> HWC and (* 255).byte()
            output = trans(img)  # HWC -> CHW
            expected_output = (input_data * 255).byte()
            torch.testing.assert_close(output, expected_output, check_stride=False)

        # separate test for mode '1' PIL images
        input_data = torch.ByteTensor(1, height, width).bernoulli_()
        img = transforms.ToPILImage()(input_data.mul(255)).convert('1')
        output = trans(img).view(torch.uint8).bool().to(torch.uint8)
        torch.testing.assert_close(input_data, output, check_stride=False)

    @unittest.skipIf(accimage is None, 'accimage not available')
    def test_accimage_pil_to_tensor(self):
        trans = transforms.PILToTensor()

        expected_output = trans(Image.open(GRACE_HOPPER).convert('RGB'))
        output = trans(accimage.Image(GRACE_HOPPER))

        self.assertEqual(expected_output.size(), output.size())
        torch.testing.assert_close(output, expected_output, check_stride=False)

    @unittest.skipIf(accimage is None, 'accimage not available')
    def test_accimage_resize(self):
        trans = transforms.Compose([
            transforms.Resize(256, interpolation=Image.LINEAR),
            transforms.ToTensor(),
        ])

        # Checking if Compose, Resize and ToTensor can be printed as string
        trans.__repr__()

        expected_output = trans(Image.open(GRACE_HOPPER).convert('RGB'))
        output = trans(accimage.Image(GRACE_HOPPER))

        self.assertEqual(expected_output.size(), output.size())
        self.assertLess(np.abs((expected_output - output).mean()), 1e-3)
        self.assertLess((expected_output - output).var(), 1e-5)
        # note the high absolute tolerance
        self.assertTrue(np.allclose(output.numpy(), expected_output.numpy(), atol=5e-2))

    @unittest.skipIf(accimage is None, 'accimage not available')
    def test_accimage_crop(self):
        trans = transforms.Compose([
            transforms.CenterCrop(256),
            transforms.ToTensor(),
        ])

        # Checking if Compose, CenterCrop and ToTensor can be printed as string
        trans.__repr__()

        expected_output = trans(Image.open(GRACE_HOPPER).convert('RGB'))
        output = trans(accimage.Image(GRACE_HOPPER))

        self.assertEqual(expected_output.size(), output.size())
        torch.testing.assert_close(output, expected_output)

    def test_1_channel_tensor_to_pil_image(self):
        to_tensor = transforms.ToTensor()

        img_data_float = torch.Tensor(1, 4, 4).uniform_()
        img_data_byte = torch.ByteTensor(1, 4, 4).random_(0, 255)
        img_data_short = torch.ShortTensor(1, 4, 4).random_()
        img_data_int = torch.IntTensor(1, 4, 4).random_()

        inputs = [img_data_float, img_data_byte, img_data_short, img_data_int]
        expected_outputs = [img_data_float.mul(255).int().float().div(255).numpy(),
                            img_data_byte.float().div(255.0).numpy(),
                            img_data_short.numpy(),
                            img_data_int.numpy()]
        expected_modes = ['L', 'L', 'I;16', 'I']

        for img_data, expected_output, mode in zip(inputs, expected_outputs, expected_modes):
            for transform in [transforms.ToPILImage(), transforms.ToPILImage(mode=mode)]:
                img = transform(img_data)
                self.assertEqual(img.mode, mode)
                torch.testing.assert_close(expected_output, to_tensor(img).numpy(), check_stride=False)
        # 'F' mode for torch.FloatTensor
        img_F_mode = transforms.ToPILImage(mode='F')(img_data_float)
        self.assertEqual(img_F_mode.mode, 'F')
        torch.testing.assert_close(
            np.array(Image.fromarray(img_data_float.squeeze(0).numpy(), mode='F')), np.array(img_F_mode)
        )

    def test_1_channel_ndarray_to_pil_image(self):
        img_data_float = torch.Tensor(4, 4, 1).uniform_().numpy()
        img_data_byte = torch.ByteTensor(4, 4, 1).random_(0, 255).numpy()
        img_data_short = torch.ShortTensor(4, 4, 1).random_().numpy()
        img_data_int = torch.IntTensor(4, 4, 1).random_().numpy()

        inputs = [img_data_float, img_data_byte, img_data_short, img_data_int]
        expected_modes = ['F', 'L', 'I;16', 'I']
        for img_data, mode in zip(inputs, expected_modes):
            for transform in [transforms.ToPILImage(), transforms.ToPILImage(mode=mode)]:
                img = transform(img_data)
                self.assertEqual(img.mode, mode)
                # note: we explicitly convert img's dtype because pytorch doesn't support uint16
                # and otherwise assert_close wouldn't be able to construct a tensor from the uint16 array
                torch.testing.assert_close(img_data[:, :, 0], np.asarray(img).astype(img_data.dtype))

    def test_2_channel_ndarray_to_pil_image(self):
        def verify_img_data(img_data, mode):
            if mode is None:
                img = transforms.ToPILImage()(img_data)
                self.assertEqual(img.mode, 'LA')  # default should assume LA
            else:
                img = transforms.ToPILImage(mode=mode)(img_data)
                self.assertEqual(img.mode, mode)
            split = img.split()
            for i in range(2):
                torch.testing.assert_close(img_data[:, :, i], np.asarray(split[i]), check_stride=False)

        img_data = torch.ByteTensor(4, 4, 2).random_(0, 255).numpy()
        for mode in [None, 'LA']:
            verify_img_data(img_data, mode)

        transforms.ToPILImage().__repr__()

        with self.assertRaises(ValueError):
            # should raise if we try a mode for 4 or 1 or 3 channel images
            transforms.ToPILImage(mode='RGBA')(img_data)
            transforms.ToPILImage(mode='P')(img_data)
            transforms.ToPILImage(mode='RGB')(img_data)

    def test_2_channel_tensor_to_pil_image(self):
        def verify_img_data(img_data, expected_output, mode):
            if mode is None:
                img = transforms.ToPILImage()(img_data)
                self.assertEqual(img.mode, 'LA')  # default should assume LA
            else:
                img = transforms.ToPILImage(mode=mode)(img_data)
                self.assertEqual(img.mode, mode)
            split = img.split()
            for i in range(2):
                self.assertTrue(np.allclose(expected_output[i].numpy(), F.to_tensor(split[i]).numpy()))

        img_data = torch.Tensor(2, 4, 4).uniform_()
        expected_output = img_data.mul(255).int().float().div(255)
        for mode in [None, 'LA']:
            verify_img_data(img_data, expected_output, mode=mode)

        with self.assertRaises(ValueError):
            # should raise if we try a mode for 4 or 1 or 3 channel images
            transforms.ToPILImage(mode='RGBA')(img_data)
            transforms.ToPILImage(mode='P')(img_data)
            transforms.ToPILImage(mode='RGB')(img_data)

    def test_3_channel_tensor_to_pil_image(self):
        def verify_img_data(img_data, expected_output, mode):
            if mode is None:
                img = transforms.ToPILImage()(img_data)
                self.assertEqual(img.mode, 'RGB')  # default should assume RGB
            else:
                img = transforms.ToPILImage(mode=mode)(img_data)
                self.assertEqual(img.mode, mode)
            split = img.split()
            for i in range(3):
                self.assertTrue(np.allclose(expected_output[i].numpy(), F.to_tensor(split[i]).numpy()))

        img_data = torch.Tensor(3, 4, 4).uniform_()
        expected_output = img_data.mul(255).int().float().div(255)
        for mode in [None, 'RGB', 'HSV', 'YCbCr']:
            verify_img_data(img_data, expected_output, mode=mode)

        with self.assertRaises(ValueError):
            # should raise if we try a mode for 4 or 1 or 2 channel images
            transforms.ToPILImage(mode='RGBA')(img_data)
            transforms.ToPILImage(mode='P')(img_data)
            transforms.ToPILImage(mode='LA')(img_data)

        with self.assertRaises(ValueError):
            transforms.ToPILImage()(torch.Tensor(1, 3, 4, 4).uniform_())

    def test_3_channel_ndarray_to_pil_image(self):
        def verify_img_data(img_data, mode):
            if mode is None:
                img = transforms.ToPILImage()(img_data)
                self.assertEqual(img.mode, 'RGB')  # default should assume RGB
            else:
                img = transforms.ToPILImage(mode=mode)(img_data)
                self.assertEqual(img.mode, mode)
            split = img.split()
            for i in range(3):
                torch.testing.assert_close(img_data[:, :, i], np.asarray(split[i]), check_stride=False)

        img_data = torch.ByteTensor(4, 4, 3).random_(0, 255).numpy()
        for mode in [None, 'RGB', 'HSV', 'YCbCr']:
            verify_img_data(img_data, mode)

        # Checking if ToPILImage can be printed as string
        transforms.ToPILImage().__repr__()

        with self.assertRaises(ValueError):
            # should raise if we try a mode for 4 or 1 or 2 channel images
            transforms.ToPILImage(mode='RGBA')(img_data)
            transforms.ToPILImage(mode='P')(img_data)
            transforms.ToPILImage(mode='LA')(img_data)

    def test_4_channel_tensor_to_pil_image(self):
        def verify_img_data(img_data, expected_output, mode):
            if mode is None:
                img = transforms.ToPILImage()(img_data)
                self.assertEqual(img.mode, 'RGBA')  # default should assume RGBA
            else:
                img = transforms.ToPILImage(mode=mode)(img_data)
                self.assertEqual(img.mode, mode)

            split = img.split()
            for i in range(4):
                self.assertTrue(np.allclose(expected_output[i].numpy(), F.to_tensor(split[i]).numpy()))

        img_data = torch.Tensor(4, 4, 4).uniform_()
        expected_output = img_data.mul(255).int().float().div(255)
        for mode in [None, 'RGBA', 'CMYK', 'RGBX']:
            verify_img_data(img_data, expected_output, mode)

        with self.assertRaises(ValueError):
            # should raise if we try a mode for 3 or 1 or 2 channel images
            transforms.ToPILImage(mode='RGB')(img_data)
            transforms.ToPILImage(mode='P')(img_data)
            transforms.ToPILImage(mode='LA')(img_data)

    def test_4_channel_ndarray_to_pil_image(self):
        def verify_img_data(img_data, mode):
            if mode is None:
                img = transforms.ToPILImage()(img_data)
                self.assertEqual(img.mode, 'RGBA')  # default should assume RGBA
            else:
                img = transforms.ToPILImage(mode=mode)(img_data)
                self.assertEqual(img.mode, mode)
            split = img.split()
            for i in range(4):
                torch.testing.assert_close(img_data[:, :, i], np.asarray(split[i]), check_stride=False)

        img_data = torch.ByteTensor(4, 4, 4).random_(0, 255).numpy()
        for mode in [None, 'RGBA', 'CMYK', 'RGBX']:
            verify_img_data(img_data, mode)

        with self.assertRaises(ValueError):
            # should raise if we try a mode for 3 or 1 or 2 channel images
            transforms.ToPILImage(mode='RGB')(img_data)
            transforms.ToPILImage(mode='P')(img_data)
            transforms.ToPILImage(mode='LA')(img_data)

    def test_2d_tensor_to_pil_image(self):
        to_tensor = transforms.ToTensor()

        img_data_float = torch.Tensor(4, 4).uniform_()
        img_data_byte = torch.ByteTensor(4, 4).random_(0, 255)
        img_data_short = torch.ShortTensor(4, 4).random_()
        img_data_int = torch.IntTensor(4, 4).random_()

        inputs = [img_data_float, img_data_byte, img_data_short, img_data_int]
        expected_outputs = [img_data_float.mul(255).int().float().div(255).numpy(),
                            img_data_byte.float().div(255.0).numpy(),
                            img_data_short.numpy(),
                            img_data_int.numpy()]
        expected_modes = ['L', 'L', 'I;16', 'I']

        for img_data, expected_output, mode in zip(inputs, expected_outputs, expected_modes):
            for transform in [transforms.ToPILImage(), transforms.ToPILImage(mode=mode)]:
                img = transform(img_data)
                self.assertEqual(img.mode, mode)
                np.testing.assert_allclose(expected_output, to_tensor(img).numpy()[0])

    def test_2d_ndarray_to_pil_image(self):
        img_data_float = torch.Tensor(4, 4).uniform_().numpy()
        img_data_byte = torch.ByteTensor(4, 4).random_(0, 255).numpy()
        img_data_short = torch.ShortTensor(4, 4).random_().numpy()
        img_data_int = torch.IntTensor(4, 4).random_().numpy()

        inputs = [img_data_float, img_data_byte, img_data_short, img_data_int]
        expected_modes = ['F', 'L', 'I;16', 'I']
        for img_data, mode in zip(inputs, expected_modes):
            for transform in [transforms.ToPILImage(), transforms.ToPILImage(mode=mode)]:
                img = transform(img_data)
                self.assertEqual(img.mode, mode)
                np.testing.assert_allclose(img_data, img)

    def test_tensor_bad_types_to_pil_image(self):
        with self.assertRaisesRegex(ValueError, r'pic should be 2/3 dimensional. Got \d+ dimensions.'):
            transforms.ToPILImage()(torch.ones(1, 3, 4, 4))
        with self.assertRaisesRegex(ValueError, r'pic should not have > 4 channels. Got \d+ channels.'):
            transforms.ToPILImage()(torch.ones(6, 4, 4))

    def test_ndarray_bad_types_to_pil_image(self):
        trans = transforms.ToPILImage()
        reg_msg = r'Input type \w+ is not supported'
        with self.assertRaisesRegex(TypeError, reg_msg):
            trans(np.ones([4, 4, 1], np.int64))
        with self.assertRaisesRegex(TypeError, reg_msg):
            trans(np.ones([4, 4, 1], np.uint16))
        with self.assertRaisesRegex(TypeError, reg_msg):
            trans(np.ones([4, 4, 1], np.uint32))
        with self.assertRaisesRegex(TypeError, reg_msg):
            trans(np.ones([4, 4, 1], np.float64))

        with self.assertRaisesRegex(ValueError, r'pic should be 2/3 dimensional. Got \d+ dimensions.'):
            transforms.ToPILImage()(np.ones([1, 4, 4, 3]))
        with self.assertRaisesRegex(ValueError, r'pic should not have > 4 channels. Got \d+ channels.'):
            transforms.ToPILImage()(np.ones([4, 4, 6]))

    @unittest.skipIf(stats is None, 'scipy.stats not available')
    def test_random_vertical_flip(self):
        random_state = random.getstate()
        random.seed(42)
        img = transforms.ToPILImage()(torch.rand(3, 10, 10))
        vimg = img.transpose(Image.FLIP_TOP_BOTTOM)

        num_samples = 250
        num_vertical = 0
        for _ in range(num_samples):
            out = transforms.RandomVerticalFlip()(img)
            if out == vimg:
                num_vertical += 1

        p_value = stats.binom_test(num_vertical, num_samples, p=0.5)
        random.setstate(random_state)
        self.assertGreater(p_value, 0.0001)

        num_samples = 250
        num_vertical = 0
        for _ in range(num_samples):
            out = transforms.RandomVerticalFlip(p=0.7)(img)
            if out == vimg:
                num_vertical += 1

        p_value = stats.binom_test(num_vertical, num_samples, p=0.7)
        random.setstate(random_state)
        self.assertGreater(p_value, 0.0001)

        # Checking if RandomVerticalFlip can be printed as string
        transforms.RandomVerticalFlip().__repr__()

    @unittest.skipIf(stats is None, 'scipy.stats not available')
    def test_random_horizontal_flip(self):
        random_state = random.getstate()
        random.seed(42)
        img = transforms.ToPILImage()(torch.rand(3, 10, 10))
        himg = img.transpose(Image.FLIP_LEFT_RIGHT)

        num_samples = 250
        num_horizontal = 0
        for _ in range(num_samples):
            out = transforms.RandomHorizontalFlip()(img)
            if out == himg:
                num_horizontal += 1

        p_value = stats.binom_test(num_horizontal, num_samples, p=0.5)
        random.setstate(random_state)
        self.assertGreater(p_value, 0.0001)

        num_samples = 250
        num_horizontal = 0
        for _ in range(num_samples):
            out = transforms.RandomHorizontalFlip(p=0.7)(img)
            if out == himg:
                num_horizontal += 1

        p_value = stats.binom_test(num_horizontal, num_samples, p=0.7)
        random.setstate(random_state)
        self.assertGreater(p_value, 0.0001)

        # Checking if RandomHorizontalFlip can be printed as string
        transforms.RandomHorizontalFlip().__repr__()

    @unittest.skipIf(stats is None, 'scipy.stats is not available')
    def test_normalize(self):
        def samples_from_standard_normal(tensor):
            p_value = stats.kstest(list(tensor.view(-1)), 'norm', args=(0, 1)).pvalue
            return p_value > 0.0001

        random_state = random.getstate()
        random.seed(42)
        for channels in [1, 3]:
            img = torch.rand(channels, 10, 10)
            mean = [img[c].mean() for c in range(channels)]
            std = [img[c].std() for c in range(channels)]
            normalized = transforms.Normalize(mean, std)(img)
            self.assertTrue(samples_from_standard_normal(normalized))
        random.setstate(random_state)

        # Checking if Normalize can be printed as string
        transforms.Normalize(mean, std).__repr__()

        # Checking the optional in-place behaviour
        tensor = torch.rand((1, 16, 16))
        tensor_inplace = transforms.Normalize((0.5,), (0.5,), inplace=True)(tensor)
        assert_equal(tensor, tensor_inplace)

    def test_normalize_different_dtype(self):
        for dtype1 in [torch.float32, torch.float64]:
            img = torch.rand(3, 10, 10, dtype=dtype1)
            for dtype2 in [torch.int64, torch.float32, torch.float64]:
                mean = torch.tensor([1, 2, 3], dtype=dtype2)
                std = torch.tensor([1, 2, 1], dtype=dtype2)
                # checks that it doesn't crash
                transforms.functional.normalize(img, mean, std)

    def test_normalize_3d_tensor(self):
        torch.manual_seed(28)
        n_channels = 3
        img_size = 10
        mean = torch.rand(n_channels)
        std = torch.rand(n_channels)
        img = torch.rand(n_channels, img_size, img_size)
        target = F.normalize(img, mean, std)

        mean_unsqueezed = mean.view(-1, 1, 1)
        std_unsqueezed = std.view(-1, 1, 1)
        result1 = F.normalize(img, mean_unsqueezed, std_unsqueezed)
        result2 = F.normalize(img,
                              mean_unsqueezed.repeat(1, img_size, img_size),
                              std_unsqueezed.repeat(1, img_size, img_size))
        torch.testing.assert_close(target, result1)
        torch.testing.assert_close(target, result2)

    def test_color_jitter(self):
        color_jitter = transforms.ColorJitter(2, 2, 2, 0.1)

        x_shape = [2, 2, 3]
        x_data = [0, 5, 13, 54, 135, 226, 37, 8, 234, 90, 255, 1]
        x_np = np.array(x_data, dtype=np.uint8).reshape(x_shape)
        x_pil = Image.fromarray(x_np, mode='RGB')
        x_pil_2 = x_pil.convert('L')

        for i in range(10):
            y_pil = color_jitter(x_pil)
            self.assertEqual(y_pil.mode, x_pil.mode)

            y_pil_2 = color_jitter(x_pil_2)
            self.assertEqual(y_pil_2.mode, x_pil_2.mode)

        # Checking if ColorJitter can be printed as string
        color_jitter.__repr__()

    def test_linear_transformation(self):
        num_samples = 1000
        x = torch.randn(num_samples, 3, 10, 10)
        flat_x = x.view(x.size(0), x.size(1) * x.size(2) * x.size(3))
        # compute principal components
        sigma = torch.mm(flat_x.t(), flat_x) / flat_x.size(0)
        u, s, _ = np.linalg.svd(sigma.numpy())
        zca_epsilon = 1e-10  # avoid division by 0
        d = torch.Tensor(np.diag(1. / np.sqrt(s + zca_epsilon)))
        u = torch.Tensor(u)
        principal_components = torch.mm(torch.mm(u, d), u.t())
        mean_vector = (torch.sum(flat_x, dim=0) / flat_x.size(0))
        # initialize whitening matrix
        whitening = transforms.LinearTransformation(principal_components, mean_vector)
        # estimate covariance and mean using weak law of large number
        num_features = flat_x.size(1)
        cov = 0.0
        mean = 0.0
        for i in x:
            xwhite = whitening(i)
            xwhite = xwhite.view(1, -1).numpy()
            cov += np.dot(xwhite, xwhite.T) / num_features
            mean += np.sum(xwhite) / num_features
        # if rtol for std = 1e-3 then rtol for cov = 2e-3 as std**2 = cov
        torch.testing.assert_close(cov / num_samples, np.identity(1), rtol=2e-3, atol=1e-8, check_dtype=False,
                                   msg="cov not close to 1")
        torch.testing.assert_close(mean / num_samples, 0, rtol=1e-3, atol=1e-8, check_dtype=False,
                                   msg="mean not close to 0")

        # Checking if LinearTransformation can be printed as string
        whitening.__repr__()

    def test_affine(self):
        input_img = np.zeros((40, 40, 3), dtype=np.uint8)
        cnt = [20, 20]
        for pt in [(16, 16), (20, 16), (20, 20)]:
            for i in range(-5, 5):
                for j in range(-5, 5):
                    input_img[pt[0] + i, pt[1] + j, :] = [255, 155, 55]

        with self.assertRaises(TypeError, msg="Argument translate should be a sequence"):
            F.affine(input_img, 10, translate=0, scale=1, shear=1)

        pil_img = F.to_pil_image(input_img)

        def _to_3x3_inv(inv_result_matrix):
            result_matrix = np.zeros((3, 3))
            result_matrix[:2, :] = np.array(inv_result_matrix).reshape((2, 3))
            result_matrix[2, 2] = 1
            return np.linalg.inv(result_matrix)

        def _test_transformation(a, t, s, sh):
            a_rad = math.radians(a)
            s_rad = [math.radians(sh_) for sh_ in sh]
            cx, cy = cnt
            tx, ty = t
            sx, sy = s_rad
            rot = a_rad

            # 1) Check transformation matrix:
            C = np.array([[1, 0, cx],
                          [0, 1, cy],
                          [0, 0, 1]])
            T = np.array([[1, 0, tx],
                          [0, 1, ty],
                          [0, 0, 1]])
            Cinv = np.linalg.inv(C)

            RS = np.array(
                [[s * math.cos(rot), -s * math.sin(rot), 0],
                 [s * math.sin(rot), s * math.cos(rot), 0],
                 [0, 0, 1]])

            SHx = np.array([[1, -math.tan(sx), 0],
                            [0, 1, 0],
                            [0, 0, 1]])

            SHy = np.array([[1, 0, 0],
                            [-math.tan(sy), 1, 0],
                            [0, 0, 1]])

            RSS = np.matmul(RS, np.matmul(SHy, SHx))

            true_matrix = np.matmul(T, np.matmul(C, np.matmul(RSS, Cinv)))

            result_matrix = _to_3x3_inv(F._get_inverse_affine_matrix(center=cnt, angle=a,
                                                                     translate=t, scale=s, shear=sh))
            self.assertLess(np.sum(np.abs(true_matrix - result_matrix)), 1e-10)
            # 2) Perform inverse mapping:
            true_result = np.zeros((40, 40, 3), dtype=np.uint8)
            inv_true_matrix = np.linalg.inv(true_matrix)
            for y in range(true_result.shape[0]):
                for x in range(true_result.shape[1]):
                    # Same as for PIL:
                    # https://github.com/python-pillow/Pillow/blob/71f8ec6a0cfc1008076a023c0756542539d057ab/
                    # src/libImaging/Geometry.c#L1060
                    input_pt = np.array([x + 0.5, y + 0.5, 1.0])
                    res = np.floor(np.dot(inv_true_matrix, input_pt)).astype(np.int)
                    _x, _y = res[:2]
                    if 0 <= _x < input_img.shape[1] and 0 <= _y < input_img.shape[0]:
                        true_result[y, x, :] = input_img[_y, _x, :]

            result = F.affine(pil_img, angle=a, translate=t, scale=s, shear=sh)
            self.assertEqual(result.size, pil_img.size)
            # Compute number of different pixels:
            np_result = np.array(result)
            n_diff_pixels = np.sum(np_result != true_result) / 3
            # Accept 3 wrong pixels
            self.assertLess(n_diff_pixels, 3,
                            "a={}, t={}, s={}, sh={}\n".format(a, t, s, sh) +
                            "n diff pixels={}\n".format(n_diff_pixels))

        # Test rotation
        a = 45
        _test_transformation(a=a, t=(0, 0), s=1.0, sh=(0.0, 0.0))

        # Test translation
        t = [10, 15]
        _test_transformation(a=0.0, t=t, s=1.0, sh=(0.0, 0.0))

        # Test scale
        s = 1.2
        _test_transformation(a=0.0, t=(0.0, 0.0), s=s, sh=(0.0, 0.0))

        # Test shear
        sh = [45.0, 25.0]
        _test_transformation(a=0.0, t=(0.0, 0.0), s=1.0, sh=sh)

        # Test rotation, scale, translation, shear
        for a in range(-90, 90, 36):
            for t1 in range(-10, 10, 5):
                for s in [0.77, 1.0, 1.27]:
                    for sh in range(-15, 15, 5):
                        _test_transformation(a=a, t=(t1, t1), s=s, sh=(sh, sh))

    def test_random_rotation(self):

        with self.assertRaises(ValueError):
            transforms.RandomRotation(-0.7)
            transforms.RandomRotation([-0.7])
            transforms.RandomRotation([-0.7, 0, 0.7])

        # assert fill being either a Sequence or a Number
        with self.assertRaises(TypeError):
            transforms.RandomRotation(0, fill={})

        t = transforms.RandomRotation(0, fill=None)
        self.assertTrue(t.fill == 0)

        t = transforms.RandomRotation(10)
        angle = t.get_params(t.degrees)
        self.assertTrue(angle > -10 and angle < 10)

        t = transforms.RandomRotation((-10, 10))
        angle = t.get_params(t.degrees)
        self.assertTrue(-10 < angle < 10)

        # Checking if RandomRotation can be printed as string
        t.__repr__()

        # assert deprecation warning and non-BC
        with self.assertWarnsRegex(UserWarning, r"Argument resample is deprecated and will be removed"):
            t = transforms.RandomRotation((-10, 10), resample=2)
            self.assertEqual(t.interpolation, transforms.InterpolationMode.BILINEAR)

        # assert changed type warning
        with self.assertWarnsRegex(UserWarning, r"Argument interpolation should be of type InterpolationMode"):
            t = transforms.RandomRotation((-10, 10), interpolation=2)
            self.assertEqual(t.interpolation, transforms.InterpolationMode.BILINEAR)

    def test_random_affine(self):

        with self.assertRaises(ValueError):
            transforms.RandomAffine(-0.7)
            transforms.RandomAffine([-0.7])
            transforms.RandomAffine([-0.7, 0, 0.7])

            transforms.RandomAffine([-90, 90], translate=2.0)
            transforms.RandomAffine([-90, 90], translate=[-1.0, 1.0])
            transforms.RandomAffine([-90, 90], translate=[-1.0, 0.0, 1.0])

            transforms.RandomAffine([-90, 90], translate=[0.2, 0.2], scale=[0.0])
            transforms.RandomAffine([-90, 90], translate=[0.2, 0.2], scale=[-1.0, 1.0])
            transforms.RandomAffine([-90, 90], translate=[0.2, 0.2], scale=[0.5, -0.5])
            transforms.RandomAffine([-90, 90], translate=[0.2, 0.2], scale=[0.5, 3.0, -0.5])

            transforms.RandomAffine([-90, 90], translate=[0.2, 0.2], scale=[0.5, 0.5], shear=-7)
            transforms.RandomAffine([-90, 90], translate=[0.2, 0.2], scale=[0.5, 0.5], shear=[-10])
            transforms.RandomAffine([-90, 90], translate=[0.2, 0.2], scale=[0.5, 0.5], shear=[-10, 0, 10])
            transforms.RandomAffine([-90, 90], translate=[0.2, 0.2], scale=[0.5, 0.5], shear=[-10, 0, 10, 0, 10])

        # assert fill being either a Sequence or a Number
        with self.assertRaises(TypeError):
            transforms.RandomAffine(0, fill={})

        t = transforms.RandomAffine(0, fill=None)
        self.assertTrue(t.fill == 0)

        x = np.zeros((100, 100, 3), dtype=np.uint8)
        img = F.to_pil_image(x)

        t = transforms.RandomAffine(10, translate=[0.5, 0.3], scale=[0.7, 1.3], shear=[-10, 10, 20, 40])
        for _ in range(100):
            angle, translations, scale, shear = t.get_params(t.degrees, t.translate, t.scale, t.shear,
                                                             img_size=img.size)
            self.assertTrue(-10 < angle < 10)
            self.assertTrue(-img.size[0] * 0.5 <= translations[0] <= img.size[0] * 0.5,
                            "{} vs {}".format(translations[0], img.size[0] * 0.5))
            self.assertTrue(-img.size[1] * 0.5 <= translations[1] <= img.size[1] * 0.5,
                            "{} vs {}".format(translations[1], img.size[1] * 0.5))
            self.assertTrue(0.7 < scale < 1.3)
            self.assertTrue(-10 < shear[0] < 10)
            self.assertTrue(-20 < shear[1] < 40)

        # Checking if RandomAffine can be printed as string
        t.__repr__()

        t = transforms.RandomAffine(10, interpolation=transforms.InterpolationMode.BILINEAR)
        self.assertIn("bilinear", t.__repr__())

        # assert deprecation warning and non-BC
        with self.assertWarnsRegex(UserWarning, r"Argument resample is deprecated and will be removed"):
            t = transforms.RandomAffine(10, resample=2)
            self.assertEqual(t.interpolation, transforms.InterpolationMode.BILINEAR)

        with self.assertWarnsRegex(UserWarning, r"Argument fillcolor is deprecated and will be removed"):
            t = transforms.RandomAffine(10, fillcolor=10)
            self.assertEqual(t.fill, 10)

        # assert changed type warning
        with self.assertWarnsRegex(UserWarning, r"Argument interpolation should be of type InterpolationMode"):
            t = transforms.RandomAffine(10, interpolation=2)
            self.assertEqual(t.interpolation, transforms.InterpolationMode.BILINEAR)

    def test_autoaugment(self):
        for policy in transforms.AutoAugmentPolicy:
            for fill in [None, 85, (128, 128, 128)]:
                random.seed(42)
                img = Image.open(GRACE_HOPPER)
                transform = transforms.AutoAugment(policy=policy, fill=fill)
                for _ in range(100):
                    img = transform(img)
                transform.__repr__()

    @unittest.skipIf(stats is None, 'scipy.stats not available')
    def test_random_erasing(self):
        img = torch.ones(3, 128, 128)

        t = transforms.RandomErasing(scale=(0.1, 0.1), ratio=(1 / 3, 3.))
        y, x, h, w, v = t.get_params(img, t.scale, t.ratio, [t.value, ])
        aspect_ratio = h / w
        # Add some tolerance due to the rounding and int conversion used in the transform
        tol = 0.05
        self.assertTrue(1 / 3 - tol <= aspect_ratio <= 3 + tol)

        aspect_ratios = []
        random.seed(42)
        trial = 1000
        for _ in range(trial):
            y, x, h, w, v = t.get_params(img, t.scale, t.ratio, [t.value, ])
            aspect_ratios.append(h / w)

        count_bigger_then_ones = len([1 for aspect_ratio in aspect_ratios if aspect_ratio > 1])
        p_value = stats.binom_test(count_bigger_then_ones, trial, p=0.5)
        self.assertGreater(p_value, 0.0001)

        # Checking if RandomErasing can be printed as string
        t.__repr__()


<<<<<<< HEAD
def test_randomresized_params():
    height = random.randint(24, 32) * 2
    width = random.randint(24, 32) * 2
    img = torch.ones(3, height, width)
    to_pil_image = transforms.ToPILImage()
    img = to_pil_image(img)
    size = 100
    epsilon = 0.05
    min_scale = 0.25
    for _ in range(10):
        scale_min = max(round(random.random(), 2), min_scale)
        scale_range = (scale_min, scale_min + round(random.random(), 2))
        aspect_min = max(round(random.random(), 2), epsilon)
        aspect_ratio_range = (aspect_min, aspect_min + round(random.random(), 2))
        randresizecrop = transforms.RandomResizedCrop(size, scale_range, aspect_ratio_range)
        i, j, h, w = randresizecrop.get_params(img, scale_range, aspect_ratio_range)
        aspect_ratio_obtained = w / h
        assert((min(aspect_ratio_range) - epsilon <= aspect_ratio_obtained and
                aspect_ratio_obtained <= max(aspect_ratio_range) + epsilon) or
               aspect_ratio_obtained == 1.0)
        assert isinstance(i, int)
        assert isinstance(j, int)
        assert isinstance(h, int)
        assert isinstance(w, int)


def test_resize():

    input_sizes = [
        # height, width
        # square image
        (28, 28),
        (27, 27),
        # rectangular image: h < w
        (28, 34),
        (29, 35),
        # rectangular image: h > w
        (34, 28),
        (35, 29),
    ]
    test_output_sizes_1 = [
        # single integer
        22, 27, 28, 36,
        # single integer in tuple/list
        [22, ], (27, ),
    ]
    test_output_sizes_2 = [
        # two integers
        [22, 22], [22, 28], [22, 36],
        [27, 22], [36, 22], [28, 28],
        [28, 37], [37, 27], [37, 37]
    ]

    for height, width in input_sizes:
        img = Image.new("RGB", size=(width, height), color=127)

        for osize in test_output_sizes_1:
            for max_size in (None, 37, 1000):

                t = transforms.Resize(osize, max_size=max_size)
                result = t(img)

                msg = "{}, {} - {} - {}".format(height, width, osize, max_size)
                osize = osize[0] if isinstance(osize, (list, tuple)) else osize
                # If size is an int, smaller edge of the image will be matched to this number.
                # i.e, if height > width, then image will be rescaled to (size * height / width, size).
                if height < width:
                    exp_w, exp_h = (int(osize * width / height), osize)  # (w, h)
                    if max_size is not None and max_size < exp_w:
                        exp_w, exp_h = max_size, int(max_size * exp_h / exp_w)
                    assert result.size == (exp_w, exp_h), msg
                elif width < height:
                    exp_w, exp_h = (osize, int(osize * height / width))  # (w, h)
                    if max_size is not None and max_size < exp_h:
                        exp_w, exp_h = int(max_size * exp_w / exp_h), max_size
                    assert result.size == (exp_w, exp_h), msg
                else:
                    exp_w, exp_h = (osize, osize)  # (w, h)
                    if max_size is not None and max_size < osize:
                        exp_w, exp_h = max_size, max_size
                    assert result.size == (exp_w, exp_h), msg

    for height, width in input_sizes:
        img = Image.new("RGB", size=(width, height), color=127)

        for osize in test_output_sizes_2:
            oheight, owidth = osize

            t = transforms.Resize(osize)
            result = t(img)

            assert (owidth, oheight) == result.size

    with pytest.warns(UserWarning, match=r"Anti-alias option is always applied for PIL Image input"):
        t = transforms.Resize(osize, antialias=False)
        t(img)
=======
class TestPad:

    def test_pad(self):
        height = random.randint(10, 32) * 2
        width = random.randint(10, 32) * 2
        img = torch.ones(3, height, width)
        padding = random.randint(1, 20)
        fill = random.randint(1, 50)
        result = transforms.Compose([
            transforms.ToPILImage(),
            transforms.Pad(padding, fill=fill),
            transforms.ToTensor(),
        ])(img)
        assert result.size(1) == height + 2 * padding
        assert result.size(2) == width + 2 * padding
        # check that all elements in the padded region correspond
        # to the pad value
        fill_v = fill / 255
        eps = 1e-5
        h_padded = result[:, :padding, :]
        w_padded = result[:, :, :padding]
        torch.testing.assert_close(
            h_padded, torch.full_like(h_padded, fill_value=fill_v), check_stride=False, rtol=0.0, atol=eps
        )
        torch.testing.assert_close(
            w_padded, torch.full_like(w_padded, fill_value=fill_v), check_stride=False, rtol=0.0, atol=eps
        )
        pytest.raises(ValueError, transforms.Pad(padding, fill=(1, 2)),
                      transforms.ToPILImage()(img))

    def test_pad_with_tuple_of_pad_values(self):
        height = random.randint(10, 32) * 2
        width = random.randint(10, 32) * 2
        img = transforms.ToPILImage()(torch.ones(3, height, width))

        padding = tuple([random.randint(1, 20) for _ in range(2)])
        output = transforms.Pad(padding)(img)
        assert output.size == (width + padding[0] * 2, height + padding[1] * 2)

        padding = tuple([random.randint(1, 20) for _ in range(4)])
        output = transforms.Pad(padding)(img)
        assert output.size[0] == width + padding[0] + padding[2]
        assert output.size[1] == height + padding[1] + padding[3]

        # Checking if Padding can be printed as string
        transforms.Pad(padding).__repr__()

    def test_pad_with_non_constant_padding_modes(self):
        """Unit tests for edge, reflect, symmetric padding"""
        img = torch.zeros(3, 27, 27).byte()
        img[:, :, 0] = 1  # Constant value added to leftmost edge
        img = transforms.ToPILImage()(img)
        img = F.pad(img, 1, (200, 200, 200))

        # pad 3 to all sidess
        edge_padded_img = F.pad(img, 3, padding_mode='edge')
        # First 6 elements of leftmost edge in the middle of the image, values are in order:
        # edge_pad, edge_pad, edge_pad, constant_pad, constant value added to leftmost edge, 0
        edge_middle_slice = np.asarray(edge_padded_img).transpose(2, 0, 1)[0][17][:6]
        assert_equal(edge_middle_slice, np.asarray([200, 200, 200, 200, 1, 0], dtype=np.uint8), check_stride=False)
        assert transforms.ToTensor()(edge_padded_img).size() == (3, 35, 35)

        # Pad 3 to left/right, 2 to top/bottom
        reflect_padded_img = F.pad(img, (3, 2), padding_mode='reflect')
        # First 6 elements of leftmost edge in the middle of the image, values are in order:
        # reflect_pad, reflect_pad, reflect_pad, constant_pad, constant value added to leftmost edge, 0
        reflect_middle_slice = np.asarray(reflect_padded_img).transpose(2, 0, 1)[0][17][:6]
        assert_equal(reflect_middle_slice, np.asarray([0, 0, 1, 200, 1, 0], dtype=np.uint8), check_stride=False)
        assert transforms.ToTensor()(reflect_padded_img).size() == (3, 33, 35)

        # Pad 3 to left, 2 to top, 2 to right, 1 to bottom
        symmetric_padded_img = F.pad(img, (3, 2, 2, 1), padding_mode='symmetric')
        # First 6 elements of leftmost edge in the middle of the image, values are in order:
        # sym_pad, sym_pad, sym_pad, constant_pad, constant value added to leftmost edge, 0
        symmetric_middle_slice = np.asarray(symmetric_padded_img).transpose(2, 0, 1)[0][17][:6]
        assert_equal(symmetric_middle_slice, np.asarray([0, 1, 200, 200, 1, 0], dtype=np.uint8), check_stride=False)
        assert transforms.ToTensor()(symmetric_padded_img).size() == (3, 32, 34)

        # Check negative padding explicitly for symmetric case, since it is not
        # implemented for tensor case to compare to
        # Crop 1 to left, pad 2 to top, pad 3 to right, crop 3 to bottom
        symmetric_padded_img_neg = F.pad(img, (-1, 2, 3, -3), padding_mode='symmetric')
        symmetric_neg_middle_left = np.asarray(symmetric_padded_img_neg).transpose(2, 0, 1)[0][17][:3]
        symmetric_neg_middle_right = np.asarray(symmetric_padded_img_neg).transpose(2, 0, 1)[0][17][-4:]
        assert_equal(symmetric_neg_middle_left, np.asarray([1, 0, 0], dtype=np.uint8), check_stride=False)
        assert_equal(symmetric_neg_middle_right, np.asarray([200, 200, 0, 0], dtype=np.uint8), check_stride=False)
        assert transforms.ToTensor()(symmetric_padded_img_neg).size() == (3, 28, 31)

    def test_pad_raises_with_invalid_pad_sequence_len(self):
        with pytest.raises(ValueError):
            transforms.Pad(())

        with pytest.raises(ValueError):
            transforms.Pad((1, 2, 3))

        with pytest.raises(ValueError):
            transforms.Pad((1, 2, 3, 4, 5))

    def test_pad_with_mode_F_images(self):
        pad = 2
        transform = transforms.Pad(pad)

        img = Image.new("F", (10, 10))
        padded_img = transform(img)
        assert_equal(padded_img.size, [edge_size + 2 * pad for edge_size in img.size], check_stride=False)


@pytest.mark.skipif(stats is None, reason="scipy.stats not available")
@pytest.mark.parametrize('fn, trans, config', [
                        (F.invert, transforms.RandomInvert, {}),
                        (F.posterize, transforms.RandomPosterize, {"bits": 4}),
                        (F.solarize, transforms.RandomSolarize, {"threshold": 192}),
                        (F.adjust_sharpness, transforms.RandomAdjustSharpness, {"sharpness_factor": 2.0}),
                        (F.autocontrast, transforms.RandomAutocontrast, {}),
                        (F.equalize, transforms.RandomEqualize, {})])
@pytest.mark.parametrize('p', (.5, .7))
def test_randomness(fn, trans, config, p):
    random_state = random.getstate()
    random.seed(42)
    img = transforms.ToPILImage()(torch.rand(3, 16, 18))

    inv_img = fn(img, **config)

    num_samples = 250
    counts = 0
    for _ in range(num_samples):
        tranformation = trans(p=p, **config)
        tranformation.__repr__()
        out = tranformation(img)
        if out == inv_img:
            counts += 1

    p_value = stats.binom_test(counts, num_samples, p=p)
    random.setstate(random_state)
    assert p_value > 0.0001
>>>>>>> 744e37d7


def test_adjust_brightness():
    x_shape = [2, 2, 3]
    x_data = [0, 5, 13, 54, 135, 226, 37, 8, 234, 90, 255, 1]
    x_np = np.array(x_data, dtype=np.uint8).reshape(x_shape)
    x_pil = Image.fromarray(x_np, mode='RGB')

    # test 0
    y_pil = F.adjust_brightness(x_pil, 1)
    y_np = np.array(y_pil)
    torch.testing.assert_close(y_np, x_np)

    # test 1
    y_pil = F.adjust_brightness(x_pil, 0.5)
    y_np = np.array(y_pil)
    y_ans = [0, 2, 6, 27, 67, 113, 18, 4, 117, 45, 127, 0]
    y_ans = np.array(y_ans, dtype=np.uint8).reshape(x_shape)
    torch.testing.assert_close(y_np, y_ans)

    # test 2
    y_pil = F.adjust_brightness(x_pil, 2)
    y_np = np.array(y_pil)
    y_ans = [0, 10, 26, 108, 255, 255, 74, 16, 255, 180, 255, 2]
    y_ans = np.array(y_ans, dtype=np.uint8).reshape(x_shape)
    torch.testing.assert_close(y_np, y_ans)


def test_adjust_contrast():
    x_shape = [2, 2, 3]
    x_data = [0, 5, 13, 54, 135, 226, 37, 8, 234, 90, 255, 1]
    x_np = np.array(x_data, dtype=np.uint8).reshape(x_shape)
    x_pil = Image.fromarray(x_np, mode='RGB')

    # test 0
    y_pil = F.adjust_contrast(x_pil, 1)
    y_np = np.array(y_pil)
    torch.testing.assert_close(y_np, x_np)

    # test 1
    y_pil = F.adjust_contrast(x_pil, 0.5)
    y_np = np.array(y_pil)
    y_ans = [43, 45, 49, 70, 110, 156, 61, 47, 160, 88, 170, 43]
    y_ans = np.array(y_ans, dtype=np.uint8).reshape(x_shape)
    torch.testing.assert_close(y_np, y_ans)

    # test 2
    y_pil = F.adjust_contrast(x_pil, 2)
    y_np = np.array(y_pil)
    y_ans = [0, 0, 0, 22, 184, 255, 0, 0, 255, 94, 255, 0]
    y_ans = np.array(y_ans, dtype=np.uint8).reshape(x_shape)
    torch.testing.assert_close(y_np, y_ans)


@pytest.mark.skipif(Image.__version__ >= '7', reason="Temporarily disabled")
def test_adjust_saturation():
    x_shape = [2, 2, 3]
    x_data = [0, 5, 13, 54, 135, 226, 37, 8, 234, 90, 255, 1]
    x_np = np.array(x_data, dtype=np.uint8).reshape(x_shape)
    x_pil = Image.fromarray(x_np, mode='RGB')

    # test 0
    y_pil = F.adjust_saturation(x_pil, 1)
    y_np = np.array(y_pil)
    torch.testing.assert_close(y_np, x_np)

    # test 1
    y_pil = F.adjust_saturation(x_pil, 0.5)
    y_np = np.array(y_pil)
    y_ans = [2, 4, 8, 87, 128, 173, 39, 25, 138, 133, 215, 88]
    y_ans = np.array(y_ans, dtype=np.uint8).reshape(x_shape)
    torch.testing.assert_close(y_np, y_ans)

    # test 2
    y_pil = F.adjust_saturation(x_pil, 2)
    y_np = np.array(y_pil)
    y_ans = [0, 6, 22, 0, 149, 255, 32, 0, 255, 4, 255, 0]
    y_ans = np.array(y_ans, dtype=np.uint8).reshape(x_shape)
    torch.testing.assert_close(y_np, y_ans)


def test_adjust_hue():
    x_shape = [2, 2, 3]
    x_data = [0, 5, 13, 54, 135, 226, 37, 8, 234, 90, 255, 1]
    x_np = np.array(x_data, dtype=np.uint8).reshape(x_shape)
    x_pil = Image.fromarray(x_np, mode='RGB')

    with pytest.raises(ValueError):
        F.adjust_hue(x_pil, -0.7)
        F.adjust_hue(x_pil, 1)

    # test 0: almost same as x_data but not exact.
    # probably because hsv <-> rgb floating point ops
    y_pil = F.adjust_hue(x_pil, 0)
    y_np = np.array(y_pil)
    y_ans = [0, 5, 13, 54, 139, 226, 35, 8, 234, 91, 255, 1]
    y_ans = np.array(y_ans, dtype=np.uint8).reshape(x_shape)
    torch.testing.assert_close(y_np, y_ans)

    # test 1
    y_pil = F.adjust_hue(x_pil, 0.25)
    y_np = np.array(y_pil)
    y_ans = [13, 0, 12, 224, 54, 226, 234, 8, 99, 1, 222, 255]
    y_ans = np.array(y_ans, dtype=np.uint8).reshape(x_shape)
    torch.testing.assert_close(y_np, y_ans)

    # test 2
    y_pil = F.adjust_hue(x_pil, -0.25)
    y_np = np.array(y_pil)
    y_ans = [0, 13, 2, 54, 226, 58, 8, 234, 152, 255, 43, 1]
    y_ans = np.array(y_ans, dtype=np.uint8).reshape(x_shape)
    torch.testing.assert_close(y_np, y_ans)


def test_adjust_sharpness():
    x_shape = [4, 4, 3]
    x_data = [75, 121, 114, 105, 97, 107, 105, 32, 66, 111, 117, 114, 99, 104, 97, 0,
              0, 65, 108, 101, 120, 97, 110, 100, 101, 114, 32, 86, 114, 121, 110, 105,
              111, 116, 105, 115, 0, 0, 73, 32, 108, 111, 118, 101, 32, 121, 111, 117]
    x_np = np.array(x_data, dtype=np.uint8).reshape(x_shape)
    x_pil = Image.fromarray(x_np, mode='RGB')

    # test 0
    y_pil = F.adjust_sharpness(x_pil, 1)
    y_np = np.array(y_pil)
    torch.testing.assert_close(y_np, x_np)

    # test 1
    y_pil = F.adjust_sharpness(x_pil, 0.5)
    y_np = np.array(y_pil)
    y_ans = [75, 121, 114, 105, 97, 107, 105, 32, 66, 111, 117, 114, 99, 104, 97, 30,
             30, 74, 103, 96, 114, 97, 110, 100, 101, 114, 32, 81, 103, 108, 102, 101,
             107, 116, 105, 115, 0, 0, 73, 32, 108, 111, 118, 101, 32, 121, 111, 117]
    y_ans = np.array(y_ans, dtype=np.uint8).reshape(x_shape)
    torch.testing.assert_close(y_np, y_ans)

    # test 2
    y_pil = F.adjust_sharpness(x_pil, 2)
    y_np = np.array(y_pil)
    y_ans = [75, 121, 114, 105, 97, 107, 105, 32, 66, 111, 117, 114, 99, 104, 97, 0,
             0, 46, 118, 111, 132, 97, 110, 100, 101, 114, 32, 95, 135, 146, 126, 112,
             119, 116, 105, 115, 0, 0, 73, 32, 108, 111, 118, 101, 32, 121, 111, 117]
    y_ans = np.array(y_ans, dtype=np.uint8).reshape(x_shape)
    torch.testing.assert_close(y_np, y_ans)

    # test 3
    x_shape = [2, 2, 3]
    x_data = [0, 5, 13, 54, 135, 226, 37, 8, 234, 90, 255, 1]
    x_np = np.array(x_data, dtype=np.uint8).reshape(x_shape)
    x_pil = Image.fromarray(x_np, mode='RGB')
    x_th = torch.tensor(x_np.transpose(2, 0, 1))
    y_pil = F.adjust_sharpness(x_pil, 2)
    y_np = np.array(y_pil).transpose(2, 0, 1)
    y_th = F.adjust_sharpness(x_th, 2)
    torch.testing.assert_close(y_np, y_th.numpy())


def test_adjust_gamma():
    x_shape = [2, 2, 3]
    x_data = [0, 5, 13, 54, 135, 226, 37, 8, 234, 90, 255, 1]
    x_np = np.array(x_data, dtype=np.uint8).reshape(x_shape)
    x_pil = Image.fromarray(x_np, mode='RGB')

    # test 0
    y_pil = F.adjust_gamma(x_pil, 1)
    y_np = np.array(y_pil)
    torch.testing.assert_close(y_np, x_np)

    # test 1
    y_pil = F.adjust_gamma(x_pil, 0.5)
    y_np = np.array(y_pil)
    y_ans = [0, 35, 57, 117, 186, 241, 97, 45, 245, 152, 255, 16]
    y_ans = np.array(y_ans, dtype=np.uint8).reshape(x_shape)
    torch.testing.assert_close(y_np, y_ans)

    # test 2
    y_pil = F.adjust_gamma(x_pil, 2)
    y_np = np.array(y_pil)
    y_ans = [0, 0, 0, 11, 71, 201, 5, 0, 215, 31, 255, 0]
    y_ans = np.array(y_ans, dtype=np.uint8).reshape(x_shape)
    torch.testing.assert_close(y_np, y_ans)


def test_adjusts_L_mode():
    x_shape = [2, 2, 3]
    x_data = [0, 5, 13, 54, 135, 226, 37, 8, 234, 90, 255, 1]
    x_np = np.array(x_data, dtype=np.uint8).reshape(x_shape)
    x_rgb = Image.fromarray(x_np, mode='RGB')

    x_l = x_rgb.convert('L')
    assert F.adjust_brightness(x_l, 2).mode == 'L'
    assert F.adjust_saturation(x_l, 2).mode == 'L'
    assert F.adjust_contrast(x_l, 2).mode == 'L'
    assert F.adjust_hue(x_l, 0.4).mode == 'L'
    assert F.adjust_sharpness(x_l, 2).mode == 'L'
    assert F.adjust_gamma(x_l, 0.5).mode == 'L'


def test_rotate():
    x = np.zeros((100, 100, 3), dtype=np.uint8)
    x[40, 40] = [255, 255, 255]

    with pytest.raises(TypeError, match=r"img should be PIL Image"):
        F.rotate(x, 10)

    img = F.to_pil_image(x)

    result = F.rotate(img, 45)
    assert result.size == (100, 100)
    r, c, ch = np.where(result)
    assert all(x in r for x in [49, 50])
    assert all(x in c for x in [36])
    assert all(x in ch for x in [0, 1, 2])

    result = F.rotate(img, 45, expand=True)
    assert result.size == (142, 142)
    r, c, ch = np.where(result)
    assert all(x in r for x in [70, 71])
    assert all(x in c for x in [57])
    assert all(x in ch for x in [0, 1, 2])

    result = F.rotate(img, 45, center=(40, 40))
    assert result.size == (100, 100)
    r, c, ch = np.where(result)
    assert all(x in r for x in [40])
    assert all(x in c for x in [40])
    assert all(x in ch for x in [0, 1, 2])

    result_a = F.rotate(img, 90)
    result_b = F.rotate(img, -270)

    assert_equal(np.array(result_a), np.array(result_b))


@pytest.mark.parametrize('mode', ["L", "RGB", "F"])
def test_rotate_fill(mode):
    img = F.to_pil_image(np.ones((100, 100, 3), dtype=np.uint8) * 255, "RGB")

    num_bands = len(mode)
    wrong_num_bands = num_bands + 1
    fill = 127

    img_conv = img.convert(mode)
    img_rot = F.rotate(img_conv, 45.0, fill=fill)
    pixel = img_rot.getpixel((0, 0))

    if not isinstance(pixel, tuple):
        pixel = (pixel,)
    assert pixel == tuple([fill] * num_bands)

    with pytest.raises(ValueError):
        F.rotate(img_conv, 45.0, fill=tuple([fill] * wrong_num_bands))


def test_gaussian_blur_asserts():
    np_img = np.ones((100, 100, 3), dtype=np.uint8) * 255
    img = F.to_pil_image(np_img, "RGB")

    with pytest.raises(ValueError, match=r"If kernel_size is a sequence its length should be 2"):
        F.gaussian_blur(img, [3])
    with pytest.raises(ValueError, match=r"If kernel_size is a sequence its length should be 2"):
        F.gaussian_blur(img, [3, 3, 3])
    with pytest.raises(ValueError, match=r"Kernel size should be a tuple/list of two integers"):
        transforms.GaussianBlur([3, 3, 3])

    with pytest.raises(ValueError, match=r"kernel_size should have odd and positive integers"):
        F.gaussian_blur(img, [4, 4])
    with pytest.raises(ValueError, match=r"Kernel size value should be an odd and positive number"):
        transforms.GaussianBlur([4, 4])

    with pytest.raises(ValueError, match=r"kernel_size should have odd and positive integers"):
        F.gaussian_blur(img, [-3, -3])
    with pytest.raises(ValueError, match=r"Kernel size value should be an odd and positive number"):
        transforms.GaussianBlur([-3, -3])

    with pytest.raises(ValueError, match=r"If sigma is a sequence, its length should be 2"):
        F.gaussian_blur(img, 3, [1, 1, 1])
    with pytest.raises(ValueError, match=r"sigma should be a single number or a list/tuple with length 2"):
        transforms.GaussianBlur(3, [1, 1, 1])

    with pytest.raises(ValueError, match=r"sigma should have positive values"):
        F.gaussian_blur(img, 3, -1.0)
    with pytest.raises(ValueError, match=r"If sigma is a single number, it must be positive"):
        transforms.GaussianBlur(3, -1.0)

    with pytest.raises(TypeError, match=r"kernel_size should be int or a sequence of integers"):
        F.gaussian_blur(img, "kernel_size_string")
    with pytest.raises(ValueError, match=r"Kernel size should be a tuple/list of two integers"):
        transforms.GaussianBlur("kernel_size_string")

    with pytest.raises(TypeError, match=r"sigma should be either float or sequence of floats"):
        F.gaussian_blur(img, 3, "sigma_string")
    with pytest.raises(ValueError, match=r"sigma should be a single number or a list/tuple with length 2"):
        transforms.GaussianBlur(3, "sigma_string")


def test_lambda():
    trans = transforms.Lambda(lambda x: x.add(10))
    x = torch.randn(10)
    y = trans(x)
    assert_equal(y, torch.add(x, 10))

    trans = transforms.Lambda(lambda x: x.add_(10))
    x = torch.randn(10)
    y = trans(x)
    assert_equal(y, x)

    # Checking if Lambda can be printed as string
    trans.__repr__()


def test_to_grayscale():
    """Unit tests for grayscale transform"""

    x_shape = [2, 2, 3]
    x_data = [0, 5, 13, 54, 135, 226, 37, 8, 234, 90, 255, 1]
    x_np = np.array(x_data, dtype=np.uint8).reshape(x_shape)
    x_pil = Image.fromarray(x_np, mode='RGB')
    x_pil_2 = x_pil.convert('L')
    gray_np = np.array(x_pil_2)

    # Test Set: Grayscale an image with desired number of output channels
    # Case 1: RGB -> 1 channel grayscale
    trans1 = transforms.Grayscale(num_output_channels=1)
    gray_pil_1 = trans1(x_pil)
    gray_np_1 = np.array(gray_pil_1)
    assert gray_pil_1.mode == 'L', 'mode should be L'
    assert gray_np_1.shape == tuple(x_shape[0:2]), 'should be 1 channel'
    assert_equal(gray_np, gray_np_1)

    # Case 2: RGB -> 3 channel grayscale
    trans2 = transforms.Grayscale(num_output_channels=3)
    gray_pil_2 = trans2(x_pil)
    gray_np_2 = np.array(gray_pil_2)
    assert gray_pil_2.mode == 'RGB', 'mode should be RGB'
    assert gray_np_2.shape == tuple(x_shape), 'should be 3 channel'
    assert_equal(gray_np_2[:, :, 0], gray_np_2[:, :, 1])
    assert_equal(gray_np_2[:, :, 1], gray_np_2[:, :, 2])
    assert_equal(gray_np, gray_np_2[:, :, 0], check_stride=False)

    # Case 3: 1 channel grayscale -> 1 channel grayscale
    trans3 = transforms.Grayscale(num_output_channels=1)
    gray_pil_3 = trans3(x_pil_2)
    gray_np_3 = np.array(gray_pil_3)
    assert gray_pil_3.mode == 'L', 'mode should be L'
    assert gray_np_3.shape == tuple(x_shape[0:2]), 'should be 1 channel'
    assert_equal(gray_np, gray_np_3)

    # Case 4: 1 channel grayscale -> 3 channel grayscale
    trans4 = transforms.Grayscale(num_output_channels=3)
    gray_pil_4 = trans4(x_pil_2)
    gray_np_4 = np.array(gray_pil_4)
    assert gray_pil_4.mode == 'RGB', 'mode should be RGB'
    assert gray_np_4.shape == tuple(x_shape), 'should be 3 channel'
    assert_equal(gray_np_4[:, :, 0], gray_np_4[:, :, 1])
    assert_equal(gray_np_4[:, :, 1], gray_np_4[:, :, 2])
    assert_equal(gray_np, gray_np_4[:, :, 0], check_stride=False)

    # Checking if Grayscale can be printed as string
    trans4.__repr__()


@pytest.mark.skipif(stats is None, reason="scipy.stats not available")
def test_random_grayscale():
    """Unit tests for random grayscale transform"""

    # Test Set 1: RGB -> 3 channel grayscale
    random_state = random.getstate()
    random.seed(42)
    x_shape = [2, 2, 3]
    x_np = np.random.randint(0, 256, x_shape, np.uint8)
    x_pil = Image.fromarray(x_np, mode='RGB')
    x_pil_2 = x_pil.convert('L')
    gray_np = np.array(x_pil_2)

    num_samples = 250
    num_gray = 0
    for _ in range(num_samples):
        gray_pil_2 = transforms.RandomGrayscale(p=0.5)(x_pil)
        gray_np_2 = np.array(gray_pil_2)
        if np.array_equal(gray_np_2[:, :, 0], gray_np_2[:, :, 1]) and \
                np.array_equal(gray_np_2[:, :, 1], gray_np_2[:, :, 2]) and \
                np.array_equal(gray_np, gray_np_2[:, :, 0]):
            num_gray = num_gray + 1

    p_value = stats.binom_test(num_gray, num_samples, p=0.5)
    random.setstate(random_state)
    assert p_value > 0.0001

    # Test Set 2: grayscale -> 1 channel grayscale
    random_state = random.getstate()
    random.seed(42)
    x_shape = [2, 2, 3]
    x_np = np.random.randint(0, 256, x_shape, np.uint8)
    x_pil = Image.fromarray(x_np, mode='RGB')
    x_pil_2 = x_pil.convert('L')
    gray_np = np.array(x_pil_2)

    num_samples = 250
    num_gray = 0
    for _ in range(num_samples):
        gray_pil_3 = transforms.RandomGrayscale(p=0.5)(x_pil_2)
        gray_np_3 = np.array(gray_pil_3)
        if np.array_equal(gray_np, gray_np_3):
            num_gray = num_gray + 1

    p_value = stats.binom_test(num_gray, num_samples, p=1.0)  # Note: grayscale is always unchanged
    random.setstate(random_state)
    assert p_value > 0.0001

    # Test set 3: Explicit tests
    x_shape = [2, 2, 3]
    x_data = [0, 5, 13, 54, 135, 226, 37, 8, 234, 90, 255, 1]
    x_np = np.array(x_data, dtype=np.uint8).reshape(x_shape)
    x_pil = Image.fromarray(x_np, mode='RGB')
    x_pil_2 = x_pil.convert('L')
    gray_np = np.array(x_pil_2)

    # Case 3a: RGB -> 3 channel grayscale (grayscaled)
    trans2 = transforms.RandomGrayscale(p=1.0)
    gray_pil_2 = trans2(x_pil)
    gray_np_2 = np.array(gray_pil_2)
    assert gray_pil_2.mode == 'RGB', 'mode should be RGB'
    assert gray_np_2.shape == tuple(x_shape), 'should be 3 channel'
    assert_equal(gray_np_2[:, :, 0], gray_np_2[:, :, 1])
    assert_equal(gray_np_2[:, :, 1], gray_np_2[:, :, 2])
    assert_equal(gray_np, gray_np_2[:, :, 0], check_stride=False)

    # Case 3b: RGB -> 3 channel grayscale (unchanged)
    trans2 = transforms.RandomGrayscale(p=0.0)
    gray_pil_2 = trans2(x_pil)
    gray_np_2 = np.array(gray_pil_2)
    assert gray_pil_2.mode == 'RGB', 'mode should be RGB'
    assert gray_np_2.shape == tuple(x_shape), 'should be 3 channel'
    assert_equal(x_np, gray_np_2)

    # Case 3c: 1 channel grayscale -> 1 channel grayscale (grayscaled)
    trans3 = transforms.RandomGrayscale(p=1.0)
    gray_pil_3 = trans3(x_pil_2)
    gray_np_3 = np.array(gray_pil_3)
    assert gray_pil_3.mode == 'L', 'mode should be L'
    assert gray_np_3.shape == tuple(x_shape[0:2]), 'should be 1 channel'
    assert_equal(gray_np, gray_np_3)

    # Case 3d: 1 channel grayscale -> 1 channel grayscale (unchanged)
    trans3 = transforms.RandomGrayscale(p=0.0)
    gray_pil_3 = trans3(x_pil_2)
    gray_np_3 = np.array(gray_pil_3)
    assert gray_pil_3.mode == 'L', 'mode should be L'
    assert gray_np_3.shape == tuple(x_shape[0:2]), 'should be 1 channel'
    assert_equal(gray_np, gray_np_3)

    # Checking if RandomGrayscale can be printed as string
    trans3.__repr__()


@pytest.mark.skipif(stats is None, reason='scipy.stats not available')
def test_random_apply():
    random_state = random.getstate()
    random.seed(42)
    random_apply_transform = transforms.RandomApply(
        [
            transforms.RandomRotation((-45, 45)),
            transforms.RandomHorizontalFlip(),
            transforms.RandomVerticalFlip(),
        ], p=0.75
    )
    img = transforms.ToPILImage()(torch.rand(3, 10, 10))
    num_samples = 250
    num_applies = 0
    for _ in range(num_samples):
        out = random_apply_transform(img)
        if out != img:
            num_applies += 1

    p_value = stats.binom_test(num_applies, num_samples, p=0.75)
    random.setstate(random_state)
    assert p_value > 0.0001

    # Checking if RandomApply can be printed as string
    random_apply_transform.__repr__()


@pytest.mark.skipif(stats is None, reason='scipy.stats not available')
def test_random_choice():
    random_state = random.getstate()
    random.seed(42)
    random_choice_transform = transforms.RandomChoice(
        [
            transforms.Resize(15),
            transforms.Resize(20),
            transforms.CenterCrop(10)
        ]
    )
    img = transforms.ToPILImage()(torch.rand(3, 25, 25))
    num_samples = 250
    num_resize_15 = 0
    num_resize_20 = 0
    num_crop_10 = 0
    for _ in range(num_samples):
        out = random_choice_transform(img)
        if out.size == (15, 15):
            num_resize_15 += 1
        elif out.size == (20, 20):
            num_resize_20 += 1
        elif out.size == (10, 10):
            num_crop_10 += 1

    p_value = stats.binom_test(num_resize_15, num_samples, p=0.33333)
    assert p_value > 0.0001
    p_value = stats.binom_test(num_resize_20, num_samples, p=0.33333)
    assert p_value > 0.0001
    p_value = stats.binom_test(num_crop_10, num_samples, p=0.33333)
    assert p_value > 0.0001

    random.setstate(random_state)
    # Checking if RandomChoice can be printed as string
    random_choice_transform.__repr__()


@pytest.mark.skipif(stats is None, reason='scipy.stats not available')
def test_random_order():
    random_state = random.getstate()
    random.seed(42)
    random_order_transform = transforms.RandomOrder(
        [
            transforms.Resize(20),
            transforms.CenterCrop(10)
        ]
    )
    img = transforms.ToPILImage()(torch.rand(3, 25, 25))
    num_samples = 250
    num_normal_order = 0
    resize_crop_out = transforms.CenterCrop(10)(transforms.Resize(20)(img))
    for _ in range(num_samples):
        out = random_order_transform(img)
        if out == resize_crop_out:
            num_normal_order += 1

    p_value = stats.binom_test(num_normal_order, num_samples, p=0.5)
    random.setstate(random_state)
    assert p_value > 0.0001

    # Checking if RandomOrder can be printed as string
    random_order_transform.__repr__()


if __name__ == '__main__':
    unittest.main()<|MERGE_RESOLUTION|>--- conflicted
+++ resolved
@@ -1,4 +1,4 @@
-import itertools
+ import itertools
 import os
 import torch
 import torchvision.transforms as transforms
@@ -1219,7 +1219,6 @@
         t.__repr__()
 
 
-<<<<<<< HEAD
 def test_randomresized_params():
     height = random.randint(24, 32) * 2
     width = random.randint(24, 32) * 2
@@ -1316,7 +1315,8 @@
     with pytest.warns(UserWarning, match=r"Anti-alias option is always applied for PIL Image input"):
         t = transforms.Resize(osize, antialias=False)
         t(img)
-=======
+
+
 class TestPad:
 
     def test_pad(self):
@@ -1452,7 +1452,6 @@
     p_value = stats.binom_test(counts, num_samples, p=p)
     random.setstate(random_state)
     assert p_value > 0.0001
->>>>>>> 744e37d7
 
 
 def test_adjust_brightness():
