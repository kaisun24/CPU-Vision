import itertools
import os
import torch
import torchvision.transforms as transforms
import torchvision.transforms.functional as F
import torchvision.transforms.functional_tensor as F_t
from torch._utils_internal import get_file_path_2
from numpy.testing import assert_array_almost_equal
import unittest
import math
import random
import numpy as np
import pytest
from PIL import Image
try:
    import accimage
except ImportError:
    accimage = None

try:
    from scipy import stats
except ImportError:
    stats = None

from common_utils import cycle_over, int_dtypes, float_dtypes
from _assert_utils import assert_equal


GRACE_HOPPER = get_file_path_2(
    os.path.dirname(os.path.abspath(__file__)), 'assets', 'encode_jpeg', 'grace_hopper_517x606.jpg')


class Tester(unittest.TestCase):

<<<<<<< HEAD
    def test_randomresized_params(self):
        height = random.randint(24, 32) * 2
        width = random.randint(24, 32) * 2
        img = torch.ones(3, height, width)
        to_pil_image = transforms.ToPILImage()
        img = to_pil_image(img)
        size = 100
        epsilon = 0.05
        min_scale = 0.25
        for _ in range(10):
            scale_min = max(round(random.random(), 2), min_scale)
            scale_range = (scale_min, scale_min + round(random.random(), 2))
            aspect_min = max(round(random.random(), 2), epsilon)
            aspect_ratio_range = (aspect_min, aspect_min + round(random.random(), 2))
            randresizecrop = transforms.RandomResizedCrop(size, scale_range, aspect_ratio_range)
            i, j, h, w = randresizecrop.get_params(img, scale_range, aspect_ratio_range)
            aspect_ratio_obtained = w / h
            self.assertTrue((min(aspect_ratio_range) - epsilon <= aspect_ratio_obtained and
                             aspect_ratio_obtained <= max(aspect_ratio_range) + epsilon) or
                            aspect_ratio_obtained == 1.0)
            self.assertIsInstance(i, int)
            self.assertIsInstance(j, int)
            self.assertIsInstance(h, int)
            self.assertIsInstance(w, int)

    def test_randomperspective(self):
        for _ in range(10):
            height = random.randint(24, 32) * 2
            width = random.randint(24, 32) * 2
            img = torch.ones(3, height, width)
            to_pil_image = transforms.ToPILImage()
            img = to_pil_image(img)
            perp = transforms.RandomPerspective()
            startpoints, endpoints = perp.get_params(width, height, 0.5)
            tr_img = F.perspective(img, startpoints, endpoints)
            tr_img2 = F.to_tensor(F.perspective(tr_img, endpoints, startpoints))
            tr_img = F.to_tensor(tr_img)
            self.assertEqual(img.size[0], width)
            self.assertEqual(img.size[1], height)
            self.assertGreater(torch.nn.functional.mse_loss(tr_img, F.to_tensor(img)) + 0.3,
                               torch.nn.functional.mse_loss(tr_img2, F.to_tensor(img)))

    def test_randomperspective_fill(self):

        # assert fill being either a Sequence or a Number
        with self.assertRaises(TypeError):
            transforms.RandomPerspective(fill={})

        t = transforms.RandomPerspective(fill=None)
        self.assertTrue(t.fill == 0)

        height = 100
        width = 100
        img = torch.ones(3, height, width)
        to_pil_image = transforms.ToPILImage()
        img = to_pil_image(img)

        modes = ("L", "RGB", "F")
        nums_bands = [len(mode) for mode in modes]
        fill = 127

        for mode, num_bands in zip(modes, nums_bands):
            img_conv = img.convert(mode)
            perspective = transforms.RandomPerspective(p=1, fill=fill)
            tr_img = perspective(img_conv)
            pixel = tr_img.getpixel((0, 0))

            if not isinstance(pixel, tuple):
                pixel = (pixel,)
            self.assertTupleEqual(pixel, tuple([fill] * num_bands))

        for mode, num_bands in zip(modes, nums_bands):
            img_conv = img.convert(mode)
            startpoints, endpoints = transforms.RandomPerspective.get_params(width, height, 0.5)
            tr_img = F.perspective(img_conv, startpoints, endpoints, fill=fill)
            pixel = tr_img.getpixel((0, 0))

            if not isinstance(pixel, tuple):
                pixel = (pixel,)
            self.assertTupleEqual(pixel, tuple([fill] * num_bands))

            for wrong_num_bands in set(nums_bands) - {num_bands}:
                with self.assertRaises(ValueError):
                    F.perspective(img_conv, startpoints, endpoints, fill=tuple([fill] * wrong_num_bands))

    def test_resize(self):

        input_sizes = [
            # height, width
            # square image
            (28, 28),
            (27, 27),
            # rectangular image: h < w
            (28, 34),
            (29, 35),
            # rectangular image: h > w
            (34, 28),
            (35, 29),
        ]
        test_output_sizes_1 = [
            # single integer
            22, 27, 28, 36,
            # single integer in tuple/list
            [22, ], (27, ),
        ]
        test_output_sizes_2 = [
            # two integers
            [22, 22], [22, 28], [22, 36],
            [27, 22], [36, 22], [28, 28],
            [28, 37], [37, 27], [37, 37]
        ]

        for height, width in input_sizes:
            img = Image.new("RGB", size=(width, height), color=127)

            for osize in test_output_sizes_1:
                for max_size in (None, 37, 1000):

                    t = transforms.Resize(osize, max_size=max_size)
                    result = t(img)

                    msg = "{}, {} - {} - {}".format(height, width, osize, max_size)
                    osize = osize[0] if isinstance(osize, (list, tuple)) else osize
                    # If size is an int, smaller edge of the image will be matched to this number.
                    # i.e, if height > width, then image will be rescaled to (size * height / width, size).
                    if height < width:
                        exp_w, exp_h = (int(osize * width / height), osize)  # (w, h)
                        if max_size is not None and max_size < exp_w:
                            exp_w, exp_h = max_size, int(max_size * exp_h / exp_w)
                        self.assertEqual(result.size, (exp_w, exp_h), msg=msg)
                    elif width < height:
                        exp_w, exp_h = (osize, int(osize * height / width))  # (w, h)
                        if max_size is not None and max_size < exp_h:
                            exp_w, exp_h = int(max_size * exp_w / exp_h), max_size
                        self.assertEqual(result.size, (exp_w, exp_h), msg=msg)
                    else:
                        exp_w, exp_h = (osize, osize)  # (w, h)
                        if max_size is not None and max_size < osize:
                            exp_w, exp_h = max_size, max_size
                        self.assertEqual(result.size, (exp_w, exp_h), msg=msg)

        for height, width in input_sizes:
            img = Image.new("RGB", size=(width, height), color=127)

            for osize in test_output_sizes_2:
                oheight, owidth = osize

                t = transforms.Resize(osize)
                result = t(img)

                self.assertEqual((owidth, oheight), result.size)

        with self.assertWarnsRegex(UserWarning, r"Anti-alias option is always applied for PIL Image input"):
            t = transforms.Resize(osize, antialias=False)
            t(img)

    def test_random_crop(self):
=======
    def test_center_crop(self):
>>>>>>> 0013d931
        height = random.randint(10, 32) * 2
        width = random.randint(10, 32) * 2
        oheight = random.randint(5, (height - 2) / 2) * 2
        owidth = random.randint(5, (width - 2) / 2) * 2
<<<<<<< HEAD
        img = torch.ones(3, height, width)
        result = transforms.Compose([
            transforms.ToPILImage(),
            transforms.RandomCrop((oheight, owidth)),
            transforms.ToTensor(),
        ])(img)
        self.assertEqual(result.size(1), oheight)
        self.assertEqual(result.size(2), owidth)

        padding = random.randint(1, 20)
        result = transforms.Compose([
            transforms.ToPILImage(),
            transforms.RandomCrop((oheight, owidth), padding=padding),
            transforms.ToTensor(),
        ])(img)
        self.assertEqual(result.size(1), oheight)
        self.assertEqual(result.size(2), owidth)

        result = transforms.Compose([
            transforms.ToPILImage(),
            transforms.RandomCrop((height, width)),
            transforms.ToTensor()
        ])(img)
        self.assertEqual(result.size(1), height)
        self.assertEqual(result.size(2), width)
        torch.testing.assert_close(result, img)

        result = transforms.Compose([
            transforms.ToPILImage(),
            transforms.RandomCrop((height + 1, width + 1), pad_if_needed=True),
            transforms.ToTensor(),
        ])(img)
        self.assertEqual(result.size(1), height + 1)
        self.assertEqual(result.size(2), width + 1)

        t = transforms.RandomCrop(48)
        img = torch.ones(3, 32, 32)
        with self.assertRaisesRegex(ValueError, r"Required crop size .+ is larger then input image size .+"):
            t(img)

    def test_to_tensor(self):
        test_channels = [1, 3, 4]
        height, width = 4, 4
        trans = transforms.ToTensor()

        with self.assertRaises(TypeError):
            trans(np.random.rand(1, height, width).tolist())

        with self.assertRaises(ValueError):
            trans(np.random.rand(height))
            trans(np.random.rand(1, 1, height, width))

        for channels in test_channels:
            input_data = torch.ByteTensor(channels, height, width).random_(0, 255).float().div_(255)
            img = transforms.ToPILImage()(input_data)
            output = trans(img)
            torch.testing.assert_close(output, input_data, check_stride=False)

            ndarray = np.random.randint(low=0, high=255, size=(height, width, channels)).astype(np.uint8)
            output = trans(ndarray)
            expected_output = ndarray.transpose((2, 0, 1)) / 255.0
            torch.testing.assert_close(output.numpy(), expected_output, check_stride=False, check_dtype=False)

            ndarray = np.random.rand(height, width, channels).astype(np.float32)
            output = trans(ndarray)
            expected_output = ndarray.transpose((2, 0, 1))
            torch.testing.assert_close(output.numpy(), expected_output, check_stride=False, check_dtype=False)

        # separate test for mode '1' PIL images
        input_data = torch.ByteTensor(1, height, width).bernoulli_()
        img = transforms.ToPILImage()(input_data.mul(255)).convert('1')
        output = trans(img)
        torch.testing.assert_close(input_data, output, check_dtype=False, check_stride=False)

    def test_to_tensor_with_other_default_dtypes(self):
        current_def_dtype = torch.get_default_dtype()

        t = transforms.ToTensor()
        np_arr = np.random.randint(0, 255, (32, 32, 3), dtype=np.uint8)
        img = Image.fromarray(np_arr)

        for dtype in [torch.float16, torch.float, torch.double]:
            torch.set_default_dtype(dtype)
            res = t(img)
            self.assertTrue(res.dtype == dtype, msg=f"{res.dtype} vs {dtype}")

        torch.set_default_dtype(current_def_dtype)
=======

        img = torch.ones(3, height, width)
        oh1 = (height - oheight) // 2
        ow1 = (width - owidth) // 2
        imgnarrow = img[:, oh1:oh1 + oheight, ow1:ow1 + owidth]
        imgnarrow.fill_(0)
        result = transforms.Compose([
            transforms.ToPILImage(),
            transforms.CenterCrop((oheight, owidth)),
            transforms.ToTensor(),
        ])(img)
        self.assertEqual(result.sum(), 0,
                         "height: {} width: {} oheight: {} owdith: {}".format(height, width, oheight, owidth))
        oheight += 1
        owidth += 1
        result = transforms.Compose([
            transforms.ToPILImage(),
            transforms.CenterCrop((oheight, owidth)),
            transforms.ToTensor(),
        ])(img)
        sum1 = result.sum()
        self.assertGreater(sum1, 1,
                           "height: {} width: {} oheight: {} owdith: {}".format(height, width, oheight, owidth))
        oheight += 1
        owidth += 1
        result = transforms.Compose([
            transforms.ToPILImage(),
            transforms.CenterCrop((oheight, owidth)),
            transforms.ToTensor(),
        ])(img)
        sum2 = result.sum()
        self.assertGreater(sum2, 0,
                           "height: {} width: {} oheight: {} owdith: {}".format(height, width, oheight, owidth))
        self.assertGreater(sum2, sum1,
                           "height: {} width: {} oheight: {} owdith: {}".format(height, width, oheight, owidth))

    def test_center_crop_2(self):
        """ Tests when center crop size is larger than image size, along any dimension"""
        even_image_size = (random.randint(10, 32) * 2, random.randint(10, 32) * 2)
        odd_image_size = (even_image_size[0] + 1, even_image_size[1] + 1)

        # Since height is independent of width, we can ignore images with odd height and even width and vice-versa.
        input_image_sizes = [even_image_size, odd_image_size]

        # Get different crop sizes
        delta = random.choice((1, 3, 5))
        crop_size_delta = [-2 * delta, -delta, 0, delta, 2 * delta]
        crop_size_params = itertools.product(input_image_sizes, crop_size_delta, crop_size_delta)

        for (input_image_size, delta_height, delta_width) in crop_size_params:
            img = torch.ones(3, *input_image_size)
            crop_size = (input_image_size[0] + delta_height, input_image_size[1] + delta_width)

            # Test both transforms, one with PIL input and one with tensor
            output_pil = transforms.Compose([
                transforms.ToPILImage(),
                transforms.CenterCrop(crop_size),
                transforms.ToTensor()],
            )(img)
            self.assertEqual(output_pil.size()[1:3], crop_size,
                             "image_size: {} crop_size: {}".format(input_image_size, crop_size))

            output_tensor = transforms.CenterCrop(crop_size)(img)
            self.assertEqual(output_tensor.size()[1:3], crop_size,
                             "image_size: {} crop_size: {}".format(input_image_size, crop_size))

            # Ensure output for PIL and Tensor are equal
            assert_equal(
                output_tensor, output_pil, check_stride=False,
                msg="image_size: {} crop_size: {}".format(input_image_size, crop_size)
            )

            # Check if content in center of both image and cropped output is same.
            center_size = (min(crop_size[0], input_image_size[0]), min(crop_size[1], input_image_size[1]))
            crop_center_tl, input_center_tl = [0, 0], [0, 0]
            for index in range(2):
                if crop_size[index] > input_image_size[index]:
                    crop_center_tl[index] = (crop_size[index] - input_image_size[index]) // 2
                else:
                    input_center_tl[index] = (input_image_size[index] - crop_size[index]) // 2

            output_center = output_pil[
                :,
                crop_center_tl[0]:crop_center_tl[0] + center_size[0],
                crop_center_tl[1]:crop_center_tl[1] + center_size[1]
            ]

            img_center = img[
                :,
                input_center_tl[0]:input_center_tl[0] + center_size[0],
                input_center_tl[1]:input_center_tl[1] + center_size[1]
            ]

            assert_equal(
                output_center, img_center, check_stride=False,
                msg="image_size: {} crop_size: {}".format(input_image_size, crop_size)
            )

    def test_five_crop(self):
        to_pil_image = transforms.ToPILImage()
        h = random.randint(5, 25)
        w = random.randint(5, 25)
        for single_dim in [True, False]:
            crop_h = random.randint(1, h)
            crop_w = random.randint(1, w)
            if single_dim:
                crop_h = min(crop_h, crop_w)
                crop_w = crop_h
                transform = transforms.FiveCrop(crop_h)
            else:
                transform = transforms.FiveCrop((crop_h, crop_w))

            img = torch.FloatTensor(3, h, w).uniform_()
            results = transform(to_pil_image(img))

            self.assertEqual(len(results), 5)
            for crop in results:
                self.assertEqual(crop.size, (crop_w, crop_h))

            to_pil_image = transforms.ToPILImage()
            tl = to_pil_image(img[:, 0:crop_h, 0:crop_w])
            tr = to_pil_image(img[:, 0:crop_h, w - crop_w:])
            bl = to_pil_image(img[:, h - crop_h:, 0:crop_w])
            br = to_pil_image(img[:, h - crop_h:, w - crop_w:])
            center = transforms.CenterCrop((crop_h, crop_w))(to_pil_image(img))
            expected_output = (tl, tr, bl, br, center)
            self.assertEqual(results, expected_output)

    def test_ten_crop(self):
        to_pil_image = transforms.ToPILImage()
        h = random.randint(5, 25)
        w = random.randint(5, 25)
        for should_vflip in [True, False]:
            for single_dim in [True, False]:
                crop_h = random.randint(1, h)
                crop_w = random.randint(1, w)
                if single_dim:
                    crop_h = min(crop_h, crop_w)
                    crop_w = crop_h
                    transform = transforms.TenCrop(crop_h,
                                                   vertical_flip=should_vflip)
                    five_crop = transforms.FiveCrop(crop_h)
                else:
                    transform = transforms.TenCrop((crop_h, crop_w),
                                                   vertical_flip=should_vflip)
                    five_crop = transforms.FiveCrop((crop_h, crop_w))

                img = to_pil_image(torch.FloatTensor(3, h, w).uniform_())
                results = transform(img)
                expected_output = five_crop(img)

                # Checking if FiveCrop and TenCrop can be printed as string
                transform.__repr__()
                five_crop.__repr__()

                if should_vflip:
                    vflipped_img = img.transpose(Image.FLIP_TOP_BOTTOM)
                    expected_output += five_crop(vflipped_img)
                else:
                    hflipped_img = img.transpose(Image.FLIP_LEFT_RIGHT)
                    expected_output += five_crop(hflipped_img)

                self.assertEqual(len(results), 10)
                self.assertEqual(results, expected_output)

    def test_max_value(self):
        for dtype in int_dtypes():
            self.assertEqual(F_t._max_value(dtype), torch.iinfo(dtype).max)

        # remove float testing as it can lead to errors such as
        # runtime error: 5.7896e+76 is outside the range of representable values of type 'float'
        # for dtype in float_dtypes():
        #     self.assertGreater(F_t._max_value(dtype), torch.finfo(dtype).max)
>>>>>>> 0013d931

    def test_convert_image_dtype_float_to_float(self):
        for input_dtype, output_dtypes in cycle_over(float_dtypes()):
            input_image = torch.tensor((0.0, 1.0), dtype=input_dtype)
            for output_dtype in output_dtypes:
                with self.subTest(input_dtype=input_dtype, output_dtype=output_dtype):
                    transform = transforms.ConvertImageDtype(output_dtype)
                    transform_script = torch.jit.script(F.convert_image_dtype)

                    output_image = transform(input_image)
                    output_image_script = transform_script(input_image, output_dtype)

                    torch.testing.assert_close(output_image_script, output_image, rtol=0.0, atol=1e-6)

                    actual_min, actual_max = output_image.tolist()
                    desired_min, desired_max = 0.0, 1.0

                    self.assertAlmostEqual(actual_min, desired_min)
                    self.assertAlmostEqual(actual_max, desired_max)

    def test_convert_image_dtype_float_to_int(self):
        for input_dtype in float_dtypes():
            input_image = torch.tensor((0.0, 1.0), dtype=input_dtype)
            for output_dtype in int_dtypes():
                with self.subTest(input_dtype=input_dtype, output_dtype=output_dtype):
                    transform = transforms.ConvertImageDtype(output_dtype)
                    transform_script = torch.jit.script(F.convert_image_dtype)

                    if (input_dtype == torch.float32 and output_dtype in (torch.int32, torch.int64)) or (
                            input_dtype == torch.float64 and output_dtype == torch.int64
                    ):
                        with self.assertRaises(RuntimeError):
                            transform(input_image)
                    else:
                        output_image = transform(input_image)
                        output_image_script = transform_script(input_image, output_dtype)

                        torch.testing.assert_close(output_image_script, output_image, rtol=0.0, atol=1e-6)

                        actual_min, actual_max = output_image.tolist()
                        desired_min, desired_max = 0, torch.iinfo(output_dtype).max

                        self.assertEqual(actual_min, desired_min)
                        self.assertEqual(actual_max, desired_max)

    def test_convert_image_dtype_int_to_float(self):
        for input_dtype in int_dtypes():
            input_image = torch.tensor((0, torch.iinfo(input_dtype).max), dtype=input_dtype)
            for output_dtype in float_dtypes():
                with self.subTest(input_dtype=input_dtype, output_dtype=output_dtype):
                    transform = transforms.ConvertImageDtype(output_dtype)
                    transform_script = torch.jit.script(F.convert_image_dtype)

                    output_image = transform(input_image)
                    output_image_script = transform_script(input_image, output_dtype)

                    torch.testing.assert_close(output_image_script, output_image, rtol=0.0, atol=1e-6)

                    actual_min, actual_max = output_image.tolist()
                    desired_min, desired_max = 0.0, 1.0

                    self.assertAlmostEqual(actual_min, desired_min)
                    self.assertGreaterEqual(actual_min, desired_min)
                    self.assertAlmostEqual(actual_max, desired_max)
                    self.assertLessEqual(actual_max, desired_max)

    def test_convert_image_dtype_int_to_int(self):
        for input_dtype, output_dtypes in cycle_over(int_dtypes()):
            input_max = torch.iinfo(input_dtype).max
            input_image = torch.tensor((0, input_max), dtype=input_dtype)
            for output_dtype in output_dtypes:
                output_max = torch.iinfo(output_dtype).max

                with self.subTest(input_dtype=input_dtype, output_dtype=output_dtype):
                    transform = transforms.ConvertImageDtype(output_dtype)
                    transform_script = torch.jit.script(F.convert_image_dtype)

                    output_image = transform(input_image)
                    output_image_script = transform_script(input_image, output_dtype)

                    torch.testing.assert_close(
                        output_image_script,
                        output_image,
                        rtol=0.0,
                        atol=1e-6,
                        msg="{} vs {}".format(output_image_script, output_image),
                    )

                    actual_min, actual_max = output_image.tolist()
                    desired_min, desired_max = 0, output_max

                    # see https://github.com/pytorch/vision/pull/2078#issuecomment-641036236 for details
                    if input_max >= output_max:
                        error_term = 0
                    else:
                        error_term = 1 - (torch.iinfo(output_dtype).max + 1) // (torch.iinfo(input_dtype).max + 1)

                    self.assertEqual(actual_min, desired_min)
                    self.assertEqual(actual_max, desired_max + error_term)

    def test_convert_image_dtype_int_to_int_consistency(self):
        for input_dtype, output_dtypes in cycle_over(int_dtypes()):
            input_max = torch.iinfo(input_dtype).max
            input_image = torch.tensor((0, input_max), dtype=input_dtype)
            for output_dtype in output_dtypes:
                output_max = torch.iinfo(output_dtype).max
                if output_max <= input_max:
                    continue

                with self.subTest(input_dtype=input_dtype, output_dtype=output_dtype):
                    transform = transforms.ConvertImageDtype(output_dtype)
                    inverse_transfrom = transforms.ConvertImageDtype(input_dtype)
                    output_image = inverse_transfrom(transform(input_image))

                    actual_min, actual_max = output_image.tolist()
                    desired_min, desired_max = 0, input_max

                    self.assertEqual(actual_min, desired_min)
                    self.assertEqual(actual_max, desired_max)

    @unittest.skipIf(accimage is None, 'accimage not available')
    def test_accimage_to_tensor(self):
        trans = transforms.ToTensor()

        expected_output = trans(Image.open(GRACE_HOPPER).convert('RGB'))
        output = trans(accimage.Image(GRACE_HOPPER))

        torch.testing.assert_close(output, expected_output)

    @unittest.skipIf(accimage is None, 'accimage not available')
    def test_accimage_pil_to_tensor(self):
        trans = transforms.PILToTensor()

        expected_output = trans(Image.open(GRACE_HOPPER).convert('RGB'))
        output = trans(accimage.Image(GRACE_HOPPER))

        self.assertEqual(expected_output.size(), output.size())
        torch.testing.assert_close(output, expected_output, check_stride=False)

    @unittest.skipIf(accimage is None, 'accimage not available')
    def test_accimage_resize(self):
        trans = transforms.Compose([
            transforms.Resize(256, interpolation=Image.LINEAR),
            transforms.ToTensor(),
        ])

        # Checking if Compose, Resize and ToTensor can be printed as string
        trans.__repr__()

        expected_output = trans(Image.open(GRACE_HOPPER).convert('RGB'))
        output = trans(accimage.Image(GRACE_HOPPER))

        self.assertEqual(expected_output.size(), output.size())
        self.assertLess(np.abs((expected_output - output).mean()), 1e-3)
        self.assertLess((expected_output - output).var(), 1e-5)
        # note the high absolute tolerance
        self.assertTrue(np.allclose(output.numpy(), expected_output.numpy(), atol=5e-2))

    @unittest.skipIf(accimage is None, 'accimage not available')
    def test_accimage_crop(self):
        trans = transforms.Compose([
            transforms.CenterCrop(256),
            transforms.ToTensor(),
        ])

        # Checking if Compose, CenterCrop and ToTensor can be printed as string
        trans.__repr__()

        expected_output = trans(Image.open(GRACE_HOPPER).convert('RGB'))
        output = trans(accimage.Image(GRACE_HOPPER))

        self.assertEqual(expected_output.size(), output.size())
        torch.testing.assert_close(output, expected_output)

<<<<<<< HEAD
    def test_1_channel_tensor_to_pil_image(self):
        to_tensor = transforms.ToTensor()

        img_data_float = torch.Tensor(1, 4, 4).uniform_()
        img_data_byte = torch.ByteTensor(1, 4, 4).random_(0, 255)
        img_data_short = torch.ShortTensor(1, 4, 4).random_()
        img_data_int = torch.IntTensor(1, 4, 4).random_()

        inputs = [img_data_float, img_data_byte, img_data_short, img_data_int]
        expected_outputs = [img_data_float.mul(255).int().float().div(255).numpy(),
                            img_data_byte.float().div(255.0).numpy(),
                            img_data_short.numpy(),
                            img_data_int.numpy()]
        expected_modes = ['L', 'L', 'I;16', 'I']

        for img_data, expected_output, mode in zip(inputs, expected_outputs, expected_modes):
            for transform in [transforms.ToPILImage(), transforms.ToPILImage(mode=mode)]:
                img = transform(img_data)
                self.assertEqual(img.mode, mode)
                torch.testing.assert_close(expected_output, to_tensor(img).numpy(), check_stride=False)
        # 'F' mode for torch.FloatTensor
        img_F_mode = transforms.ToPILImage(mode='F')(img_data_float)
        self.assertEqual(img_F_mode.mode, 'F')
        torch.testing.assert_close(
            np.array(Image.fromarray(img_data_float.squeeze(0).numpy(), mode='F')), np.array(img_F_mode)
        )

    def test_1_channel_ndarray_to_pil_image(self):
        img_data_float = torch.Tensor(4, 4, 1).uniform_().numpy()
        img_data_byte = torch.ByteTensor(4, 4, 1).random_(0, 255).numpy()
        img_data_short = torch.ShortTensor(4, 4, 1).random_().numpy()
        img_data_int = torch.IntTensor(4, 4, 1).random_().numpy()

        inputs = [img_data_float, img_data_byte, img_data_short, img_data_int]
        expected_modes = ['F', 'L', 'I;16', 'I']
        for img_data, mode in zip(inputs, expected_modes):
            for transform in [transforms.ToPILImage(), transforms.ToPILImage(mode=mode)]:
                img = transform(img_data)
                self.assertEqual(img.mode, mode)
                # note: we explicitly convert img's dtype because pytorch doesn't support uint16
                # and otherwise assert_close wouldn't be able to construct a tensor from the uint16 array
                torch.testing.assert_close(img_data[:, :, 0], np.asarray(img).astype(img_data.dtype))

    def test_2_channel_ndarray_to_pil_image(self):
        def verify_img_data(img_data, mode):
            if mode is None:
                img = transforms.ToPILImage()(img_data)
                self.assertEqual(img.mode, 'LA')  # default should assume LA
            else:
                img = transforms.ToPILImage(mode=mode)(img_data)
                self.assertEqual(img.mode, mode)
            split = img.split()
            for i in range(2):
                torch.testing.assert_close(img_data[:, :, i], np.asarray(split[i]), check_stride=False)

        img_data = torch.ByteTensor(4, 4, 2).random_(0, 255).numpy()
        for mode in [None, 'LA']:
            verify_img_data(img_data, mode)

        transforms.ToPILImage().__repr__()

        with self.assertRaises(ValueError):
            # should raise if we try a mode for 4 or 1 or 3 channel images
            transforms.ToPILImage(mode='RGBA')(img_data)
            transforms.ToPILImage(mode='P')(img_data)
            transforms.ToPILImage(mode='RGB')(img_data)

    def test_2_channel_tensor_to_pil_image(self):
        def verify_img_data(img_data, expected_output, mode):
            if mode is None:
                img = transforms.ToPILImage()(img_data)
                self.assertEqual(img.mode, 'LA')  # default should assume LA
            else:
                img = transforms.ToPILImage(mode=mode)(img_data)
                self.assertEqual(img.mode, mode)
            split = img.split()
            for i in range(2):
                self.assertTrue(np.allclose(expected_output[i].numpy(), F.to_tensor(split[i]).numpy()))

        img_data = torch.Tensor(2, 4, 4).uniform_()
        expected_output = img_data.mul(255).int().float().div(255)
        for mode in [None, 'LA']:
            verify_img_data(img_data, expected_output, mode=mode)

        with self.assertRaises(ValueError):
            # should raise if we try a mode for 4 or 1 or 3 channel images
            transforms.ToPILImage(mode='RGBA')(img_data)
            transforms.ToPILImage(mode='P')(img_data)
            transforms.ToPILImage(mode='RGB')(img_data)

    def test_3_channel_tensor_to_pil_image(self):
        def verify_img_data(img_data, expected_output, mode):
            if mode is None:
                img = transforms.ToPILImage()(img_data)
                self.assertEqual(img.mode, 'RGB')  # default should assume RGB
            else:
                img = transforms.ToPILImage(mode=mode)(img_data)
                self.assertEqual(img.mode, mode)
            split = img.split()
            for i in range(3):
                self.assertTrue(np.allclose(expected_output[i].numpy(), F.to_tensor(split[i]).numpy()))

        img_data = torch.Tensor(3, 4, 4).uniform_()
        expected_output = img_data.mul(255).int().float().div(255)
        for mode in [None, 'RGB', 'HSV', 'YCbCr']:
            verify_img_data(img_data, expected_output, mode=mode)

        with self.assertRaises(ValueError):
            # should raise if we try a mode for 4 or 1 or 2 channel images
            transforms.ToPILImage(mode='RGBA')(img_data)
            transforms.ToPILImage(mode='P')(img_data)
            transforms.ToPILImage(mode='LA')(img_data)

        with self.assertRaises(ValueError):
            transforms.ToPILImage()(torch.Tensor(1, 3, 4, 4).uniform_())

    def test_3_channel_ndarray_to_pil_image(self):
        def verify_img_data(img_data, mode):
            if mode is None:
                img = transforms.ToPILImage()(img_data)
                self.assertEqual(img.mode, 'RGB')  # default should assume RGB
            else:
                img = transforms.ToPILImage(mode=mode)(img_data)
                self.assertEqual(img.mode, mode)
            split = img.split()
            for i in range(3):
                torch.testing.assert_close(img_data[:, :, i], np.asarray(split[i]), check_stride=False)

        img_data = torch.ByteTensor(4, 4, 3).random_(0, 255).numpy()
        for mode in [None, 'RGB', 'HSV', 'YCbCr']:
            verify_img_data(img_data, mode)

        # Checking if ToPILImage can be printed as string
        transforms.ToPILImage().__repr__()

        with self.assertRaises(ValueError):
            # should raise if we try a mode for 4 or 1 or 2 channel images
            transforms.ToPILImage(mode='RGBA')(img_data)
            transforms.ToPILImage(mode='P')(img_data)
            transforms.ToPILImage(mode='LA')(img_data)

    def test_4_channel_tensor_to_pil_image(self):
        def verify_img_data(img_data, expected_output, mode):
            if mode is None:
                img = transforms.ToPILImage()(img_data)
                self.assertEqual(img.mode, 'RGBA')  # default should assume RGBA
            else:
                img = transforms.ToPILImage(mode=mode)(img_data)
                self.assertEqual(img.mode, mode)

            split = img.split()
            for i in range(4):
                self.assertTrue(np.allclose(expected_output[i].numpy(), F.to_tensor(split[i]).numpy()))

        img_data = torch.Tensor(4, 4, 4).uniform_()
        expected_output = img_data.mul(255).int().float().div(255)
        for mode in [None, 'RGBA', 'CMYK', 'RGBX']:
            verify_img_data(img_data, expected_output, mode)

        with self.assertRaises(ValueError):
            # should raise if we try a mode for 3 or 1 or 2 channel images
            transforms.ToPILImage(mode='RGB')(img_data)
            transforms.ToPILImage(mode='P')(img_data)
            transforms.ToPILImage(mode='LA')(img_data)

    def test_4_channel_ndarray_to_pil_image(self):
        def verify_img_data(img_data, mode):
            if mode is None:
                img = transforms.ToPILImage()(img_data)
                self.assertEqual(img.mode, 'RGBA')  # default should assume RGBA
            else:
                img = transforms.ToPILImage(mode=mode)(img_data)
                self.assertEqual(img.mode, mode)
            split = img.split()
            for i in range(4):
                torch.testing.assert_close(img_data[:, :, i], np.asarray(split[i]), check_stride=False)

        img_data = torch.ByteTensor(4, 4, 4).random_(0, 255).numpy()
        for mode in [None, 'RGBA', 'CMYK', 'RGBX']:
            verify_img_data(img_data, mode)

        with self.assertRaises(ValueError):
            # should raise if we try a mode for 3 or 1 or 2 channel images
            transforms.ToPILImage(mode='RGB')(img_data)
            transforms.ToPILImage(mode='P')(img_data)
            transforms.ToPILImage(mode='LA')(img_data)

    def test_2d_tensor_to_pil_image(self):
        to_tensor = transforms.ToTensor()

        img_data_float = torch.Tensor(4, 4).uniform_()
        img_data_byte = torch.ByteTensor(4, 4).random_(0, 255)
        img_data_short = torch.ShortTensor(4, 4).random_()
        img_data_int = torch.IntTensor(4, 4).random_()

        inputs = [img_data_float, img_data_byte, img_data_short, img_data_int]
        expected_outputs = [img_data_float.mul(255).int().float().div(255).numpy(),
                            img_data_byte.float().div(255.0).numpy(),
                            img_data_short.numpy(),
                            img_data_int.numpy()]
        expected_modes = ['L', 'L', 'I;16', 'I']

        for img_data, expected_output, mode in zip(inputs, expected_outputs, expected_modes):
            for transform in [transforms.ToPILImage(), transforms.ToPILImage(mode=mode)]:
                img = transform(img_data)
                self.assertEqual(img.mode, mode)
                np.testing.assert_allclose(expected_output, to_tensor(img).numpy()[0])

    def test_2d_ndarray_to_pil_image(self):
        img_data_float = torch.Tensor(4, 4).uniform_().numpy()
        img_data_byte = torch.ByteTensor(4, 4).random_(0, 255).numpy()
        img_data_short = torch.ShortTensor(4, 4).random_().numpy()
        img_data_int = torch.IntTensor(4, 4).random_().numpy()

        inputs = [img_data_float, img_data_byte, img_data_short, img_data_int]
        expected_modes = ['F', 'L', 'I;16', 'I']
        for img_data, mode in zip(inputs, expected_modes):
            for transform in [transforms.ToPILImage(), transforms.ToPILImage(mode=mode)]:
                img = transform(img_data)
                self.assertEqual(img.mode, mode)
                np.testing.assert_allclose(img_data, img)

    def test_tensor_bad_types_to_pil_image(self):
        with self.assertRaisesRegex(ValueError, r'pic should be 2/3 dimensional. Got \d+ dimensions.'):
            transforms.ToPILImage()(torch.ones(1, 3, 4, 4))
        with self.assertRaisesRegex(ValueError, r'pic should not have > 4 channels. Got \d+ channels.'):
            transforms.ToPILImage()(torch.ones(6, 4, 4))

    def test_ndarray_bad_types_to_pil_image(self):
        trans = transforms.ToPILImage()
        reg_msg = r'Input type \w+ is not supported'
        with self.assertRaisesRegex(TypeError, reg_msg):
            trans(np.ones([4, 4, 1], np.int64))
        with self.assertRaisesRegex(TypeError, reg_msg):
            trans(np.ones([4, 4, 1], np.uint16))
        with self.assertRaisesRegex(TypeError, reg_msg):
            trans(np.ones([4, 4, 1], np.uint32))
        with self.assertRaisesRegex(TypeError, reg_msg):
            trans(np.ones([4, 4, 1], np.float64))

        with self.assertRaisesRegex(ValueError, r'pic should be 2/3 dimensional. Got \d+ dimensions.'):
            transforms.ToPILImage()(np.ones([1, 4, 4, 3]))
        with self.assertRaisesRegex(ValueError, r'pic should not have > 4 channels. Got \d+ channels.'):
            transforms.ToPILImage()(np.ones([4, 4, 6]))

    @unittest.skipIf(stats is None, 'scipy.stats not available')
    def test_random_vertical_flip(self):
        random_state = random.getstate()
        random.seed(42)
        img = transforms.ToPILImage()(torch.rand(3, 10, 10))
        vimg = img.transpose(Image.FLIP_TOP_BOTTOM)

        num_samples = 250
        num_vertical = 0
        for _ in range(num_samples):
            out = transforms.RandomVerticalFlip()(img)
            if out == vimg:
                num_vertical += 1

        p_value = stats.binom_test(num_vertical, num_samples, p=0.5)
        random.setstate(random_state)
        self.assertGreater(p_value, 0.0001)

        num_samples = 250
        num_vertical = 0
        for _ in range(num_samples):
            out = transforms.RandomVerticalFlip(p=0.7)(img)
            if out == vimg:
                num_vertical += 1

        p_value = stats.binom_test(num_vertical, num_samples, p=0.7)
        random.setstate(random_state)
        self.assertGreater(p_value, 0.0001)

        # Checking if RandomVerticalFlip can be printed as string
        transforms.RandomVerticalFlip().__repr__()

    @unittest.skipIf(stats is None, 'scipy.stats not available')
    def test_random_horizontal_flip(self):
        random_state = random.getstate()
        random.seed(42)
        img = transforms.ToPILImage()(torch.rand(3, 10, 10))
        himg = img.transpose(Image.FLIP_LEFT_RIGHT)

        num_samples = 250
        num_horizontal = 0
        for _ in range(num_samples):
            out = transforms.RandomHorizontalFlip()(img)
            if out == himg:
                num_horizontal += 1

        p_value = stats.binom_test(num_horizontal, num_samples, p=0.5)
        random.setstate(random_state)
        self.assertGreater(p_value, 0.0001)

        num_samples = 250
        num_horizontal = 0
        for _ in range(num_samples):
            out = transforms.RandomHorizontalFlip(p=0.7)(img)
            if out == himg:
                num_horizontal += 1

        p_value = stats.binom_test(num_horizontal, num_samples, p=0.7)
        random.setstate(random_state)
        self.assertGreater(p_value, 0.0001)

        # Checking if RandomHorizontalFlip can be printed as string
        transforms.RandomHorizontalFlip().__repr__()

    @unittest.skipIf(stats is None, 'scipy.stats is not available')
    def test_normalize(self):
        def samples_from_standard_normal(tensor):
            p_value = stats.kstest(list(tensor.view(-1)), 'norm', args=(0, 1)).pvalue
            return p_value > 0.0001

        random_state = random.getstate()
        random.seed(42)
        for channels in [1, 3]:
            img = torch.rand(channels, 10, 10)
            mean = [img[c].mean() for c in range(channels)]
            std = [img[c].std() for c in range(channels)]
            normalized = transforms.Normalize(mean, std)(img)
            self.assertTrue(samples_from_standard_normal(normalized))
        random.setstate(random_state)

        # Checking if Normalize can be printed as string
        transforms.Normalize(mean, std).__repr__()

        # Checking the optional in-place behaviour
        tensor = torch.rand((1, 16, 16))
        tensor_inplace = transforms.Normalize((0.5,), (0.5,), inplace=True)(tensor)
        assert_equal(tensor, tensor_inplace)

    def test_normalize_different_dtype(self):
        for dtype1 in [torch.float32, torch.float64]:
            img = torch.rand(3, 10, 10, dtype=dtype1)
            for dtype2 in [torch.int64, torch.float32, torch.float64]:
                mean = torch.tensor([1, 2, 3], dtype=dtype2)
                std = torch.tensor([1, 2, 1], dtype=dtype2)
                # checks that it doesn't crash
                transforms.functional.normalize(img, mean, std)

    def test_normalize_3d_tensor(self):
        torch.manual_seed(28)
        n_channels = 3
        img_size = 10
        mean = torch.rand(n_channels)
        std = torch.rand(n_channels)
        img = torch.rand(n_channels, img_size, img_size)
        target = F.normalize(img, mean, std)

        mean_unsqueezed = mean.view(-1, 1, 1)
        std_unsqueezed = std.view(-1, 1, 1)
        result1 = F.normalize(img, mean_unsqueezed, std_unsqueezed)
        result2 = F.normalize(img,
                              mean_unsqueezed.repeat(1, img_size, img_size),
                              std_unsqueezed.repeat(1, img_size, img_size))
        torch.testing.assert_close(target, result1)
        torch.testing.assert_close(target, result2)
=======
    def test_color_jitter(self):
        color_jitter = transforms.ColorJitter(2, 2, 2, 0.1)

        x_shape = [2, 2, 3]
        x_data = [0, 5, 13, 54, 135, 226, 37, 8, 234, 90, 255, 1]
        x_np = np.array(x_data, dtype=np.uint8).reshape(x_shape)
        x_pil = Image.fromarray(x_np, mode='RGB')
        x_pil_2 = x_pil.convert('L')

        for i in range(10):
            y_pil = color_jitter(x_pil)
            self.assertEqual(y_pil.mode, x_pil.mode)

            y_pil_2 = color_jitter(x_pil_2)
            self.assertEqual(y_pil_2.mode, x_pil_2.mode)

        # Checking if ColorJitter can be printed as string
        color_jitter.__repr__()

    def test_linear_transformation(self):
        num_samples = 1000
        x = torch.randn(num_samples, 3, 10, 10)
        flat_x = x.view(x.size(0), x.size(1) * x.size(2) * x.size(3))
        # compute principal components
        sigma = torch.mm(flat_x.t(), flat_x) / flat_x.size(0)
        u, s, _ = np.linalg.svd(sigma.numpy())
        zca_epsilon = 1e-10  # avoid division by 0
        d = torch.Tensor(np.diag(1. / np.sqrt(s + zca_epsilon)))
        u = torch.Tensor(u)
        principal_components = torch.mm(torch.mm(u, d), u.t())
        mean_vector = (torch.sum(flat_x, dim=0) / flat_x.size(0))
        # initialize whitening matrix
        whitening = transforms.LinearTransformation(principal_components, mean_vector)
        # estimate covariance and mean using weak law of large number
        num_features = flat_x.size(1)
        cov = 0.0
        mean = 0.0
        for i in x:
            xwhite = whitening(i)
            xwhite = xwhite.view(1, -1).numpy()
            cov += np.dot(xwhite, xwhite.T) / num_features
            mean += np.sum(xwhite) / num_features
        # if rtol for std = 1e-3 then rtol for cov = 2e-3 as std**2 = cov
        torch.testing.assert_close(cov / num_samples, np.identity(1), rtol=2e-3, atol=1e-8, check_dtype=False,
                                   msg="cov not close to 1")
        torch.testing.assert_close(mean / num_samples, 0, rtol=1e-3, atol=1e-8, check_dtype=False,
                                   msg="mean not close to 0")

        # Checking if LinearTransformation can be printed as string
        whitening.__repr__()
>>>>>>> 0013d931

    def test_affine(self):
        input_img = np.zeros((40, 40, 3), dtype=np.uint8)
        cnt = [20, 20]
        for pt in [(16, 16), (20, 16), (20, 20)]:
            for i in range(-5, 5):
                for j in range(-5, 5):
                    input_img[pt[0] + i, pt[1] + j, :] = [255, 155, 55]

        with self.assertRaises(TypeError, msg="Argument translate should be a sequence"):
            F.affine(input_img, 10, translate=0, scale=1, shear=1)

        pil_img = F.to_pil_image(input_img)

        def _to_3x3_inv(inv_result_matrix):
            result_matrix = np.zeros((3, 3))
            result_matrix[:2, :] = np.array(inv_result_matrix).reshape((2, 3))
            result_matrix[2, 2] = 1
            return np.linalg.inv(result_matrix)

        def _test_transformation(a, t, s, sh):
            a_rad = math.radians(a)
            s_rad = [math.radians(sh_) for sh_ in sh]
            cx, cy = cnt
            tx, ty = t
            sx, sy = s_rad
            rot = a_rad

            # 1) Check transformation matrix:
            C = np.array([[1, 0, cx],
                          [0, 1, cy],
                          [0, 0, 1]])
            T = np.array([[1, 0, tx],
                          [0, 1, ty],
                          [0, 0, 1]])
            Cinv = np.linalg.inv(C)

            RS = np.array(
                [[s * math.cos(rot), -s * math.sin(rot), 0],
                 [s * math.sin(rot), s * math.cos(rot), 0],
                 [0, 0, 1]])

            SHx = np.array([[1, -math.tan(sx), 0],
                            [0, 1, 0],
                            [0, 0, 1]])

            SHy = np.array([[1, 0, 0],
                            [-math.tan(sy), 1, 0],
                            [0, 0, 1]])

            RSS = np.matmul(RS, np.matmul(SHy, SHx))

            true_matrix = np.matmul(T, np.matmul(C, np.matmul(RSS, Cinv)))

            result_matrix = _to_3x3_inv(F._get_inverse_affine_matrix(center=cnt, angle=a,
                                                                     translate=t, scale=s, shear=sh))
            self.assertLess(np.sum(np.abs(true_matrix - result_matrix)), 1e-10)
            # 2) Perform inverse mapping:
            true_result = np.zeros((40, 40, 3), dtype=np.uint8)
            inv_true_matrix = np.linalg.inv(true_matrix)
            for y in range(true_result.shape[0]):
                for x in range(true_result.shape[1]):
                    # Same as for PIL:
                    # https://github.com/python-pillow/Pillow/blob/71f8ec6a0cfc1008076a023c0756542539d057ab/
                    # src/libImaging/Geometry.c#L1060
                    input_pt = np.array([x + 0.5, y + 0.5, 1.0])
                    res = np.floor(np.dot(inv_true_matrix, input_pt)).astype(np.int)
                    _x, _y = res[:2]
                    if 0 <= _x < input_img.shape[1] and 0 <= _y < input_img.shape[0]:
                        true_result[y, x, :] = input_img[_y, _x, :]

            result = F.affine(pil_img, angle=a, translate=t, scale=s, shear=sh)
            self.assertEqual(result.size, pil_img.size)
            # Compute number of different pixels:
            np_result = np.array(result)
            n_diff_pixels = np.sum(np_result != true_result) / 3
            # Accept 3 wrong pixels
            self.assertLess(n_diff_pixels, 3,
                            "a={}, t={}, s={}, sh={}\n".format(a, t, s, sh) +
                            "n diff pixels={}\n".format(n_diff_pixels))

        # Test rotation
        a = 45
        _test_transformation(a=a, t=(0, 0), s=1.0, sh=(0.0, 0.0))

        # Test translation
        t = [10, 15]
        _test_transformation(a=0.0, t=t, s=1.0, sh=(0.0, 0.0))

        # Test scale
        s = 1.2
        _test_transformation(a=0.0, t=(0.0, 0.0), s=s, sh=(0.0, 0.0))

        # Test shear
        sh = [45.0, 25.0]
        _test_transformation(a=0.0, t=(0.0, 0.0), s=1.0, sh=sh)

        # Test rotation, scale, translation, shear
        for a in range(-90, 90, 36):
            for t1 in range(-10, 10, 5):
                for s in [0.77, 1.0, 1.27]:
                    for sh in range(-15, 15, 5):
                        _test_transformation(a=a, t=(t1, t1), s=s, sh=(sh, sh))

    def test_random_affine(self):

        with self.assertRaises(ValueError):
            transforms.RandomAffine(-0.7)
            transforms.RandomAffine([-0.7])
            transforms.RandomAffine([-0.7, 0, 0.7])

            transforms.RandomAffine([-90, 90], translate=2.0)
            transforms.RandomAffine([-90, 90], translate=[-1.0, 1.0])
            transforms.RandomAffine([-90, 90], translate=[-1.0, 0.0, 1.0])

            transforms.RandomAffine([-90, 90], translate=[0.2, 0.2], scale=[0.0])
            transforms.RandomAffine([-90, 90], translate=[0.2, 0.2], scale=[-1.0, 1.0])
            transforms.RandomAffine([-90, 90], translate=[0.2, 0.2], scale=[0.5, -0.5])
            transforms.RandomAffine([-90, 90], translate=[0.2, 0.2], scale=[0.5, 3.0, -0.5])

            transforms.RandomAffine([-90, 90], translate=[0.2, 0.2], scale=[0.5, 0.5], shear=-7)
            transforms.RandomAffine([-90, 90], translate=[0.2, 0.2], scale=[0.5, 0.5], shear=[-10])
            transforms.RandomAffine([-90, 90], translate=[0.2, 0.2], scale=[0.5, 0.5], shear=[-10, 0, 10])
            transforms.RandomAffine([-90, 90], translate=[0.2, 0.2], scale=[0.5, 0.5], shear=[-10, 0, 10, 0, 10])

        # assert fill being either a Sequence or a Number
        with self.assertRaises(TypeError):
            transforms.RandomAffine(0, fill={})

        t = transforms.RandomAffine(0, fill=None)
        self.assertTrue(t.fill == 0)

        x = np.zeros((100, 100, 3), dtype=np.uint8)
        img = F.to_pil_image(x)

        t = transforms.RandomAffine(10, translate=[0.5, 0.3], scale=[0.7, 1.3], shear=[-10, 10, 20, 40])
        for _ in range(100):
            angle, translations, scale, shear = t.get_params(t.degrees, t.translate, t.scale, t.shear,
                                                             img_size=img.size)
            self.assertTrue(-10 < angle < 10)
            self.assertTrue(-img.size[0] * 0.5 <= translations[0] <= img.size[0] * 0.5,
                            "{} vs {}".format(translations[0], img.size[0] * 0.5))
            self.assertTrue(-img.size[1] * 0.5 <= translations[1] <= img.size[1] * 0.5,
                            "{} vs {}".format(translations[1], img.size[1] * 0.5))
            self.assertTrue(0.7 < scale < 1.3)
            self.assertTrue(-10 < shear[0] < 10)
            self.assertTrue(-20 < shear[1] < 40)

        # Checking if RandomAffine can be printed as string
        t.__repr__()

        t = transforms.RandomAffine(10, interpolation=transforms.InterpolationMode.BILINEAR)
        self.assertIn("bilinear", t.__repr__())

        # assert deprecation warning and non-BC
        with self.assertWarnsRegex(UserWarning, r"Argument resample is deprecated and will be removed"):
            t = transforms.RandomAffine(10, resample=2)
            self.assertEqual(t.interpolation, transforms.InterpolationMode.BILINEAR)

        with self.assertWarnsRegex(UserWarning, r"Argument fillcolor is deprecated and will be removed"):
            t = transforms.RandomAffine(10, fillcolor=10)
            self.assertEqual(t.fill, 10)

        # assert changed type warning
        with self.assertWarnsRegex(UserWarning, r"Argument interpolation should be of type InterpolationMode"):
            t = transforms.RandomAffine(10, interpolation=2)
            self.assertEqual(t.interpolation, transforms.InterpolationMode.BILINEAR)

<<<<<<< HEAD
    @unittest.skipIf(stats is None, 'scipy.stats not available')
    def test_random_erasing(self):
        img = torch.ones(3, 128, 128)
=======
    def test_autoaugment(self):
        for policy in transforms.AutoAugmentPolicy:
            for fill in [None, 85, (128, 128, 128)]:
                random.seed(42)
                img = Image.open(GRACE_HOPPER)
                transform = transforms.AutoAugment(policy=policy, fill=fill)
                for _ in range(100):
                    img = transform(img)
                transform.__repr__()

>>>>>>> 0013d931

@pytest.mark.parametrize('channels', [1, 3, 4])
def test_to_tensor(channels):
    height, width = 4, 4
    trans = transforms.ToTensor()

    input_data = torch.ByteTensor(channels, height, width).random_(0, 255).float().div_(255)
    img = transforms.ToPILImage()(input_data)
    output = trans(img)
    torch.testing.assert_close(output, input_data, check_stride=False)

    ndarray = np.random.randint(low=0, high=255, size=(height, width, channels)).astype(np.uint8)
    output = trans(ndarray)
    expected_output = ndarray.transpose((2, 0, 1)) / 255.0
    torch.testing.assert_close(output.numpy(), expected_output, check_stride=False, check_dtype=False)

    ndarray = np.random.rand(height, width, channels).astype(np.float32)
    output = trans(ndarray)
    expected_output = ndarray.transpose((2, 0, 1))
    torch.testing.assert_close(output.numpy(), expected_output, check_stride=False, check_dtype=False)

    # separate test for mode '1' PIL images
    input_data = torch.ByteTensor(1, height, width).bernoulli_()
    img = transforms.ToPILImage()(input_data.mul(255)).convert('1')
    output = trans(img)
    torch.testing.assert_close(input_data, output, check_dtype=False, check_stride=False)


def test_to_tensor_errors():
    height, width = 4, 4
    trans = transforms.ToTensor()

    with pytest.raises(TypeError):
        trans(np.random.rand(1, height, width).tolist())

    with pytest.raises(ValueError):
        trans(np.random.rand(height))

    with pytest.raises(ValueError):
        trans(np.random.rand(1, 1, height, width))


@pytest.mark.parametrize('dtype', [torch.float16, torch.float, torch.double])
def test_to_tensor_with_other_default_dtypes(dtype):
    current_def_dtype = torch.get_default_dtype()

    t = transforms.ToTensor()
    np_arr = np.random.randint(0, 255, (32, 32, 3), dtype=np.uint8)
    img = Image.fromarray(np_arr)

    torch.set_default_dtype(dtype)
    res = t(img)
    assert res.dtype == dtype, f"{res.dtype} vs {dtype}"

    torch.set_default_dtype(current_def_dtype)


@pytest.mark.parametrize('channels', [1, 3, 4])
def test_pil_to_tensor(channels):
    height, width = 4, 4
    trans = transforms.PILToTensor()

    input_data = torch.ByteTensor(channels, height, width).random_(0, 255)
    img = transforms.ToPILImage()(input_data)
    output = trans(img)
    torch.testing.assert_close(input_data, output, check_stride=False)

    input_data = np.random.randint(low=0, high=255, size=(height, width, channels)).astype(np.uint8)
    img = transforms.ToPILImage()(input_data)
    output = trans(img)
    expected_output = input_data.transpose((2, 0, 1))
    torch.testing.assert_close(output.numpy(), expected_output)

    input_data = torch.as_tensor(np.random.rand(channels, height, width).astype(np.float32))
    img = transforms.ToPILImage()(input_data)  # CHW -> HWC and (* 255).byte()
    output = trans(img)  # HWC -> CHW
    expected_output = (input_data * 255).byte()
    torch.testing.assert_close(output, expected_output, check_stride=False)

    # separate test for mode '1' PIL images
    input_data = torch.ByteTensor(1, height, width).bernoulli_()
    img = transforms.ToPILImage()(input_data.mul(255)).convert('1')
    output = trans(img).view(torch.uint8).bool().to(torch.uint8)
    torch.testing.assert_close(input_data, output, check_stride=False)


def test_pil_to_tensor_errors():
    height, width = 4, 4
    trans = transforms.PILToTensor()

    with pytest.raises(TypeError):
        trans(np.random.rand(1, height, width).tolist())

    with pytest.raises(TypeError):
        trans(np.random.rand(1, height, width))


def test_randomresized_params():
    height = random.randint(24, 32) * 2
    width = random.randint(24, 32) * 2
    img = torch.ones(3, height, width)
    to_pil_image = transforms.ToPILImage()
    img = to_pil_image(img)
    size = 100
    epsilon = 0.05
    min_scale = 0.25
    for _ in range(10):
        scale_min = max(round(random.random(), 2), min_scale)
        scale_range = (scale_min, scale_min + round(random.random(), 2))
        aspect_min = max(round(random.random(), 2), epsilon)
        aspect_ratio_range = (aspect_min, aspect_min + round(random.random(), 2))
        randresizecrop = transforms.RandomResizedCrop(size, scale_range, aspect_ratio_range)
        i, j, h, w = randresizecrop.get_params(img, scale_range, aspect_ratio_range)
        aspect_ratio_obtained = w / h
        assert((min(aspect_ratio_range) - epsilon <= aspect_ratio_obtained and
                aspect_ratio_obtained <= max(aspect_ratio_range) + epsilon) or
               aspect_ratio_obtained == 1.0)
        assert isinstance(i, int)
        assert isinstance(j, int)
        assert isinstance(h, int)
        assert isinstance(w, int)


@pytest.mark.parametrize('height, width', [
    # height, width
    # square image
    (28, 28),
    (27, 27),
    # rectangular image: h < w
    (28, 34),
    (29, 35),
    # rectangular image: h > w
    (34, 28),
    (35, 29),
])
@pytest.mark.parametrize('osize', [
    # single integer
    22, 27, 28, 36,
    # single integer in tuple/list
    [22, ], (27, ),
])
@pytest.mark.parametrize('max_size', (None, 37, 1000))
def test_resize(height, width, osize, max_size):
    img = Image.new("RGB", size=(width, height), color=127)

    t = transforms.Resize(osize, max_size=max_size)
    result = t(img)

    msg = "{}, {} - {} - {}".format(height, width, osize, max_size)
    osize = osize[0] if isinstance(osize, (list, tuple)) else osize
    # If size is an int, smaller edge of the image will be matched to this number.
    # i.e, if height > width, then image will be rescaled to (size * height / width, size).
    if height < width:
        exp_w, exp_h = (int(osize * width / height), osize)  # (w, h)
        if max_size is not None and max_size < exp_w:
            exp_w, exp_h = max_size, int(max_size * exp_h / exp_w)
        assert result.size == (exp_w, exp_h), msg
    elif width < height:
        exp_w, exp_h = (osize, int(osize * height / width))  # (w, h)
        if max_size is not None and max_size < exp_h:
            exp_w, exp_h = int(max_size * exp_w / exp_h), max_size
        assert result.size == (exp_w, exp_h), msg
    else:
        exp_w, exp_h = (osize, osize)  # (w, h)
        if max_size is not None and max_size < osize:
            exp_w, exp_h = max_size, max_size
        assert result.size == (exp_w, exp_h), msg


@pytest.mark.parametrize('height, width', [
    # height, width
    # square image
    (28, 28),
    (27, 27),
    # rectangular image: h < w
    (28, 34),
    (29, 35),
    # rectangular image: h > w
    (34, 28),
    (35, 29),
])
@pytest.mark.parametrize('osize', [
    # two integers sequence output
    [22, 22], [22, 28], [22, 36],
    [27, 22], [36, 22], [28, 28],
    [28, 37], [37, 27], [37, 37]
])
def test_resize_sequence_output(height, width, osize):
    img = Image.new("RGB", size=(width, height), color=127)
    oheight, owidth = osize

    t = transforms.Resize(osize)
    result = t(img)

    assert (owidth, oheight) == result.size


def test_resize_antialias_error():
    osize = [37, 37]
    img = Image.new("RGB", size=(35, 29), color=127)

    with pytest.warns(UserWarning, match=r"Anti-alias option is always applied for PIL Image input"):
        t = transforms.Resize(osize, antialias=False)
        t(img)


class TestPad:

    def test_pad(self):
        height = random.randint(10, 32) * 2
        width = random.randint(10, 32) * 2
        img = torch.ones(3, height, width)
        padding = random.randint(1, 20)
        fill = random.randint(1, 50)
        result = transforms.Compose([
            transforms.ToPILImage(),
            transforms.Pad(padding, fill=fill),
            transforms.ToTensor(),
        ])(img)
        assert result.size(1) == height + 2 * padding
        assert result.size(2) == width + 2 * padding
        # check that all elements in the padded region correspond
        # to the pad value
        fill_v = fill / 255
        eps = 1e-5
        h_padded = result[:, :padding, :]
        w_padded = result[:, :, :padding]
        torch.testing.assert_close(
            h_padded, torch.full_like(h_padded, fill_value=fill_v), check_stride=False, rtol=0.0, atol=eps
        )
        torch.testing.assert_close(
            w_padded, torch.full_like(w_padded, fill_value=fill_v), check_stride=False, rtol=0.0, atol=eps
        )
        pytest.raises(ValueError, transforms.Pad(padding, fill=(1, 2)),
                      transforms.ToPILImage()(img))

    def test_pad_with_tuple_of_pad_values(self):
        height = random.randint(10, 32) * 2
        width = random.randint(10, 32) * 2
        img = transforms.ToPILImage()(torch.ones(3, height, width))

        padding = tuple([random.randint(1, 20) for _ in range(2)])
        output = transforms.Pad(padding)(img)
        assert output.size == (width + padding[0] * 2, height + padding[1] * 2)

        padding = tuple([random.randint(1, 20) for _ in range(4)])
        output = transforms.Pad(padding)(img)
        assert output.size[0] == width + padding[0] + padding[2]
        assert output.size[1] == height + padding[1] + padding[3]

        # Checking if Padding can be printed as string
        transforms.Pad(padding).__repr__()

    def test_pad_with_non_constant_padding_modes(self):
        """Unit tests for edge, reflect, symmetric padding"""
        img = torch.zeros(3, 27, 27).byte()
        img[:, :, 0] = 1  # Constant value added to leftmost edge
        img = transforms.ToPILImage()(img)
        img = F.pad(img, 1, (200, 200, 200))

        # pad 3 to all sidess
        edge_padded_img = F.pad(img, 3, padding_mode='edge')
        # First 6 elements of leftmost edge in the middle of the image, values are in order:
        # edge_pad, edge_pad, edge_pad, constant_pad, constant value added to leftmost edge, 0
        edge_middle_slice = np.asarray(edge_padded_img).transpose(2, 0, 1)[0][17][:6]
        assert_equal(edge_middle_slice, np.asarray([200, 200, 200, 200, 1, 0], dtype=np.uint8), check_stride=False)
        assert transforms.ToTensor()(edge_padded_img).size() == (3, 35, 35)

        # Pad 3 to left/right, 2 to top/bottom
        reflect_padded_img = F.pad(img, (3, 2), padding_mode='reflect')
        # First 6 elements of leftmost edge in the middle of the image, values are in order:
        # reflect_pad, reflect_pad, reflect_pad, constant_pad, constant value added to leftmost edge, 0
        reflect_middle_slice = np.asarray(reflect_padded_img).transpose(2, 0, 1)[0][17][:6]
        assert_equal(reflect_middle_slice, np.asarray([0, 0, 1, 200, 1, 0], dtype=np.uint8), check_stride=False)
        assert transforms.ToTensor()(reflect_padded_img).size() == (3, 33, 35)

        # Pad 3 to left, 2 to top, 2 to right, 1 to bottom
        symmetric_padded_img = F.pad(img, (3, 2, 2, 1), padding_mode='symmetric')
        # First 6 elements of leftmost edge in the middle of the image, values are in order:
        # sym_pad, sym_pad, sym_pad, constant_pad, constant value added to leftmost edge, 0
        symmetric_middle_slice = np.asarray(symmetric_padded_img).transpose(2, 0, 1)[0][17][:6]
        assert_equal(symmetric_middle_slice, np.asarray([0, 1, 200, 200, 1, 0], dtype=np.uint8), check_stride=False)
        assert transforms.ToTensor()(symmetric_padded_img).size() == (3, 32, 34)

        # Check negative padding explicitly for symmetric case, since it is not
        # implemented for tensor case to compare to
        # Crop 1 to left, pad 2 to top, pad 3 to right, crop 3 to bottom
        symmetric_padded_img_neg = F.pad(img, (-1, 2, 3, -3), padding_mode='symmetric')
        symmetric_neg_middle_left = np.asarray(symmetric_padded_img_neg).transpose(2, 0, 1)[0][17][:3]
        symmetric_neg_middle_right = np.asarray(symmetric_padded_img_neg).transpose(2, 0, 1)[0][17][-4:]
        assert_equal(symmetric_neg_middle_left, np.asarray([1, 0, 0], dtype=np.uint8), check_stride=False)
        assert_equal(symmetric_neg_middle_right, np.asarray([200, 200, 0, 0], dtype=np.uint8), check_stride=False)
        assert transforms.ToTensor()(symmetric_padded_img_neg).size() == (3, 28, 31)

    def test_pad_raises_with_invalid_pad_sequence_len(self):
        with pytest.raises(ValueError):
            transforms.Pad(())

        with pytest.raises(ValueError):
            transforms.Pad((1, 2, 3))

        with pytest.raises(ValueError):
            transforms.Pad((1, 2, 3, 4, 5))

    def test_pad_with_mode_F_images(self):
        pad = 2
        transform = transforms.Pad(pad)

        img = Image.new("F", (10, 10))
        padded_img = transform(img)
        assert_equal(padded_img.size, [edge_size + 2 * pad for edge_size in img.size], check_stride=False)


@pytest.mark.skipif(stats is None, reason="scipy.stats not available")
@pytest.mark.parametrize('fn, trans, config', [
                        (F.invert, transforms.RandomInvert, {}),
                        (F.posterize, transforms.RandomPosterize, {"bits": 4}),
                        (F.solarize, transforms.RandomSolarize, {"threshold": 192}),
                        (F.adjust_sharpness, transforms.RandomAdjustSharpness, {"sharpness_factor": 2.0}),
                        (F.autocontrast, transforms.RandomAutocontrast, {}),
                        (F.equalize, transforms.RandomEqualize, {})])
@pytest.mark.parametrize('p', (.5, .7))
def test_randomness(fn, trans, config, p):
    random_state = random.getstate()
    random.seed(42)
    img = transforms.ToPILImage()(torch.rand(3, 16, 18))

    inv_img = fn(img, **config)

    num_samples = 250
    counts = 0
    for _ in range(num_samples):
        tranformation = trans(p=p, **config)
        tranformation.__repr__()
        out = tranformation(img)
        if out == inv_img:
            counts += 1

    p_value = stats.binom_test(counts, num_samples, p=p)
    random.setstate(random_state)
    assert p_value > 0.0001


def _get_1_channel_tensor_various_types():
    img_data_float = torch.Tensor(1, 4, 4).uniform_()
    expected_output = img_data_float.mul(255).int().float().div(255).numpy()
    yield img_data_float, expected_output, 'L'

    img_data_byte = torch.ByteTensor(1, 4, 4).random_(0, 255)
    expected_output = img_data_byte.float().div(255.0).numpy()
    yield img_data_byte, expected_output, 'L'

    img_data_short = torch.ShortTensor(1, 4, 4).random_()
    expected_output = img_data_short.numpy()
    yield img_data_short, expected_output, 'I;16'

    img_data_int = torch.IntTensor(1, 4, 4).random_()
    expected_output = img_data_int.numpy()
    yield img_data_int, expected_output, 'I'


@pytest.mark.parametrize('with_mode', [False, True])
@pytest.mark.parametrize('img_data, expected_output, expected_mode', _get_1_channel_tensor_various_types())
def test_1_channel_tensor_to_pil_image(with_mode, img_data, expected_output, expected_mode):
    transform = transforms.ToPILImage(mode=expected_mode) if with_mode else transforms.ToPILImage()
    to_tensor = transforms.ToTensor()

    img = transform(img_data)
    assert img.mode == expected_mode
    torch.testing.assert_close(expected_output, to_tensor(img).numpy(), check_stride=False)


def test_1_channel_float_tensor_to_pil_image():
    img_data = torch.Tensor(1, 4, 4).uniform_()
    # 'F' mode for torch.FloatTensor
    img_F_mode = transforms.ToPILImage(mode='F')(img_data)
    assert img_F_mode.mode == 'F'
    torch.testing.assert_close(
        np.array(Image.fromarray(img_data.squeeze(0).numpy(), mode='F')), np.array(img_F_mode)
    )


@pytest.mark.parametrize('with_mode', [False, True])
@pytest.mark.parametrize('img_data, expected_mode', [
    (torch.Tensor(4, 4, 1).uniform_().numpy(), 'F'),
    (torch.ByteTensor(4, 4, 1).random_(0, 255).numpy(), 'L'),
    (torch.ShortTensor(4, 4, 1).random_().numpy(), 'I;16'),
    (torch.IntTensor(4, 4, 1).random_().numpy(), 'I'),
])
def test_1_channel_ndarray_to_pil_image(with_mode, img_data, expected_mode):
    transform = transforms.ToPILImage(mode=expected_mode) if with_mode else transforms.ToPILImage()
    img = transform(img_data)
    assert img.mode == expected_mode
    # note: we explicitly convert img's dtype because pytorch doesn't support uint16
    # and otherwise assert_close wouldn't be able to construct a tensor from the uint16 array
    torch.testing.assert_close(img_data[:, :, 0], np.asarray(img).astype(img_data.dtype))


@pytest.mark.parametrize('expected_mode', [None, 'LA'])
def test_2_channel_ndarray_to_pil_image(expected_mode):
    img_data = torch.ByteTensor(4, 4, 2).random_(0, 255).numpy()

    if expected_mode is None:
        img = transforms.ToPILImage()(img_data)
        assert img.mode == 'LA'  # default should assume LA
    else:
        img = transforms.ToPILImage(mode=expected_mode)(img_data)
        assert img.mode == expected_mode
    split = img.split()
    for i in range(2):
        torch.testing.assert_close(img_data[:, :, i], np.asarray(split[i]), check_stride=False)


def test_2_channel_ndarray_to_pil_image_error():
    img_data = torch.ByteTensor(4, 4, 2).random_(0, 255).numpy()
    transforms.ToPILImage().__repr__()

    # should raise if we try a mode for 4 or 1 or 3 channel images
    with pytest.raises(ValueError, match=r"Only modes \['LA'\] are supported for 2D inputs"):
        transforms.ToPILImage(mode='RGBA')(img_data)
    with pytest.raises(ValueError, match=r"Only modes \['LA'\] are supported for 2D inputs"):
        transforms.ToPILImage(mode='P')(img_data)
    with pytest.raises(ValueError, match=r"Only modes \['LA'\] are supported for 2D inputs"):
        transforms.ToPILImage(mode='RGB')(img_data)


@pytest.mark.parametrize('expected_mode', [None, 'LA'])
def test_2_channel_tensor_to_pil_image(expected_mode):
    img_data = torch.Tensor(2, 4, 4).uniform_()
    expected_output = img_data.mul(255).int().float().div(255)
    if expected_mode is None:
        img = transforms.ToPILImage()(img_data)
        assert img.mode == 'LA'  # default should assume LA
    else:
        img = transforms.ToPILImage(mode=expected_mode)(img_data)
        assert img.mode == expected_mode

    split = img.split()
    for i in range(2):
        torch.testing.assert_close(expected_output[i].numpy(), F.to_tensor(split[i]).squeeze(0).numpy())


def test_2_channel_tensor_to_pil_image_error():
    img_data = torch.Tensor(2, 4, 4).uniform_()

    # should raise if we try a mode for 4 or 1 or 3 channel images
    with pytest.raises(ValueError, match=r"Only modes \['LA'\] are supported for 2D inputs"):
        transforms.ToPILImage(mode='RGBA')(img_data)
    with pytest.raises(ValueError, match=r"Only modes \['LA'\] are supported for 2D inputs"):
        transforms.ToPILImage(mode='P')(img_data)
    with pytest.raises(ValueError, match=r"Only modes \['LA'\] are supported for 2D inputs"):
        transforms.ToPILImage(mode='RGB')(img_data)


def _get_2d_tensor_various_types():
    img_data_float = torch.Tensor(4, 4).uniform_()
    expected_output = img_data_float.mul(255).int().float().div(255).numpy()
    yield img_data_float, expected_output, 'L'

    img_data_byte = torch.ByteTensor(4, 4).random_(0, 255)
    expected_output = img_data_byte.float().div(255.0).numpy()
    yield img_data_byte, expected_output, 'L'

    img_data_short = torch.ShortTensor(4, 4).random_()
    expected_output = img_data_short.numpy()
    yield img_data_short, expected_output, 'I;16'

    img_data_int = torch.IntTensor(4, 4).random_()
    expected_output = img_data_int.numpy()
    yield img_data_int, expected_output, 'I'


@pytest.mark.parametrize('with_mode', [False, True])
@pytest.mark.parametrize('img_data, expected_output, expected_mode', _get_2d_tensor_various_types())
def test_2d_tensor_to_pil_image(with_mode, img_data, expected_output, expected_mode):
    transform = transforms.ToPILImage(mode=expected_mode) if with_mode else transforms.ToPILImage()
    to_tensor = transforms.ToTensor()

    img = transform(img_data)
    assert img.mode == expected_mode
    torch.testing.assert_close(expected_output, to_tensor(img).numpy()[0])


@pytest.mark.parametrize('with_mode', [False, True])
@pytest.mark.parametrize('img_data, expected_mode', [
    (torch.Tensor(4, 4).uniform_().numpy(), 'F'),
    (torch.ByteTensor(4, 4).random_(0, 255).numpy(), 'L'),
    (torch.ShortTensor(4, 4).random_().numpy(), 'I;16'),
    (torch.IntTensor(4, 4).random_().numpy(), 'I'),
])
def test_2d_ndarray_to_pil_image(with_mode, img_data, expected_mode):
    transform = transforms.ToPILImage(mode=expected_mode) if with_mode else transforms.ToPILImage()
    img = transform(img_data)
    assert img.mode == expected_mode
    np.testing.assert_allclose(img_data, img)


@pytest.mark.parametrize('expected_mode', [None, 'RGB', 'HSV', 'YCbCr'])
def test_3_channel_tensor_to_pil_image(expected_mode):
    img_data = torch.Tensor(3, 4, 4).uniform_()
    expected_output = img_data.mul(255).int().float().div(255)

    if expected_mode is None:
        img = transforms.ToPILImage()(img_data)
        assert img.mode == 'RGB'  # default should assume RGB
    else:
        img = transforms.ToPILImage(mode=expected_mode)(img_data)
        assert img.mode == expected_mode
    split = img.split()
    for i in range(3):
        torch.testing.assert_close(expected_output[i].numpy(), F.to_tensor(split[i]).squeeze(0).numpy())


def test_3_channel_tensor_to_pil_image_error():
    img_data = torch.Tensor(3, 4, 4).uniform_()
    error_message_3d = r"Only modes \['RGB', 'YCbCr', 'HSV'\] are supported for 3D inputs"
    # should raise if we try a mode for 4 or 1 or 2 channel images
    with pytest.raises(ValueError, match=error_message_3d):
        transforms.ToPILImage(mode='RGBA')(img_data)
    with pytest.raises(ValueError, match=error_message_3d):
        transforms.ToPILImage(mode='P')(img_data)
    with pytest.raises(ValueError, match=error_message_3d):
        transforms.ToPILImage(mode='LA')(img_data)

    with pytest.raises(ValueError, match=r'pic should be 2/3 dimensional. Got \d+ dimensions.'):
        transforms.ToPILImage()(torch.Tensor(1, 3, 4, 4).uniform_())


@pytest.mark.parametrize('expected_mode', [None, 'RGB', 'HSV', 'YCbCr'])
def test_3_channel_ndarray_to_pil_image(expected_mode):
    img_data = torch.ByteTensor(4, 4, 3).random_(0, 255).numpy()

    if expected_mode is None:
        img = transforms.ToPILImage()(img_data)
        assert img.mode == 'RGB'  # default should assume RGB
    else:
        img = transforms.ToPILImage(mode=expected_mode)(img_data)
        assert img.mode == expected_mode
    split = img.split()
    for i in range(3):
        torch.testing.assert_close(img_data[:, :, i], np.asarray(split[i]), check_stride=False)


def test_3_channel_ndarray_to_pil_image_error():
    img_data = torch.ByteTensor(4, 4, 3).random_(0, 255).numpy()

    # Checking if ToPILImage can be printed as string
    transforms.ToPILImage().__repr__()

    error_message_3d = r"Only modes \['RGB', 'YCbCr', 'HSV'\] are supported for 3D inputs"
    # should raise if we try a mode for 4 or 1 or 2 channel images
    with pytest.raises(ValueError, match=error_message_3d):
        transforms.ToPILImage(mode='RGBA')(img_data)
    with pytest.raises(ValueError, match=error_message_3d):
        transforms.ToPILImage(mode='P')(img_data)
    with pytest.raises(ValueError, match=error_message_3d):
        transforms.ToPILImage(mode='LA')(img_data)


@pytest.mark.parametrize('expected_mode', [None, 'RGBA', 'CMYK', 'RGBX'])
def test_4_channel_tensor_to_pil_image(expected_mode):
    img_data = torch.Tensor(4, 4, 4).uniform_()
    expected_output = img_data.mul(255).int().float().div(255)

    if expected_mode is None:
        img = transforms.ToPILImage()(img_data)
        assert img.mode == 'RGBA'  # default should assume RGBA
    else:
        img = transforms.ToPILImage(mode=expected_mode)(img_data)
        assert img.mode == expected_mode

    split = img.split()
    for i in range(4):
        torch.testing.assert_close(expected_output[i].numpy(), F.to_tensor(split[i]).squeeze(0).numpy())


def test_4_channel_tensor_to_pil_image_error():
    img_data = torch.Tensor(4, 4, 4).uniform_()

    error_message_4d = r"Only modes \['RGBA', 'CMYK', 'RGBX'\] are supported for 4D inputs"
    # should raise if we try a mode for 3 or 1 or 2 channel images
    with pytest.raises(ValueError, match=error_message_4d):
        transforms.ToPILImage(mode='RGB')(img_data)
    with pytest.raises(ValueError, match=error_message_4d):
        transforms.ToPILImage(mode='P')(img_data)
    with pytest.raises(ValueError, match=error_message_4d):
        transforms.ToPILImage(mode='LA')(img_data)


@pytest.mark.parametrize('expected_mode', [None, 'RGBA', 'CMYK', 'RGBX'])
def test_4_channel_ndarray_to_pil_image(expected_mode):
    img_data = torch.ByteTensor(4, 4, 4).random_(0, 255).numpy()

    if expected_mode is None:
        img = transforms.ToPILImage()(img_data)
        assert img.mode == 'RGBA'  # default should assume RGBA
    else:
        img = transforms.ToPILImage(mode=expected_mode)(img_data)
        assert img.mode == expected_mode
    split = img.split()
    for i in range(4):
        torch.testing.assert_close(img_data[:, :, i], np.asarray(split[i]), check_stride=False)


def test_4_channel_ndarray_to_pil_image_error():
    img_data = torch.ByteTensor(4, 4, 4).random_(0, 255).numpy()

    error_message_4d = r"Only modes \['RGBA', 'CMYK', 'RGBX'\] are supported for 4D inputs"
    # should raise if we try a mode for 3 or 1 or 2 channel images
    with pytest.raises(ValueError, match=error_message_4d):
        transforms.ToPILImage(mode='RGB')(img_data)
    with pytest.raises(ValueError, match=error_message_4d):
        transforms.ToPILImage(mode='P')(img_data)
    with pytest.raises(ValueError, match=error_message_4d):
        transforms.ToPILImage(mode='LA')(img_data)


def test_ndarray_bad_types_to_pil_image():
    trans = transforms.ToPILImage()
    reg_msg = r'Input type \w+ is not supported'
    with pytest.raises(TypeError, match=reg_msg):
        trans(np.ones([4, 4, 1], np.int64))
    with pytest.raises(TypeError, match=reg_msg):
        trans(np.ones([4, 4, 1], np.uint16))
    with pytest.raises(TypeError, match=reg_msg):
        trans(np.ones([4, 4, 1], np.uint32))
    with pytest.raises(TypeError, match=reg_msg):
        trans(np.ones([4, 4, 1], np.float64))

    with pytest.raises(ValueError, match=r'pic should be 2/3 dimensional. Got \d+ dimensions.'):
        transforms.ToPILImage()(np.ones([1, 4, 4, 3]))
    with pytest.raises(ValueError, match=r'pic should not have > 4 channels. Got \d+ channels.'):
        transforms.ToPILImage()(np.ones([4, 4, 6]))


def test_tensor_bad_types_to_pil_image():
    with pytest.raises(ValueError, match=r'pic should be 2/3 dimensional. Got \d+ dimensions.'):
        transforms.ToPILImage()(torch.ones(1, 3, 4, 4))
    with pytest.raises(ValueError, match=r'pic should not have > 4 channels. Got \d+ channels.'):
        transforms.ToPILImage()(torch.ones(6, 4, 4))


def test_adjust_brightness():
    x_shape = [2, 2, 3]
    x_data = [0, 5, 13, 54, 135, 226, 37, 8, 234, 90, 255, 1]
    x_np = np.array(x_data, dtype=np.uint8).reshape(x_shape)
    x_pil = Image.fromarray(x_np, mode='RGB')

    # test 0
    y_pil = F.adjust_brightness(x_pil, 1)
    y_np = np.array(y_pil)
    torch.testing.assert_close(y_np, x_np)

    # test 1
    y_pil = F.adjust_brightness(x_pil, 0.5)
    y_np = np.array(y_pil)
    y_ans = [0, 2, 6, 27, 67, 113, 18, 4, 117, 45, 127, 0]
    y_ans = np.array(y_ans, dtype=np.uint8).reshape(x_shape)
    torch.testing.assert_close(y_np, y_ans)

    # test 2
    y_pil = F.adjust_brightness(x_pil, 2)
    y_np = np.array(y_pil)
    y_ans = [0, 10, 26, 108, 255, 255, 74, 16, 255, 180, 255, 2]
    y_ans = np.array(y_ans, dtype=np.uint8).reshape(x_shape)
    torch.testing.assert_close(y_np, y_ans)


def test_adjust_contrast():
    x_shape = [2, 2, 3]
    x_data = [0, 5, 13, 54, 135, 226, 37, 8, 234, 90, 255, 1]
    x_np = np.array(x_data, dtype=np.uint8).reshape(x_shape)
    x_pil = Image.fromarray(x_np, mode='RGB')

    # test 0
    y_pil = F.adjust_contrast(x_pil, 1)
    y_np = np.array(y_pil)
    torch.testing.assert_close(y_np, x_np)

    # test 1
    y_pil = F.adjust_contrast(x_pil, 0.5)
    y_np = np.array(y_pil)
    y_ans = [43, 45, 49, 70, 110, 156, 61, 47, 160, 88, 170, 43]
    y_ans = np.array(y_ans, dtype=np.uint8).reshape(x_shape)
    torch.testing.assert_close(y_np, y_ans)

    # test 2
    y_pil = F.adjust_contrast(x_pil, 2)
    y_np = np.array(y_pil)
    y_ans = [0, 0, 0, 22, 184, 255, 0, 0, 255, 94, 255, 0]
    y_ans = np.array(y_ans, dtype=np.uint8).reshape(x_shape)
    torch.testing.assert_close(y_np, y_ans)


@pytest.mark.skipif(Image.__version__ >= '7', reason="Temporarily disabled")
def test_adjust_saturation():
    x_shape = [2, 2, 3]
    x_data = [0, 5, 13, 54, 135, 226, 37, 8, 234, 90, 255, 1]
    x_np = np.array(x_data, dtype=np.uint8).reshape(x_shape)
    x_pil = Image.fromarray(x_np, mode='RGB')

    # test 0
    y_pil = F.adjust_saturation(x_pil, 1)
    y_np = np.array(y_pil)
    torch.testing.assert_close(y_np, x_np)

    # test 1
    y_pil = F.adjust_saturation(x_pil, 0.5)
    y_np = np.array(y_pil)
    y_ans = [2, 4, 8, 87, 128, 173, 39, 25, 138, 133, 215, 88]
    y_ans = np.array(y_ans, dtype=np.uint8).reshape(x_shape)
    torch.testing.assert_close(y_np, y_ans)

    # test 2
    y_pil = F.adjust_saturation(x_pil, 2)
    y_np = np.array(y_pil)
    y_ans = [0, 6, 22, 0, 149, 255, 32, 0, 255, 4, 255, 0]
    y_ans = np.array(y_ans, dtype=np.uint8).reshape(x_shape)
    torch.testing.assert_close(y_np, y_ans)


def test_adjust_hue():
    x_shape = [2, 2, 3]
    x_data = [0, 5, 13, 54, 135, 226, 37, 8, 234, 90, 255, 1]
    x_np = np.array(x_data, dtype=np.uint8).reshape(x_shape)
    x_pil = Image.fromarray(x_np, mode='RGB')

    with pytest.raises(ValueError):
        F.adjust_hue(x_pil, -0.7)
        F.adjust_hue(x_pil, 1)

    # test 0: almost same as x_data but not exact.
    # probably because hsv <-> rgb floating point ops
    y_pil = F.adjust_hue(x_pil, 0)
    y_np = np.array(y_pil)
    y_ans = [0, 5, 13, 54, 139, 226, 35, 8, 234, 91, 255, 1]
    y_ans = np.array(y_ans, dtype=np.uint8).reshape(x_shape)
    torch.testing.assert_close(y_np, y_ans)

    # test 1
    y_pil = F.adjust_hue(x_pil, 0.25)
    y_np = np.array(y_pil)
    y_ans = [13, 0, 12, 224, 54, 226, 234, 8, 99, 1, 222, 255]
    y_ans = np.array(y_ans, dtype=np.uint8).reshape(x_shape)
    torch.testing.assert_close(y_np, y_ans)

    # test 2
    y_pil = F.adjust_hue(x_pil, -0.25)
    y_np = np.array(y_pil)
    y_ans = [0, 13, 2, 54, 226, 58, 8, 234, 152, 255, 43, 1]
    y_ans = np.array(y_ans, dtype=np.uint8).reshape(x_shape)
    torch.testing.assert_close(y_np, y_ans)


def test_adjust_sharpness():
    x_shape = [4, 4, 3]
    x_data = [75, 121, 114, 105, 97, 107, 105, 32, 66, 111, 117, 114, 99, 104, 97, 0,
              0, 65, 108, 101, 120, 97, 110, 100, 101, 114, 32, 86, 114, 121, 110, 105,
              111, 116, 105, 115, 0, 0, 73, 32, 108, 111, 118, 101, 32, 121, 111, 117]
    x_np = np.array(x_data, dtype=np.uint8).reshape(x_shape)
    x_pil = Image.fromarray(x_np, mode='RGB')

    # test 0
    y_pil = F.adjust_sharpness(x_pil, 1)
    y_np = np.array(y_pil)
    torch.testing.assert_close(y_np, x_np)

    # test 1
    y_pil = F.adjust_sharpness(x_pil, 0.5)
    y_np = np.array(y_pil)
    y_ans = [75, 121, 114, 105, 97, 107, 105, 32, 66, 111, 117, 114, 99, 104, 97, 30,
             30, 74, 103, 96, 114, 97, 110, 100, 101, 114, 32, 81, 103, 108, 102, 101,
             107, 116, 105, 115, 0, 0, 73, 32, 108, 111, 118, 101, 32, 121, 111, 117]
    y_ans = np.array(y_ans, dtype=np.uint8).reshape(x_shape)
    torch.testing.assert_close(y_np, y_ans)

    # test 2
    y_pil = F.adjust_sharpness(x_pil, 2)
    y_np = np.array(y_pil)
    y_ans = [75, 121, 114, 105, 97, 107, 105, 32, 66, 111, 117, 114, 99, 104, 97, 0,
             0, 46, 118, 111, 132, 97, 110, 100, 101, 114, 32, 95, 135, 146, 126, 112,
             119, 116, 105, 115, 0, 0, 73, 32, 108, 111, 118, 101, 32, 121, 111, 117]
    y_ans = np.array(y_ans, dtype=np.uint8).reshape(x_shape)
    torch.testing.assert_close(y_np, y_ans)

    # test 3
    x_shape = [2, 2, 3]
    x_data = [0, 5, 13, 54, 135, 226, 37, 8, 234, 90, 255, 1]
    x_np = np.array(x_data, dtype=np.uint8).reshape(x_shape)
    x_pil = Image.fromarray(x_np, mode='RGB')
    x_th = torch.tensor(x_np.transpose(2, 0, 1))
    y_pil = F.adjust_sharpness(x_pil, 2)
    y_np = np.array(y_pil).transpose(2, 0, 1)
    y_th = F.adjust_sharpness(x_th, 2)
    torch.testing.assert_close(y_np, y_th.numpy())


def test_adjust_gamma():
    x_shape = [2, 2, 3]
    x_data = [0, 5, 13, 54, 135, 226, 37, 8, 234, 90, 255, 1]
    x_np = np.array(x_data, dtype=np.uint8).reshape(x_shape)
    x_pil = Image.fromarray(x_np, mode='RGB')

    # test 0
    y_pil = F.adjust_gamma(x_pil, 1)
    y_np = np.array(y_pil)
    torch.testing.assert_close(y_np, x_np)

    # test 1
    y_pil = F.adjust_gamma(x_pil, 0.5)
    y_np = np.array(y_pil)
    y_ans = [0, 35, 57, 117, 186, 241, 97, 45, 245, 152, 255, 16]
    y_ans = np.array(y_ans, dtype=np.uint8).reshape(x_shape)
    torch.testing.assert_close(y_np, y_ans)

    # test 2
    y_pil = F.adjust_gamma(x_pil, 2)
    y_np = np.array(y_pil)
    y_ans = [0, 0, 0, 11, 71, 201, 5, 0, 215, 31, 255, 0]
    y_ans = np.array(y_ans, dtype=np.uint8).reshape(x_shape)
    torch.testing.assert_close(y_np, y_ans)


def test_adjusts_L_mode():
    x_shape = [2, 2, 3]
    x_data = [0, 5, 13, 54, 135, 226, 37, 8, 234, 90, 255, 1]
    x_np = np.array(x_data, dtype=np.uint8).reshape(x_shape)
    x_rgb = Image.fromarray(x_np, mode='RGB')

    x_l = x_rgb.convert('L')
    assert F.adjust_brightness(x_l, 2).mode == 'L'
    assert F.adjust_saturation(x_l, 2).mode == 'L'
    assert F.adjust_contrast(x_l, 2).mode == 'L'
    assert F.adjust_hue(x_l, 0.4).mode == 'L'
    assert F.adjust_sharpness(x_l, 2).mode == 'L'
    assert F.adjust_gamma(x_l, 0.5).mode == 'L'


def test_rotate():
    x = np.zeros((100, 100, 3), dtype=np.uint8)
    x[40, 40] = [255, 255, 255]

    with pytest.raises(TypeError, match=r"img should be PIL Image"):
        F.rotate(x, 10)

    img = F.to_pil_image(x)

    result = F.rotate(img, 45)
    assert result.size == (100, 100)
    r, c, ch = np.where(result)
    assert all(x in r for x in [49, 50])
    assert all(x in c for x in [36])
    assert all(x in ch for x in [0, 1, 2])

    result = F.rotate(img, 45, expand=True)
    assert result.size == (142, 142)
    r, c, ch = np.where(result)
    assert all(x in r for x in [70, 71])
    assert all(x in c for x in [57])
    assert all(x in ch for x in [0, 1, 2])

    result = F.rotate(img, 45, center=(40, 40))
    assert result.size == (100, 100)
    r, c, ch = np.where(result)
    assert all(x in r for x in [40])
    assert all(x in c for x in [40])
    assert all(x in ch for x in [0, 1, 2])

    result_a = F.rotate(img, 90)
    result_b = F.rotate(img, -270)

    assert_equal(np.array(result_a), np.array(result_b))


@pytest.mark.parametrize('mode', ["L", "RGB", "F"])
def test_rotate_fill(mode):
    img = F.to_pil_image(np.ones((100, 100, 3), dtype=np.uint8) * 255, "RGB")

    num_bands = len(mode)
    wrong_num_bands = num_bands + 1
    fill = 127

    img_conv = img.convert(mode)
    img_rot = F.rotate(img_conv, 45.0, fill=fill)
    pixel = img_rot.getpixel((0, 0))

    if not isinstance(pixel, tuple):
        pixel = (pixel,)
    assert pixel == tuple([fill] * num_bands)

    with pytest.raises(ValueError):
        F.rotate(img_conv, 45.0, fill=tuple([fill] * wrong_num_bands))


def test_gaussian_blur_asserts():
    np_img = np.ones((100, 100, 3), dtype=np.uint8) * 255
    img = F.to_pil_image(np_img, "RGB")

    with pytest.raises(ValueError, match=r"If kernel_size is a sequence its length should be 2"):
        F.gaussian_blur(img, [3])
    with pytest.raises(ValueError, match=r"If kernel_size is a sequence its length should be 2"):
        F.gaussian_blur(img, [3, 3, 3])
    with pytest.raises(ValueError, match=r"Kernel size should be a tuple/list of two integers"):
        transforms.GaussianBlur([3, 3, 3])

    with pytest.raises(ValueError, match=r"kernel_size should have odd and positive integers"):
        F.gaussian_blur(img, [4, 4])
    with pytest.raises(ValueError, match=r"Kernel size value should be an odd and positive number"):
        transforms.GaussianBlur([4, 4])

    with pytest.raises(ValueError, match=r"kernel_size should have odd and positive integers"):
        F.gaussian_blur(img, [-3, -3])
    with pytest.raises(ValueError, match=r"Kernel size value should be an odd and positive number"):
        transforms.GaussianBlur([-3, -3])

    with pytest.raises(ValueError, match=r"If sigma is a sequence, its length should be 2"):
        F.gaussian_blur(img, 3, [1, 1, 1])
    with pytest.raises(ValueError, match=r"sigma should be a single number or a list/tuple with length 2"):
        transforms.GaussianBlur(3, [1, 1, 1])

    with pytest.raises(ValueError, match=r"sigma should have positive values"):
        F.gaussian_blur(img, 3, -1.0)
    with pytest.raises(ValueError, match=r"If sigma is a single number, it must be positive"):
        transforms.GaussianBlur(3, -1.0)

    with pytest.raises(TypeError, match=r"kernel_size should be int or a sequence of integers"):
        F.gaussian_blur(img, "kernel_size_string")
    with pytest.raises(ValueError, match=r"Kernel size should be a tuple/list of two integers"):
        transforms.GaussianBlur("kernel_size_string")

    with pytest.raises(TypeError, match=r"sigma should be either float or sequence of floats"):
        F.gaussian_blur(img, 3, "sigma_string")
    with pytest.raises(ValueError, match=r"sigma should be a single number or a list/tuple with length 2"):
        transforms.GaussianBlur(3, "sigma_string")


def test_lambda():
    trans = transforms.Lambda(lambda x: x.add(10))
    x = torch.randn(10)
    y = trans(x)
    assert_equal(y, torch.add(x, 10))

    trans = transforms.Lambda(lambda x: x.add_(10))
    x = torch.randn(10)
    y = trans(x)
    assert_equal(y, x)

    # Checking if Lambda can be printed as string
    trans.__repr__()


def test_to_grayscale():
    """Unit tests for grayscale transform"""

    x_shape = [2, 2, 3]
    x_data = [0, 5, 13, 54, 135, 226, 37, 8, 234, 90, 255, 1]
    x_np = np.array(x_data, dtype=np.uint8).reshape(x_shape)
    x_pil = Image.fromarray(x_np, mode='RGB')
    x_pil_2 = x_pil.convert('L')
    gray_np = np.array(x_pil_2)

    # Test Set: Grayscale an image with desired number of output channels
    # Case 1: RGB -> 1 channel grayscale
    trans1 = transforms.Grayscale(num_output_channels=1)
    gray_pil_1 = trans1(x_pil)
    gray_np_1 = np.array(gray_pil_1)
    assert gray_pil_1.mode == 'L', 'mode should be L'
    assert gray_np_1.shape == tuple(x_shape[0:2]), 'should be 1 channel'
    assert_equal(gray_np, gray_np_1)

    # Case 2: RGB -> 3 channel grayscale
    trans2 = transforms.Grayscale(num_output_channels=3)
    gray_pil_2 = trans2(x_pil)
    gray_np_2 = np.array(gray_pil_2)
    assert gray_pil_2.mode == 'RGB', 'mode should be RGB'
    assert gray_np_2.shape == tuple(x_shape), 'should be 3 channel'
    assert_equal(gray_np_2[:, :, 0], gray_np_2[:, :, 1])
    assert_equal(gray_np_2[:, :, 1], gray_np_2[:, :, 2])
    assert_equal(gray_np, gray_np_2[:, :, 0], check_stride=False)

    # Case 3: 1 channel grayscale -> 1 channel grayscale
    trans3 = transforms.Grayscale(num_output_channels=1)
    gray_pil_3 = trans3(x_pil_2)
    gray_np_3 = np.array(gray_pil_3)
    assert gray_pil_3.mode == 'L', 'mode should be L'
    assert gray_np_3.shape == tuple(x_shape[0:2]), 'should be 1 channel'
    assert_equal(gray_np, gray_np_3)

    # Case 4: 1 channel grayscale -> 3 channel grayscale
    trans4 = transforms.Grayscale(num_output_channels=3)
    gray_pil_4 = trans4(x_pil_2)
    gray_np_4 = np.array(gray_pil_4)
    assert gray_pil_4.mode == 'RGB', 'mode should be RGB'
    assert gray_np_4.shape == tuple(x_shape), 'should be 3 channel'
    assert_equal(gray_np_4[:, :, 0], gray_np_4[:, :, 1])
    assert_equal(gray_np_4[:, :, 1], gray_np_4[:, :, 2])
    assert_equal(gray_np, gray_np_4[:, :, 0], check_stride=False)

    # Checking if Grayscale can be printed as string
    trans4.__repr__()


@pytest.mark.skipif(stats is None, reason="scipy.stats not available")
def test_random_grayscale():
    """Unit tests for random grayscale transform"""

    # Test Set 1: RGB -> 3 channel grayscale
    random_state = random.getstate()
    random.seed(42)
    x_shape = [2, 2, 3]
    x_np = np.random.randint(0, 256, x_shape, np.uint8)
    x_pil = Image.fromarray(x_np, mode='RGB')
    x_pil_2 = x_pil.convert('L')
    gray_np = np.array(x_pil_2)

    num_samples = 250
    num_gray = 0
    for _ in range(num_samples):
        gray_pil_2 = transforms.RandomGrayscale(p=0.5)(x_pil)
        gray_np_2 = np.array(gray_pil_2)
        if np.array_equal(gray_np_2[:, :, 0], gray_np_2[:, :, 1]) and \
                np.array_equal(gray_np_2[:, :, 1], gray_np_2[:, :, 2]) and \
                np.array_equal(gray_np, gray_np_2[:, :, 0]):
            num_gray = num_gray + 1

    p_value = stats.binom_test(num_gray, num_samples, p=0.5)
    random.setstate(random_state)
    assert p_value > 0.0001

    # Test Set 2: grayscale -> 1 channel grayscale
    random_state = random.getstate()
    random.seed(42)
    x_shape = [2, 2, 3]
    x_np = np.random.randint(0, 256, x_shape, np.uint8)
    x_pil = Image.fromarray(x_np, mode='RGB')
    x_pil_2 = x_pil.convert('L')
    gray_np = np.array(x_pil_2)

    num_samples = 250
    num_gray = 0
    for _ in range(num_samples):
        gray_pil_3 = transforms.RandomGrayscale(p=0.5)(x_pil_2)
        gray_np_3 = np.array(gray_pil_3)
        if np.array_equal(gray_np, gray_np_3):
            num_gray = num_gray + 1

    p_value = stats.binom_test(num_gray, num_samples, p=1.0)  # Note: grayscale is always unchanged
    random.setstate(random_state)
    assert p_value > 0.0001

    # Test set 3: Explicit tests
    x_shape = [2, 2, 3]
    x_data = [0, 5, 13, 54, 135, 226, 37, 8, 234, 90, 255, 1]
    x_np = np.array(x_data, dtype=np.uint8).reshape(x_shape)
    x_pil = Image.fromarray(x_np, mode='RGB')
    x_pil_2 = x_pil.convert('L')
    gray_np = np.array(x_pil_2)

    # Case 3a: RGB -> 3 channel grayscale (grayscaled)
    trans2 = transforms.RandomGrayscale(p=1.0)
    gray_pil_2 = trans2(x_pil)
    gray_np_2 = np.array(gray_pil_2)
    assert gray_pil_2.mode == 'RGB', 'mode should be RGB'
    assert gray_np_2.shape == tuple(x_shape), 'should be 3 channel'
    assert_equal(gray_np_2[:, :, 0], gray_np_2[:, :, 1])
    assert_equal(gray_np_2[:, :, 1], gray_np_2[:, :, 2])
    assert_equal(gray_np, gray_np_2[:, :, 0], check_stride=False)

    # Case 3b: RGB -> 3 channel grayscale (unchanged)
    trans2 = transforms.RandomGrayscale(p=0.0)
    gray_pil_2 = trans2(x_pil)
    gray_np_2 = np.array(gray_pil_2)
    assert gray_pil_2.mode == 'RGB', 'mode should be RGB'
    assert gray_np_2.shape == tuple(x_shape), 'should be 3 channel'
    assert_equal(x_np, gray_np_2)

    # Case 3c: 1 channel grayscale -> 1 channel grayscale (grayscaled)
    trans3 = transforms.RandomGrayscale(p=1.0)
    gray_pil_3 = trans3(x_pil_2)
    gray_np_3 = np.array(gray_pil_3)
    assert gray_pil_3.mode == 'L', 'mode should be L'
    assert gray_np_3.shape == tuple(x_shape[0:2]), 'should be 1 channel'
    assert_equal(gray_np, gray_np_3)

    # Case 3d: 1 channel grayscale -> 1 channel grayscale (unchanged)
    trans3 = transforms.RandomGrayscale(p=0.0)
    gray_pil_3 = trans3(x_pil_2)
    gray_np_3 = np.array(gray_pil_3)
    assert gray_pil_3.mode == 'L', 'mode should be L'
    assert gray_np_3.shape == tuple(x_shape[0:2]), 'should be 1 channel'
    assert_equal(gray_np, gray_np_3)

    # Checking if RandomGrayscale can be printed as string
    trans3.__repr__()


@pytest.mark.skipif(stats is None, reason='scipy.stats not available')
def test_random_apply():
    random_state = random.getstate()
    random.seed(42)
    random_apply_transform = transforms.RandomApply(
        [
            transforms.RandomRotation((-45, 45)),
            transforms.RandomHorizontalFlip(),
            transforms.RandomVerticalFlip(),
        ], p=0.75
    )
    img = transforms.ToPILImage()(torch.rand(3, 10, 10))
    num_samples = 250
    num_applies = 0
    for _ in range(num_samples):
        out = random_apply_transform(img)
        if out != img:
            num_applies += 1

    p_value = stats.binom_test(num_applies, num_samples, p=0.75)
    random.setstate(random_state)
    assert p_value > 0.0001

    # Checking if RandomApply can be printed as string
    random_apply_transform.__repr__()


@pytest.mark.skipif(stats is None, reason='scipy.stats not available')
def test_random_choice():
    random_state = random.getstate()
    random.seed(42)
    random_choice_transform = transforms.RandomChoice(
        [
            transforms.Resize(15),
            transforms.Resize(20),
            transforms.CenterCrop(10)
        ]
    )
    img = transforms.ToPILImage()(torch.rand(3, 25, 25))
    num_samples = 250
    num_resize_15 = 0
    num_resize_20 = 0
    num_crop_10 = 0
    for _ in range(num_samples):
        out = random_choice_transform(img)
        if out.size == (15, 15):
            num_resize_15 += 1
        elif out.size == (20, 20):
            num_resize_20 += 1
        elif out.size == (10, 10):
            num_crop_10 += 1

    p_value = stats.binom_test(num_resize_15, num_samples, p=0.33333)
    assert p_value > 0.0001
    p_value = stats.binom_test(num_resize_20, num_samples, p=0.33333)
    assert p_value > 0.0001
    p_value = stats.binom_test(num_crop_10, num_samples, p=0.33333)
    assert p_value > 0.0001

    random.setstate(random_state)
    # Checking if RandomChoice can be printed as string
    random_choice_transform.__repr__()


@pytest.mark.skipif(stats is None, reason='scipy.stats not available')
def test_random_order():
    random_state = random.getstate()
    random.seed(42)
    random_order_transform = transforms.RandomOrder(
        [
            transforms.Resize(20),
            transforms.CenterCrop(10)
        ]
    )
    img = transforms.ToPILImage()(torch.rand(3, 25, 25))
    num_samples = 250
    num_normal_order = 0
    resize_crop_out = transforms.CenterCrop(10)(transforms.Resize(20)(img))
    for _ in range(num_samples):
        out = random_order_transform(img)
        if out == resize_crop_out:
            num_normal_order += 1

    p_value = stats.binom_test(num_normal_order, num_samples, p=0.5)
    random.setstate(random_state)
    assert p_value > 0.0001

    # Checking if RandomOrder can be printed as string
    random_order_transform.__repr__()


<<<<<<< HEAD
def test_linear_transformation():
    num_samples = 1000
    x = torch.randn(num_samples, 3, 10, 10)
    flat_x = x.view(x.size(0), x.size(1) * x.size(2) * x.size(3))
    # compute principal components
    sigma = torch.mm(flat_x.t(), flat_x) / flat_x.size(0)
    u, s, _ = np.linalg.svd(sigma.numpy())
    zca_epsilon = 1e-10  # avoid division by 0
    d = torch.Tensor(np.diag(1. / np.sqrt(s + zca_epsilon)))
    u = torch.Tensor(u)
    principal_components = torch.mm(torch.mm(u, d), u.t())
    mean_vector = (torch.sum(flat_x, dim=0) / flat_x.size(0))
    # initialize whitening matrix
    whitening = transforms.LinearTransformation(principal_components, mean_vector)
    # estimate covariance and mean using weak law of large number
    num_features = flat_x.size(1)
    cov = 0.0
    mean = 0.0
    for i in x:
        xwhite = whitening(i)
        xwhite = xwhite.view(1, -1).numpy()
        cov += np.dot(xwhite, xwhite.T) / num_features
        mean += np.sum(xwhite) / num_features
    # if rtol for std = 1e-3 then rtol for cov = 2e-3 as std**2 = cov
    torch.testing.assert_close(cov / num_samples, np.identity(1), rtol=2e-3, atol=1e-8, check_dtype=False,
                               msg="cov not close to 1")
    torch.testing.assert_close(mean / num_samples, 0, rtol=1e-3, atol=1e-8, check_dtype=False,
                               msg="mean not close to 0")

    # Checking if LinearTransformation can be printed as string
    whitening.__repr__()


@pytest.mark.parametrize('dtype', int_dtypes())
def test_max_value(dtype):

    assert F_t._max_value(dtype) == torch.iinfo(dtype).max
    # remove float testing as it can lead to errors such as
    # runtime error: 5.7896e+76 is outside the range of representable values of type 'float'
    # for dtype in float_dtypes():
    # self.assertGreater(F_t._max_value(dtype), torch.finfo(dtype).max)


@pytest.mark.parametrize('should_vflip', [True, False])
@pytest.mark.parametrize('single_dim', [True, False])
def test_ten_crop(should_vflip, single_dim):
    to_pil_image = transforms.ToPILImage()
    h = random.randint(5, 25)
    w = random.randint(5, 25)
    crop_h = random.randint(1, h)
    crop_w = random.randint(1, w)
    if single_dim:
        crop_h = min(crop_h, crop_w)
        crop_w = crop_h
        transform = transforms.TenCrop(crop_h,
                                       vertical_flip=should_vflip)
        five_crop = transforms.FiveCrop(crop_h)
    else:
        transform = transforms.TenCrop((crop_h, crop_w),
                                       vertical_flip=should_vflip)
        five_crop = transforms.FiveCrop((crop_h, crop_w))

    img = to_pil_image(torch.FloatTensor(3, h, w).uniform_())
    results = transform(img)
    expected_output = five_crop(img)

    # Checking if FiveCrop and TenCrop can be printed as string
    transform.__repr__()
    five_crop.__repr__()

    if should_vflip:
        vflipped_img = img.transpose(Image.FLIP_TOP_BOTTOM)
        expected_output += five_crop(vflipped_img)
    else:
        hflipped_img = img.transpose(Image.FLIP_LEFT_RIGHT)
        expected_output += five_crop(hflipped_img)

    assert len(results) == 10
    assert results == expected_output


@pytest.mark.parametrize('single_dim', [True, False])
def test_five_crop(single_dim):
    to_pil_image = transforms.ToPILImage()
    h = random.randint(5, 25)
    w = random.randint(5, 25)
    crop_h = random.randint(1, h)
    crop_w = random.randint(1, w)
    if single_dim:
        crop_h = min(crop_h, crop_w)
        crop_w = crop_h
        transform = transforms.FiveCrop(crop_h)
    else:
        transform = transforms.FiveCrop((crop_h, crop_w))

    img = torch.FloatTensor(3, h, w).uniform_()

    results = transform(to_pil_image(img))

    assert len(results) == 5
    for crop in results:
        assert crop.size == (crop_w, crop_h)

    to_pil_image = transforms.ToPILImage()
    tl = to_pil_image(img[:, 0:crop_h, 0:crop_w])
    tr = to_pil_image(img[:, 0:crop_h, w - crop_w:])
    bl = to_pil_image(img[:, h - crop_h:, 0:crop_w])
    br = to_pil_image(img[:, h - crop_h:, w - crop_w:])
    center = transforms.CenterCrop((crop_h, crop_w))(to_pil_image(img))
    expected_output = (tl, tr, bl, br, center)
    assert results == expected_output


@pytest.mark.parametrize('policy', transforms.AutoAugmentPolicy)
@pytest.mark.parametrize('fill', [None, 85, (128, 128, 128)])
def test_autoaugment(policy, fill):
    random.seed(42)
    img = Image.open(GRACE_HOPPER)
    transform = transforms.AutoAugment(policy=policy, fill=fill)
    for _ in range(100):
        img = transform(img)
    transform.__repr__()


def test_center_crop():
=======
def test_random_crop():
>>>>>>> 0013d931
    height = random.randint(10, 32) * 2
    width = random.randint(10, 32) * 2
    oheight = random.randint(5, (height - 2) / 2) * 2
    owidth = random.randint(5, (width - 2) / 2) * 2
<<<<<<< HEAD

    img = torch.ones(3, height, width)
    oh1 = (height - oheight) // 2
    ow1 = (width - owidth) // 2
    imgnarrow = img[:, oh1:oh1 + oheight, ow1:ow1 + owidth]
    imgnarrow.fill_(0)
    result = transforms.Compose([
        transforms.ToPILImage(),
        transforms.CenterCrop((oheight, owidth)),
        transforms.ToTensor(),
    ])(img)
    assert result.sum() == 0
    oheight += 1
    owidth += 1
    result = transforms.Compose([
        transforms.ToPILImage(),
        transforms.CenterCrop((oheight, owidth)),
        transforms.ToTensor(),
    ])(img)
    sum1 = result.sum()
    assert sum1 > 1
    oheight += 1
    owidth += 1
    result = transforms.Compose([
        transforms.ToPILImage(),
        transforms.CenterCrop((oheight, owidth)),
        transforms.ToTensor(),
    ])(img)
    sum2 = result.sum()
    assert sum2 > 0
    assert sum2 > sum1


delta = 1
@pytest.mark.parametrize('odd_image_size', (True, False))
@pytest.mark.parametrize('delta', (1, 3, 5))
@pytest.mark.parametrize('delta_width', (-2, -1, 0, 1, 2))
@pytest.mark.parametrize('delta_height', (-2, -1, 0, 1, 2))
def test_center_crop_2(odd_image_size, delta, delta_width, delta_height):
    """ Tests when center crop size is larger than image size, along any dimension"""

    # Since height is independent of width, we can ignore images with odd height and even width and vice-versa.
    input_image_size = (random.randint(10, 32) * 2, random.randint(10, 32) * 2)
    if odd_image_size:
        input_image_size = (input_image_size[0] + 1, input_image_size[1] + 1)
    
    delta_height *= delta
    delta_width *= delta

    img = torch.ones(3, *input_image_size)
    crop_size = (input_image_size[0] + delta_height, input_image_size[1] + delta_width)

    # Test both transforms, one with PIL input and one with tensor
    output_pil = transforms.Compose([
        transforms.ToPILImage(),
        transforms.CenterCrop(crop_size),
        transforms.ToTensor()],
    )(img)
    assert output_pil.size()[1:3] == crop_size

    output_tensor = transforms.CenterCrop(crop_size)(img)
    assert output_tensor.size()[1:3] == crop_size

    # Ensure output for PIL and Tensor are equal
    assert_equal(
        output_tensor, output_pil, check_stride=False,
        msg="image_size: {} crop_size: {}".format(input_image_size, crop_size)
    )

    # Check if content in center of both image and cropped output is same.
    center_size = (min(crop_size[0], input_image_size[0]), min(crop_size[1], input_image_size[1]))
    crop_center_tl, input_center_tl = [0, 0], [0, 0]
    for index in range(2):
        if crop_size[index] > input_image_size[index]:
            crop_center_tl[index] = (crop_size[index] - input_image_size[index]) // 2
        else:
            input_center_tl[index] = (input_image_size[index] - crop_size[index]) // 2

    output_center = output_pil[
        :,
        crop_center_tl[0]:crop_center_tl[0] + center_size[0],
        crop_center_tl[1]:crop_center_tl[1] + center_size[1]
    ]

    img_center = img[
        :,
        input_center_tl[0]:input_center_tl[0] + center_size[0],
        input_center_tl[1]:input_center_tl[1] + center_size[1]
    ]

    assert_equal(output_center, img_center, check_stride=False)


def test_color_jitter():
    color_jitter = transforms.ColorJitter(2, 2, 2, 0.1)

    x_shape = [2, 2, 3]
    x_data = [0, 5, 13, 54, 135, 226, 37, 8, 234, 90, 255, 1]
    x_np = np.array(x_data, dtype=np.uint8).reshape(x_shape)
    x_pil = Image.fromarray(x_np, mode='RGB')
    x_pil_2 = x_pil.convert('L')

    for _ in range(10):
        y_pil = color_jitter(x_pil)
        assert y_pil.mode == x_pil.mode

        y_pil_2 = color_jitter(x_pil_2)
        assert y_pil_2.mode == x_pil_2.mode

    # Checking if ColorJitter can be printed as string
    color_jitter.__repr__()
=======
    img = torch.ones(3, height, width)
    result = transforms.Compose([
        transforms.ToPILImage(),
        transforms.RandomCrop((oheight, owidth)),
        transforms.ToTensor(),
    ])(img)
    assert result.size(1) == oheight
    assert result.size(2) == owidth

    padding = random.randint(1, 20)
    result = transforms.Compose([
        transforms.ToPILImage(),
        transforms.RandomCrop((oheight, owidth), padding=padding),
        transforms.ToTensor(),
    ])(img)
    assert result.size(1) == oheight
    assert result.size(2) == owidth

    result = transforms.Compose([
        transforms.ToPILImage(),
        transforms.RandomCrop((height, width)),
        transforms.ToTensor()
    ])(img)
    assert result.size(1) == height
    assert result.size(2) == width
    torch.testing.assert_close(result, img)

    result = transforms.Compose([
        transforms.ToPILImage(),
        transforms.RandomCrop((height + 1, width + 1), pad_if_needed=True),
        transforms.ToTensor(),
    ])(img)
    assert result.size(1) == height + 1
    assert result.size(2) == width + 1

    t = transforms.RandomCrop(48)
    img = torch.ones(3, 32, 32)
    with pytest.raises(ValueError, match=r"Required crop size .+ is larger then input image size .+"):
        t(img)


@pytest.mark.skipif(stats is None, reason="scipy.stats not available")
def test_random_erasing():
    img = torch.ones(3, 128, 128)

    t = transforms.RandomErasing(scale=(0.1, 0.1), ratio=(1 / 3, 3.))
    y, x, h, w, v = t.get_params(img, t.scale, t.ratio, [t.value, ])
    aspect_ratio = h / w
    # Add some tolerance due to the rounding and int conversion used in the transform
    tol = 0.05
    assert (1 / 3 - tol <= aspect_ratio <= 3 + tol)

    aspect_ratios = []
    random.seed(42)
    trial = 1000
    for _ in range(trial):
        y, x, h, w, v = t.get_params(img, t.scale, t.ratio, [t.value, ])
        aspect_ratios.append(h / w)

    count_bigger_then_ones = len([1 for aspect_ratio in aspect_ratios if aspect_ratio > 1])
    p_value = stats.binom_test(count_bigger_then_ones, trial, p=0.5)
    assert p_value > 0.0001

    # Checking if RandomErasing can be printed as string
    t.__repr__()


def test_random_rotation():

    with pytest.raises(ValueError):
        transforms.RandomRotation(-0.7)

    with pytest.raises(ValueError):
        transforms.RandomRotation([-0.7])

    with pytest.raises(ValueError):
        transforms.RandomRotation([-0.7, 0, 0.7])

    t = transforms.RandomRotation(0, fill=None)
    assert t.fill == 0

    t = transforms.RandomRotation(10)
    angle = t.get_params(t.degrees)
    assert (angle > -10 and angle < 10)

    t = transforms.RandomRotation((-10, 10))
    angle = t.get_params(t.degrees)
    assert (-10 < angle < 10)

    # Checking if RandomRotation can be printed as string
    t.__repr__()

    # assert deprecation warning and non-BC
    with pytest.warns(UserWarning, match=r"Argument resample is deprecated and will be removed"):
        t = transforms.RandomRotation((-10, 10), resample=2)
        assert t.interpolation == transforms.InterpolationMode.BILINEAR

    # assert changed type warning
    with pytest.warns(UserWarning, match=r"Argument interpolation should be of type InterpolationMode"):
        t = transforms.RandomRotation((-10, 10), interpolation=2)
        assert t.interpolation == transforms.InterpolationMode.BILINEAR


def test_random_rotation_error():
    # assert fill being either a Sequence or a Number
    with pytest.raises(TypeError):
        transforms.RandomRotation(0, fill={})


def test_randomperspective():
    for _ in range(10):
        height = random.randint(24, 32) * 2
        width = random.randint(24, 32) * 2
        img = torch.ones(3, height, width)
        to_pil_image = transforms.ToPILImage()
        img = to_pil_image(img)
        perp = transforms.RandomPerspective()
        startpoints, endpoints = perp.get_params(width, height, 0.5)
        tr_img = F.perspective(img, startpoints, endpoints)
        tr_img2 = F.to_tensor(F.perspective(tr_img, endpoints, startpoints))
        tr_img = F.to_tensor(tr_img)
        assert img.size[0] == width
        assert img.size[1] == height
        assert (torch.nn.functional.mse_loss(tr_img, F.to_tensor(img)) + 0.3 >
                torch.nn.functional.mse_loss(tr_img2, F.to_tensor(img)))


@pytest.mark.parametrize('mode', ["L", "RGB", "F"])
def test_randomperspective_fill(mode):

    # assert fill being either a Sequence or a Number
    with pytest.raises(TypeError):
        transforms.RandomPerspective(fill={})

    t = transforms.RandomPerspective(fill=None)
    assert t.fill == 0

    height = 100
    width = 100
    img = torch.ones(3, height, width)
    to_pil_image = transforms.ToPILImage()
    img = to_pil_image(img)
    fill = 127
    num_bands = len(mode)

    img_conv = img.convert(mode)
    perspective = transforms.RandomPerspective(p=1, fill=fill)
    tr_img = perspective(img_conv)
    pixel = tr_img.getpixel((0, 0))

    if not isinstance(pixel, tuple):
        pixel = (pixel,)
    assert pixel == tuple([fill] * num_bands)

    startpoints, endpoints = transforms.RandomPerspective.get_params(width, height, 0.5)
    tr_img = F.perspective(img_conv, startpoints, endpoints, fill=fill)
    pixel = tr_img.getpixel((0, 0))

    if not isinstance(pixel, tuple):
        pixel = (pixel,)
    assert pixel == tuple([fill] * num_bands)

    wrong_num_bands = num_bands + 1
    with pytest.raises(ValueError):
        F.perspective(img_conv, startpoints, endpoints, fill=tuple([fill] * wrong_num_bands))


@pytest.mark.skipif(stats is None, reason='scipy.stats not available')
def test_random_vertical_flip():
    random_state = random.getstate()
    random.seed(42)
    img = transforms.ToPILImage()(torch.rand(3, 10, 10))
    vimg = img.transpose(Image.FLIP_TOP_BOTTOM)

    num_samples = 250
    num_vertical = 0
    for _ in range(num_samples):
        out = transforms.RandomVerticalFlip()(img)
        if out == vimg:
            num_vertical += 1

    p_value = stats.binom_test(num_vertical, num_samples, p=0.5)
    random.setstate(random_state)
    assert p_value > 0.0001

    num_samples = 250
    num_vertical = 0
    for _ in range(num_samples):
        out = transforms.RandomVerticalFlip(p=0.7)(img)
        if out == vimg:
            num_vertical += 1

    p_value = stats.binom_test(num_vertical, num_samples, p=0.7)
    random.setstate(random_state)
    assert p_value > 0.0001

    # Checking if RandomVerticalFlip can be printed as string
    transforms.RandomVerticalFlip().__repr__()


@pytest.mark.skipif(stats is None, reason='scipy.stats not available')
def test_random_horizontal_flip():
    random_state = random.getstate()
    random.seed(42)
    img = transforms.ToPILImage()(torch.rand(3, 10, 10))
    himg = img.transpose(Image.FLIP_LEFT_RIGHT)

    num_samples = 250
    num_horizontal = 0
    for _ in range(num_samples):
        out = transforms.RandomHorizontalFlip()(img)
        if out == himg:
            num_horizontal += 1

    p_value = stats.binom_test(num_horizontal, num_samples, p=0.5)
    random.setstate(random_state)
    assert p_value > 0.0001

    num_samples = 250
    num_horizontal = 0
    for _ in range(num_samples):
        out = transforms.RandomHorizontalFlip(p=0.7)(img)
        if out == himg:
            num_horizontal += 1

    p_value = stats.binom_test(num_horizontal, num_samples, p=0.7)
    random.setstate(random_state)
    assert p_value > 0.0001

    # Checking if RandomHorizontalFlip can be printed as string
    transforms.RandomHorizontalFlip().__repr__()


@pytest.mark.skipif(stats is None, reason='scipy.stats not available')
def test_normalize():
    def samples_from_standard_normal(tensor):
        p_value = stats.kstest(list(tensor.view(-1)), 'norm', args=(0, 1)).pvalue
        return p_value > 0.0001

    random_state = random.getstate()
    random.seed(42)
    for channels in [1, 3]:
        img = torch.rand(channels, 10, 10)
        mean = [img[c].mean() for c in range(channels)]
        std = [img[c].std() for c in range(channels)]
        normalized = transforms.Normalize(mean, std)(img)
        assert samples_from_standard_normal(normalized)
    random.setstate(random_state)

    # Checking if Normalize can be printed as string
    transforms.Normalize(mean, std).__repr__()

    # Checking the optional in-place behaviour
    tensor = torch.rand((1, 16, 16))
    tensor_inplace = transforms.Normalize((0.5,), (0.5,), inplace=True)(tensor)
    assert_equal(tensor, tensor_inplace)


@pytest.mark.parametrize('dtype1', [torch.float32, torch.float64])
@pytest.mark.parametrize('dtype2', [torch.int64, torch.float32, torch.float64])
def test_normalize_different_dtype(dtype1, dtype2):
    img = torch.rand(3, 10, 10, dtype=dtype1)
    mean = torch.tensor([1, 2, 3], dtype=dtype2)
    std = torch.tensor([1, 2, 1], dtype=dtype2)
    # checks that it doesn't crash
    transforms.functional.normalize(img, mean, std)


def test_normalize_3d_tensor():
    torch.manual_seed(28)
    n_channels = 3
    img_size = 10
    mean = torch.rand(n_channels)
    std = torch.rand(n_channels)
    img = torch.rand(n_channels, img_size, img_size)
    target = F.normalize(img, mean, std)

    mean_unsqueezed = mean.view(-1, 1, 1)
    std_unsqueezed = std.view(-1, 1, 1)
    result1 = F.normalize(img, mean_unsqueezed, std_unsqueezed)
    result2 = F.normalize(img, mean_unsqueezed.repeat(1, img_size, img_size),
                          std_unsqueezed.repeat(1, img_size, img_size))
    torch.testing.assert_close(target, result1)
    torch.testing.assert_close(target, result2)
>>>>>>> 0013d931


if __name__ == '__main__':
    unittest.main()<|MERGE_RESOLUTION|>--- conflicted
+++ resolved
@@ -32,435 +32,6 @@
 
 class Tester(unittest.TestCase):
 
-<<<<<<< HEAD
-    def test_randomresized_params(self):
-        height = random.randint(24, 32) * 2
-        width = random.randint(24, 32) * 2
-        img = torch.ones(3, height, width)
-        to_pil_image = transforms.ToPILImage()
-        img = to_pil_image(img)
-        size = 100
-        epsilon = 0.05
-        min_scale = 0.25
-        for _ in range(10):
-            scale_min = max(round(random.random(), 2), min_scale)
-            scale_range = (scale_min, scale_min + round(random.random(), 2))
-            aspect_min = max(round(random.random(), 2), epsilon)
-            aspect_ratio_range = (aspect_min, aspect_min + round(random.random(), 2))
-            randresizecrop = transforms.RandomResizedCrop(size, scale_range, aspect_ratio_range)
-            i, j, h, w = randresizecrop.get_params(img, scale_range, aspect_ratio_range)
-            aspect_ratio_obtained = w / h
-            self.assertTrue((min(aspect_ratio_range) - epsilon <= aspect_ratio_obtained and
-                             aspect_ratio_obtained <= max(aspect_ratio_range) + epsilon) or
-                            aspect_ratio_obtained == 1.0)
-            self.assertIsInstance(i, int)
-            self.assertIsInstance(j, int)
-            self.assertIsInstance(h, int)
-            self.assertIsInstance(w, int)
-
-    def test_randomperspective(self):
-        for _ in range(10):
-            height = random.randint(24, 32) * 2
-            width = random.randint(24, 32) * 2
-            img = torch.ones(3, height, width)
-            to_pil_image = transforms.ToPILImage()
-            img = to_pil_image(img)
-            perp = transforms.RandomPerspective()
-            startpoints, endpoints = perp.get_params(width, height, 0.5)
-            tr_img = F.perspective(img, startpoints, endpoints)
-            tr_img2 = F.to_tensor(F.perspective(tr_img, endpoints, startpoints))
-            tr_img = F.to_tensor(tr_img)
-            self.assertEqual(img.size[0], width)
-            self.assertEqual(img.size[1], height)
-            self.assertGreater(torch.nn.functional.mse_loss(tr_img, F.to_tensor(img)) + 0.3,
-                               torch.nn.functional.mse_loss(tr_img2, F.to_tensor(img)))
-
-    def test_randomperspective_fill(self):
-
-        # assert fill being either a Sequence or a Number
-        with self.assertRaises(TypeError):
-            transforms.RandomPerspective(fill={})
-
-        t = transforms.RandomPerspective(fill=None)
-        self.assertTrue(t.fill == 0)
-
-        height = 100
-        width = 100
-        img = torch.ones(3, height, width)
-        to_pil_image = transforms.ToPILImage()
-        img = to_pil_image(img)
-
-        modes = ("L", "RGB", "F")
-        nums_bands = [len(mode) for mode in modes]
-        fill = 127
-
-        for mode, num_bands in zip(modes, nums_bands):
-            img_conv = img.convert(mode)
-            perspective = transforms.RandomPerspective(p=1, fill=fill)
-            tr_img = perspective(img_conv)
-            pixel = tr_img.getpixel((0, 0))
-
-            if not isinstance(pixel, tuple):
-                pixel = (pixel,)
-            self.assertTupleEqual(pixel, tuple([fill] * num_bands))
-
-        for mode, num_bands in zip(modes, nums_bands):
-            img_conv = img.convert(mode)
-            startpoints, endpoints = transforms.RandomPerspective.get_params(width, height, 0.5)
-            tr_img = F.perspective(img_conv, startpoints, endpoints, fill=fill)
-            pixel = tr_img.getpixel((0, 0))
-
-            if not isinstance(pixel, tuple):
-                pixel = (pixel,)
-            self.assertTupleEqual(pixel, tuple([fill] * num_bands))
-
-            for wrong_num_bands in set(nums_bands) - {num_bands}:
-                with self.assertRaises(ValueError):
-                    F.perspective(img_conv, startpoints, endpoints, fill=tuple([fill] * wrong_num_bands))
-
-    def test_resize(self):
-
-        input_sizes = [
-            # height, width
-            # square image
-            (28, 28),
-            (27, 27),
-            # rectangular image: h < w
-            (28, 34),
-            (29, 35),
-            # rectangular image: h > w
-            (34, 28),
-            (35, 29),
-        ]
-        test_output_sizes_1 = [
-            # single integer
-            22, 27, 28, 36,
-            # single integer in tuple/list
-            [22, ], (27, ),
-        ]
-        test_output_sizes_2 = [
-            # two integers
-            [22, 22], [22, 28], [22, 36],
-            [27, 22], [36, 22], [28, 28],
-            [28, 37], [37, 27], [37, 37]
-        ]
-
-        for height, width in input_sizes:
-            img = Image.new("RGB", size=(width, height), color=127)
-
-            for osize in test_output_sizes_1:
-                for max_size in (None, 37, 1000):
-
-                    t = transforms.Resize(osize, max_size=max_size)
-                    result = t(img)
-
-                    msg = "{}, {} - {} - {}".format(height, width, osize, max_size)
-                    osize = osize[0] if isinstance(osize, (list, tuple)) else osize
-                    # If size is an int, smaller edge of the image will be matched to this number.
-                    # i.e, if height > width, then image will be rescaled to (size * height / width, size).
-                    if height < width:
-                        exp_w, exp_h = (int(osize * width / height), osize)  # (w, h)
-                        if max_size is not None and max_size < exp_w:
-                            exp_w, exp_h = max_size, int(max_size * exp_h / exp_w)
-                        self.assertEqual(result.size, (exp_w, exp_h), msg=msg)
-                    elif width < height:
-                        exp_w, exp_h = (osize, int(osize * height / width))  # (w, h)
-                        if max_size is not None and max_size < exp_h:
-                            exp_w, exp_h = int(max_size * exp_w / exp_h), max_size
-                        self.assertEqual(result.size, (exp_w, exp_h), msg=msg)
-                    else:
-                        exp_w, exp_h = (osize, osize)  # (w, h)
-                        if max_size is not None and max_size < osize:
-                            exp_w, exp_h = max_size, max_size
-                        self.assertEqual(result.size, (exp_w, exp_h), msg=msg)
-
-        for height, width in input_sizes:
-            img = Image.new("RGB", size=(width, height), color=127)
-
-            for osize in test_output_sizes_2:
-                oheight, owidth = osize
-
-                t = transforms.Resize(osize)
-                result = t(img)
-
-                self.assertEqual((owidth, oheight), result.size)
-
-        with self.assertWarnsRegex(UserWarning, r"Anti-alias option is always applied for PIL Image input"):
-            t = transforms.Resize(osize, antialias=False)
-            t(img)
-
-    def test_random_crop(self):
-=======
-    def test_center_crop(self):
->>>>>>> 0013d931
-        height = random.randint(10, 32) * 2
-        width = random.randint(10, 32) * 2
-        oheight = random.randint(5, (height - 2) / 2) * 2
-        owidth = random.randint(5, (width - 2) / 2) * 2
-<<<<<<< HEAD
-        img = torch.ones(3, height, width)
-        result = transforms.Compose([
-            transforms.ToPILImage(),
-            transforms.RandomCrop((oheight, owidth)),
-            transforms.ToTensor(),
-        ])(img)
-        self.assertEqual(result.size(1), oheight)
-        self.assertEqual(result.size(2), owidth)
-
-        padding = random.randint(1, 20)
-        result = transforms.Compose([
-            transforms.ToPILImage(),
-            transforms.RandomCrop((oheight, owidth), padding=padding),
-            transforms.ToTensor(),
-        ])(img)
-        self.assertEqual(result.size(1), oheight)
-        self.assertEqual(result.size(2), owidth)
-
-        result = transforms.Compose([
-            transforms.ToPILImage(),
-            transforms.RandomCrop((height, width)),
-            transforms.ToTensor()
-        ])(img)
-        self.assertEqual(result.size(1), height)
-        self.assertEqual(result.size(2), width)
-        torch.testing.assert_close(result, img)
-
-        result = transforms.Compose([
-            transforms.ToPILImage(),
-            transforms.RandomCrop((height + 1, width + 1), pad_if_needed=True),
-            transforms.ToTensor(),
-        ])(img)
-        self.assertEqual(result.size(1), height + 1)
-        self.assertEqual(result.size(2), width + 1)
-
-        t = transforms.RandomCrop(48)
-        img = torch.ones(3, 32, 32)
-        with self.assertRaisesRegex(ValueError, r"Required crop size .+ is larger then input image size .+"):
-            t(img)
-
-    def test_to_tensor(self):
-        test_channels = [1, 3, 4]
-        height, width = 4, 4
-        trans = transforms.ToTensor()
-
-        with self.assertRaises(TypeError):
-            trans(np.random.rand(1, height, width).tolist())
-
-        with self.assertRaises(ValueError):
-            trans(np.random.rand(height))
-            trans(np.random.rand(1, 1, height, width))
-
-        for channels in test_channels:
-            input_data = torch.ByteTensor(channels, height, width).random_(0, 255).float().div_(255)
-            img = transforms.ToPILImage()(input_data)
-            output = trans(img)
-            torch.testing.assert_close(output, input_data, check_stride=False)
-
-            ndarray = np.random.randint(low=0, high=255, size=(height, width, channels)).astype(np.uint8)
-            output = trans(ndarray)
-            expected_output = ndarray.transpose((2, 0, 1)) / 255.0
-            torch.testing.assert_close(output.numpy(), expected_output, check_stride=False, check_dtype=False)
-
-            ndarray = np.random.rand(height, width, channels).astype(np.float32)
-            output = trans(ndarray)
-            expected_output = ndarray.transpose((2, 0, 1))
-            torch.testing.assert_close(output.numpy(), expected_output, check_stride=False, check_dtype=False)
-
-        # separate test for mode '1' PIL images
-        input_data = torch.ByteTensor(1, height, width).bernoulli_()
-        img = transforms.ToPILImage()(input_data.mul(255)).convert('1')
-        output = trans(img)
-        torch.testing.assert_close(input_data, output, check_dtype=False, check_stride=False)
-
-    def test_to_tensor_with_other_default_dtypes(self):
-        current_def_dtype = torch.get_default_dtype()
-
-        t = transforms.ToTensor()
-        np_arr = np.random.randint(0, 255, (32, 32, 3), dtype=np.uint8)
-        img = Image.fromarray(np_arr)
-
-        for dtype in [torch.float16, torch.float, torch.double]:
-            torch.set_default_dtype(dtype)
-            res = t(img)
-            self.assertTrue(res.dtype == dtype, msg=f"{res.dtype} vs {dtype}")
-
-        torch.set_default_dtype(current_def_dtype)
-=======
-
-        img = torch.ones(3, height, width)
-        oh1 = (height - oheight) // 2
-        ow1 = (width - owidth) // 2
-        imgnarrow = img[:, oh1:oh1 + oheight, ow1:ow1 + owidth]
-        imgnarrow.fill_(0)
-        result = transforms.Compose([
-            transforms.ToPILImage(),
-            transforms.CenterCrop((oheight, owidth)),
-            transforms.ToTensor(),
-        ])(img)
-        self.assertEqual(result.sum(), 0,
-                         "height: {} width: {} oheight: {} owdith: {}".format(height, width, oheight, owidth))
-        oheight += 1
-        owidth += 1
-        result = transforms.Compose([
-            transforms.ToPILImage(),
-            transforms.CenterCrop((oheight, owidth)),
-            transforms.ToTensor(),
-        ])(img)
-        sum1 = result.sum()
-        self.assertGreater(sum1, 1,
-                           "height: {} width: {} oheight: {} owdith: {}".format(height, width, oheight, owidth))
-        oheight += 1
-        owidth += 1
-        result = transforms.Compose([
-            transforms.ToPILImage(),
-            transforms.CenterCrop((oheight, owidth)),
-            transforms.ToTensor(),
-        ])(img)
-        sum2 = result.sum()
-        self.assertGreater(sum2, 0,
-                           "height: {} width: {} oheight: {} owdith: {}".format(height, width, oheight, owidth))
-        self.assertGreater(sum2, sum1,
-                           "height: {} width: {} oheight: {} owdith: {}".format(height, width, oheight, owidth))
-
-    def test_center_crop_2(self):
-        """ Tests when center crop size is larger than image size, along any dimension"""
-        even_image_size = (random.randint(10, 32) * 2, random.randint(10, 32) * 2)
-        odd_image_size = (even_image_size[0] + 1, even_image_size[1] + 1)
-
-        # Since height is independent of width, we can ignore images with odd height and even width and vice-versa.
-        input_image_sizes = [even_image_size, odd_image_size]
-
-        # Get different crop sizes
-        delta = random.choice((1, 3, 5))
-        crop_size_delta = [-2 * delta, -delta, 0, delta, 2 * delta]
-        crop_size_params = itertools.product(input_image_sizes, crop_size_delta, crop_size_delta)
-
-        for (input_image_size, delta_height, delta_width) in crop_size_params:
-            img = torch.ones(3, *input_image_size)
-            crop_size = (input_image_size[0] + delta_height, input_image_size[1] + delta_width)
-
-            # Test both transforms, one with PIL input and one with tensor
-            output_pil = transforms.Compose([
-                transforms.ToPILImage(),
-                transforms.CenterCrop(crop_size),
-                transforms.ToTensor()],
-            )(img)
-            self.assertEqual(output_pil.size()[1:3], crop_size,
-                             "image_size: {} crop_size: {}".format(input_image_size, crop_size))
-
-            output_tensor = transforms.CenterCrop(crop_size)(img)
-            self.assertEqual(output_tensor.size()[1:3], crop_size,
-                             "image_size: {} crop_size: {}".format(input_image_size, crop_size))
-
-            # Ensure output for PIL and Tensor are equal
-            assert_equal(
-                output_tensor, output_pil, check_stride=False,
-                msg="image_size: {} crop_size: {}".format(input_image_size, crop_size)
-            )
-
-            # Check if content in center of both image and cropped output is same.
-            center_size = (min(crop_size[0], input_image_size[0]), min(crop_size[1], input_image_size[1]))
-            crop_center_tl, input_center_tl = [0, 0], [0, 0]
-            for index in range(2):
-                if crop_size[index] > input_image_size[index]:
-                    crop_center_tl[index] = (crop_size[index] - input_image_size[index]) // 2
-                else:
-                    input_center_tl[index] = (input_image_size[index] - crop_size[index]) // 2
-
-            output_center = output_pil[
-                :,
-                crop_center_tl[0]:crop_center_tl[0] + center_size[0],
-                crop_center_tl[1]:crop_center_tl[1] + center_size[1]
-            ]
-
-            img_center = img[
-                :,
-                input_center_tl[0]:input_center_tl[0] + center_size[0],
-                input_center_tl[1]:input_center_tl[1] + center_size[1]
-            ]
-
-            assert_equal(
-                output_center, img_center, check_stride=False,
-                msg="image_size: {} crop_size: {}".format(input_image_size, crop_size)
-            )
-
-    def test_five_crop(self):
-        to_pil_image = transforms.ToPILImage()
-        h = random.randint(5, 25)
-        w = random.randint(5, 25)
-        for single_dim in [True, False]:
-            crop_h = random.randint(1, h)
-            crop_w = random.randint(1, w)
-            if single_dim:
-                crop_h = min(crop_h, crop_w)
-                crop_w = crop_h
-                transform = transforms.FiveCrop(crop_h)
-            else:
-                transform = transforms.FiveCrop((crop_h, crop_w))
-
-            img = torch.FloatTensor(3, h, w).uniform_()
-            results = transform(to_pil_image(img))
-
-            self.assertEqual(len(results), 5)
-            for crop in results:
-                self.assertEqual(crop.size, (crop_w, crop_h))
-
-            to_pil_image = transforms.ToPILImage()
-            tl = to_pil_image(img[:, 0:crop_h, 0:crop_w])
-            tr = to_pil_image(img[:, 0:crop_h, w - crop_w:])
-            bl = to_pil_image(img[:, h - crop_h:, 0:crop_w])
-            br = to_pil_image(img[:, h - crop_h:, w - crop_w:])
-            center = transforms.CenterCrop((crop_h, crop_w))(to_pil_image(img))
-            expected_output = (tl, tr, bl, br, center)
-            self.assertEqual(results, expected_output)
-
-    def test_ten_crop(self):
-        to_pil_image = transforms.ToPILImage()
-        h = random.randint(5, 25)
-        w = random.randint(5, 25)
-        for should_vflip in [True, False]:
-            for single_dim in [True, False]:
-                crop_h = random.randint(1, h)
-                crop_w = random.randint(1, w)
-                if single_dim:
-                    crop_h = min(crop_h, crop_w)
-                    crop_w = crop_h
-                    transform = transforms.TenCrop(crop_h,
-                                                   vertical_flip=should_vflip)
-                    five_crop = transforms.FiveCrop(crop_h)
-                else:
-                    transform = transforms.TenCrop((crop_h, crop_w),
-                                                   vertical_flip=should_vflip)
-                    five_crop = transforms.FiveCrop((crop_h, crop_w))
-
-                img = to_pil_image(torch.FloatTensor(3, h, w).uniform_())
-                results = transform(img)
-                expected_output = five_crop(img)
-
-                # Checking if FiveCrop and TenCrop can be printed as string
-                transform.__repr__()
-                five_crop.__repr__()
-
-                if should_vflip:
-                    vflipped_img = img.transpose(Image.FLIP_TOP_BOTTOM)
-                    expected_output += five_crop(vflipped_img)
-                else:
-                    hflipped_img = img.transpose(Image.FLIP_LEFT_RIGHT)
-                    expected_output += five_crop(hflipped_img)
-
-                self.assertEqual(len(results), 10)
-                self.assertEqual(results, expected_output)
-
-    def test_max_value(self):
-        for dtype in int_dtypes():
-            self.assertEqual(F_t._max_value(dtype), torch.iinfo(dtype).max)
-
-        # remove float testing as it can lead to errors such as
-        # runtime error: 5.7896e+76 is outside the range of representable values of type 'float'
-        # for dtype in float_dtypes():
-        #     self.assertGreater(F_t._max_value(dtype), torch.finfo(dtype).max)
->>>>>>> 0013d931
-
     def test_convert_image_dtype_float_to_float(self):
         for input_dtype, output_dtypes in cycle_over(float_dtypes()):
             input_image = torch.tensor((0.0, 1.0), dtype=input_dtype)
@@ -633,419 +204,6 @@
 
         self.assertEqual(expected_output.size(), output.size())
         torch.testing.assert_close(output, expected_output)
-
-<<<<<<< HEAD
-    def test_1_channel_tensor_to_pil_image(self):
-        to_tensor = transforms.ToTensor()
-
-        img_data_float = torch.Tensor(1, 4, 4).uniform_()
-        img_data_byte = torch.ByteTensor(1, 4, 4).random_(0, 255)
-        img_data_short = torch.ShortTensor(1, 4, 4).random_()
-        img_data_int = torch.IntTensor(1, 4, 4).random_()
-
-        inputs = [img_data_float, img_data_byte, img_data_short, img_data_int]
-        expected_outputs = [img_data_float.mul(255).int().float().div(255).numpy(),
-                            img_data_byte.float().div(255.0).numpy(),
-                            img_data_short.numpy(),
-                            img_data_int.numpy()]
-        expected_modes = ['L', 'L', 'I;16', 'I']
-
-        for img_data, expected_output, mode in zip(inputs, expected_outputs, expected_modes):
-            for transform in [transforms.ToPILImage(), transforms.ToPILImage(mode=mode)]:
-                img = transform(img_data)
-                self.assertEqual(img.mode, mode)
-                torch.testing.assert_close(expected_output, to_tensor(img).numpy(), check_stride=False)
-        # 'F' mode for torch.FloatTensor
-        img_F_mode = transforms.ToPILImage(mode='F')(img_data_float)
-        self.assertEqual(img_F_mode.mode, 'F')
-        torch.testing.assert_close(
-            np.array(Image.fromarray(img_data_float.squeeze(0).numpy(), mode='F')), np.array(img_F_mode)
-        )
-
-    def test_1_channel_ndarray_to_pil_image(self):
-        img_data_float = torch.Tensor(4, 4, 1).uniform_().numpy()
-        img_data_byte = torch.ByteTensor(4, 4, 1).random_(0, 255).numpy()
-        img_data_short = torch.ShortTensor(4, 4, 1).random_().numpy()
-        img_data_int = torch.IntTensor(4, 4, 1).random_().numpy()
-
-        inputs = [img_data_float, img_data_byte, img_data_short, img_data_int]
-        expected_modes = ['F', 'L', 'I;16', 'I']
-        for img_data, mode in zip(inputs, expected_modes):
-            for transform in [transforms.ToPILImage(), transforms.ToPILImage(mode=mode)]:
-                img = transform(img_data)
-                self.assertEqual(img.mode, mode)
-                # note: we explicitly convert img's dtype because pytorch doesn't support uint16
-                # and otherwise assert_close wouldn't be able to construct a tensor from the uint16 array
-                torch.testing.assert_close(img_data[:, :, 0], np.asarray(img).astype(img_data.dtype))
-
-    def test_2_channel_ndarray_to_pil_image(self):
-        def verify_img_data(img_data, mode):
-            if mode is None:
-                img = transforms.ToPILImage()(img_data)
-                self.assertEqual(img.mode, 'LA')  # default should assume LA
-            else:
-                img = transforms.ToPILImage(mode=mode)(img_data)
-                self.assertEqual(img.mode, mode)
-            split = img.split()
-            for i in range(2):
-                torch.testing.assert_close(img_data[:, :, i], np.asarray(split[i]), check_stride=False)
-
-        img_data = torch.ByteTensor(4, 4, 2).random_(0, 255).numpy()
-        for mode in [None, 'LA']:
-            verify_img_data(img_data, mode)
-
-        transforms.ToPILImage().__repr__()
-
-        with self.assertRaises(ValueError):
-            # should raise if we try a mode for 4 or 1 or 3 channel images
-            transforms.ToPILImage(mode='RGBA')(img_data)
-            transforms.ToPILImage(mode='P')(img_data)
-            transforms.ToPILImage(mode='RGB')(img_data)
-
-    def test_2_channel_tensor_to_pil_image(self):
-        def verify_img_data(img_data, expected_output, mode):
-            if mode is None:
-                img = transforms.ToPILImage()(img_data)
-                self.assertEqual(img.mode, 'LA')  # default should assume LA
-            else:
-                img = transforms.ToPILImage(mode=mode)(img_data)
-                self.assertEqual(img.mode, mode)
-            split = img.split()
-            for i in range(2):
-                self.assertTrue(np.allclose(expected_output[i].numpy(), F.to_tensor(split[i]).numpy()))
-
-        img_data = torch.Tensor(2, 4, 4).uniform_()
-        expected_output = img_data.mul(255).int().float().div(255)
-        for mode in [None, 'LA']:
-            verify_img_data(img_data, expected_output, mode=mode)
-
-        with self.assertRaises(ValueError):
-            # should raise if we try a mode for 4 or 1 or 3 channel images
-            transforms.ToPILImage(mode='RGBA')(img_data)
-            transforms.ToPILImage(mode='P')(img_data)
-            transforms.ToPILImage(mode='RGB')(img_data)
-
-    def test_3_channel_tensor_to_pil_image(self):
-        def verify_img_data(img_data, expected_output, mode):
-            if mode is None:
-                img = transforms.ToPILImage()(img_data)
-                self.assertEqual(img.mode, 'RGB')  # default should assume RGB
-            else:
-                img = transforms.ToPILImage(mode=mode)(img_data)
-                self.assertEqual(img.mode, mode)
-            split = img.split()
-            for i in range(3):
-                self.assertTrue(np.allclose(expected_output[i].numpy(), F.to_tensor(split[i]).numpy()))
-
-        img_data = torch.Tensor(3, 4, 4).uniform_()
-        expected_output = img_data.mul(255).int().float().div(255)
-        for mode in [None, 'RGB', 'HSV', 'YCbCr']:
-            verify_img_data(img_data, expected_output, mode=mode)
-
-        with self.assertRaises(ValueError):
-            # should raise if we try a mode for 4 or 1 or 2 channel images
-            transforms.ToPILImage(mode='RGBA')(img_data)
-            transforms.ToPILImage(mode='P')(img_data)
-            transforms.ToPILImage(mode='LA')(img_data)
-
-        with self.assertRaises(ValueError):
-            transforms.ToPILImage()(torch.Tensor(1, 3, 4, 4).uniform_())
-
-    def test_3_channel_ndarray_to_pil_image(self):
-        def verify_img_data(img_data, mode):
-            if mode is None:
-                img = transforms.ToPILImage()(img_data)
-                self.assertEqual(img.mode, 'RGB')  # default should assume RGB
-            else:
-                img = transforms.ToPILImage(mode=mode)(img_data)
-                self.assertEqual(img.mode, mode)
-            split = img.split()
-            for i in range(3):
-                torch.testing.assert_close(img_data[:, :, i], np.asarray(split[i]), check_stride=False)
-
-        img_data = torch.ByteTensor(4, 4, 3).random_(0, 255).numpy()
-        for mode in [None, 'RGB', 'HSV', 'YCbCr']:
-            verify_img_data(img_data, mode)
-
-        # Checking if ToPILImage can be printed as string
-        transforms.ToPILImage().__repr__()
-
-        with self.assertRaises(ValueError):
-            # should raise if we try a mode for 4 or 1 or 2 channel images
-            transforms.ToPILImage(mode='RGBA')(img_data)
-            transforms.ToPILImage(mode='P')(img_data)
-            transforms.ToPILImage(mode='LA')(img_data)
-
-    def test_4_channel_tensor_to_pil_image(self):
-        def verify_img_data(img_data, expected_output, mode):
-            if mode is None:
-                img = transforms.ToPILImage()(img_data)
-                self.assertEqual(img.mode, 'RGBA')  # default should assume RGBA
-            else:
-                img = transforms.ToPILImage(mode=mode)(img_data)
-                self.assertEqual(img.mode, mode)
-
-            split = img.split()
-            for i in range(4):
-                self.assertTrue(np.allclose(expected_output[i].numpy(), F.to_tensor(split[i]).numpy()))
-
-        img_data = torch.Tensor(4, 4, 4).uniform_()
-        expected_output = img_data.mul(255).int().float().div(255)
-        for mode in [None, 'RGBA', 'CMYK', 'RGBX']:
-            verify_img_data(img_data, expected_output, mode)
-
-        with self.assertRaises(ValueError):
-            # should raise if we try a mode for 3 or 1 or 2 channel images
-            transforms.ToPILImage(mode='RGB')(img_data)
-            transforms.ToPILImage(mode='P')(img_data)
-            transforms.ToPILImage(mode='LA')(img_data)
-
-    def test_4_channel_ndarray_to_pil_image(self):
-        def verify_img_data(img_data, mode):
-            if mode is None:
-                img = transforms.ToPILImage()(img_data)
-                self.assertEqual(img.mode, 'RGBA')  # default should assume RGBA
-            else:
-                img = transforms.ToPILImage(mode=mode)(img_data)
-                self.assertEqual(img.mode, mode)
-            split = img.split()
-            for i in range(4):
-                torch.testing.assert_close(img_data[:, :, i], np.asarray(split[i]), check_stride=False)
-
-        img_data = torch.ByteTensor(4, 4, 4).random_(0, 255).numpy()
-        for mode in [None, 'RGBA', 'CMYK', 'RGBX']:
-            verify_img_data(img_data, mode)
-
-        with self.assertRaises(ValueError):
-            # should raise if we try a mode for 3 or 1 or 2 channel images
-            transforms.ToPILImage(mode='RGB')(img_data)
-            transforms.ToPILImage(mode='P')(img_data)
-            transforms.ToPILImage(mode='LA')(img_data)
-
-    def test_2d_tensor_to_pil_image(self):
-        to_tensor = transforms.ToTensor()
-
-        img_data_float = torch.Tensor(4, 4).uniform_()
-        img_data_byte = torch.ByteTensor(4, 4).random_(0, 255)
-        img_data_short = torch.ShortTensor(4, 4).random_()
-        img_data_int = torch.IntTensor(4, 4).random_()
-
-        inputs = [img_data_float, img_data_byte, img_data_short, img_data_int]
-        expected_outputs = [img_data_float.mul(255).int().float().div(255).numpy(),
-                            img_data_byte.float().div(255.0).numpy(),
-                            img_data_short.numpy(),
-                            img_data_int.numpy()]
-        expected_modes = ['L', 'L', 'I;16', 'I']
-
-        for img_data, expected_output, mode in zip(inputs, expected_outputs, expected_modes):
-            for transform in [transforms.ToPILImage(), transforms.ToPILImage(mode=mode)]:
-                img = transform(img_data)
-                self.assertEqual(img.mode, mode)
-                np.testing.assert_allclose(expected_output, to_tensor(img).numpy()[0])
-
-    def test_2d_ndarray_to_pil_image(self):
-        img_data_float = torch.Tensor(4, 4).uniform_().numpy()
-        img_data_byte = torch.ByteTensor(4, 4).random_(0, 255).numpy()
-        img_data_short = torch.ShortTensor(4, 4).random_().numpy()
-        img_data_int = torch.IntTensor(4, 4).random_().numpy()
-
-        inputs = [img_data_float, img_data_byte, img_data_short, img_data_int]
-        expected_modes = ['F', 'L', 'I;16', 'I']
-        for img_data, mode in zip(inputs, expected_modes):
-            for transform in [transforms.ToPILImage(), transforms.ToPILImage(mode=mode)]:
-                img = transform(img_data)
-                self.assertEqual(img.mode, mode)
-                np.testing.assert_allclose(img_data, img)
-
-    def test_tensor_bad_types_to_pil_image(self):
-        with self.assertRaisesRegex(ValueError, r'pic should be 2/3 dimensional. Got \d+ dimensions.'):
-            transforms.ToPILImage()(torch.ones(1, 3, 4, 4))
-        with self.assertRaisesRegex(ValueError, r'pic should not have > 4 channels. Got \d+ channels.'):
-            transforms.ToPILImage()(torch.ones(6, 4, 4))
-
-    def test_ndarray_bad_types_to_pil_image(self):
-        trans = transforms.ToPILImage()
-        reg_msg = r'Input type \w+ is not supported'
-        with self.assertRaisesRegex(TypeError, reg_msg):
-            trans(np.ones([4, 4, 1], np.int64))
-        with self.assertRaisesRegex(TypeError, reg_msg):
-            trans(np.ones([4, 4, 1], np.uint16))
-        with self.assertRaisesRegex(TypeError, reg_msg):
-            trans(np.ones([4, 4, 1], np.uint32))
-        with self.assertRaisesRegex(TypeError, reg_msg):
-            trans(np.ones([4, 4, 1], np.float64))
-
-        with self.assertRaisesRegex(ValueError, r'pic should be 2/3 dimensional. Got \d+ dimensions.'):
-            transforms.ToPILImage()(np.ones([1, 4, 4, 3]))
-        with self.assertRaisesRegex(ValueError, r'pic should not have > 4 channels. Got \d+ channels.'):
-            transforms.ToPILImage()(np.ones([4, 4, 6]))
-
-    @unittest.skipIf(stats is None, 'scipy.stats not available')
-    def test_random_vertical_flip(self):
-        random_state = random.getstate()
-        random.seed(42)
-        img = transforms.ToPILImage()(torch.rand(3, 10, 10))
-        vimg = img.transpose(Image.FLIP_TOP_BOTTOM)
-
-        num_samples = 250
-        num_vertical = 0
-        for _ in range(num_samples):
-            out = transforms.RandomVerticalFlip()(img)
-            if out == vimg:
-                num_vertical += 1
-
-        p_value = stats.binom_test(num_vertical, num_samples, p=0.5)
-        random.setstate(random_state)
-        self.assertGreater(p_value, 0.0001)
-
-        num_samples = 250
-        num_vertical = 0
-        for _ in range(num_samples):
-            out = transforms.RandomVerticalFlip(p=0.7)(img)
-            if out == vimg:
-                num_vertical += 1
-
-        p_value = stats.binom_test(num_vertical, num_samples, p=0.7)
-        random.setstate(random_state)
-        self.assertGreater(p_value, 0.0001)
-
-        # Checking if RandomVerticalFlip can be printed as string
-        transforms.RandomVerticalFlip().__repr__()
-
-    @unittest.skipIf(stats is None, 'scipy.stats not available')
-    def test_random_horizontal_flip(self):
-        random_state = random.getstate()
-        random.seed(42)
-        img = transforms.ToPILImage()(torch.rand(3, 10, 10))
-        himg = img.transpose(Image.FLIP_LEFT_RIGHT)
-
-        num_samples = 250
-        num_horizontal = 0
-        for _ in range(num_samples):
-            out = transforms.RandomHorizontalFlip()(img)
-            if out == himg:
-                num_horizontal += 1
-
-        p_value = stats.binom_test(num_horizontal, num_samples, p=0.5)
-        random.setstate(random_state)
-        self.assertGreater(p_value, 0.0001)
-
-        num_samples = 250
-        num_horizontal = 0
-        for _ in range(num_samples):
-            out = transforms.RandomHorizontalFlip(p=0.7)(img)
-            if out == himg:
-                num_horizontal += 1
-
-        p_value = stats.binom_test(num_horizontal, num_samples, p=0.7)
-        random.setstate(random_state)
-        self.assertGreater(p_value, 0.0001)
-
-        # Checking if RandomHorizontalFlip can be printed as string
-        transforms.RandomHorizontalFlip().__repr__()
-
-    @unittest.skipIf(stats is None, 'scipy.stats is not available')
-    def test_normalize(self):
-        def samples_from_standard_normal(tensor):
-            p_value = stats.kstest(list(tensor.view(-1)), 'norm', args=(0, 1)).pvalue
-            return p_value > 0.0001
-
-        random_state = random.getstate()
-        random.seed(42)
-        for channels in [1, 3]:
-            img = torch.rand(channels, 10, 10)
-            mean = [img[c].mean() for c in range(channels)]
-            std = [img[c].std() for c in range(channels)]
-            normalized = transforms.Normalize(mean, std)(img)
-            self.assertTrue(samples_from_standard_normal(normalized))
-        random.setstate(random_state)
-
-        # Checking if Normalize can be printed as string
-        transforms.Normalize(mean, std).__repr__()
-
-        # Checking the optional in-place behaviour
-        tensor = torch.rand((1, 16, 16))
-        tensor_inplace = transforms.Normalize((0.5,), (0.5,), inplace=True)(tensor)
-        assert_equal(tensor, tensor_inplace)
-
-    def test_normalize_different_dtype(self):
-        for dtype1 in [torch.float32, torch.float64]:
-            img = torch.rand(3, 10, 10, dtype=dtype1)
-            for dtype2 in [torch.int64, torch.float32, torch.float64]:
-                mean = torch.tensor([1, 2, 3], dtype=dtype2)
-                std = torch.tensor([1, 2, 1], dtype=dtype2)
-                # checks that it doesn't crash
-                transforms.functional.normalize(img, mean, std)
-
-    def test_normalize_3d_tensor(self):
-        torch.manual_seed(28)
-        n_channels = 3
-        img_size = 10
-        mean = torch.rand(n_channels)
-        std = torch.rand(n_channels)
-        img = torch.rand(n_channels, img_size, img_size)
-        target = F.normalize(img, mean, std)
-
-        mean_unsqueezed = mean.view(-1, 1, 1)
-        std_unsqueezed = std.view(-1, 1, 1)
-        result1 = F.normalize(img, mean_unsqueezed, std_unsqueezed)
-        result2 = F.normalize(img,
-                              mean_unsqueezed.repeat(1, img_size, img_size),
-                              std_unsqueezed.repeat(1, img_size, img_size))
-        torch.testing.assert_close(target, result1)
-        torch.testing.assert_close(target, result2)
-=======
-    def test_color_jitter(self):
-        color_jitter = transforms.ColorJitter(2, 2, 2, 0.1)
-
-        x_shape = [2, 2, 3]
-        x_data = [0, 5, 13, 54, 135, 226, 37, 8, 234, 90, 255, 1]
-        x_np = np.array(x_data, dtype=np.uint8).reshape(x_shape)
-        x_pil = Image.fromarray(x_np, mode='RGB')
-        x_pil_2 = x_pil.convert('L')
-
-        for i in range(10):
-            y_pil = color_jitter(x_pil)
-            self.assertEqual(y_pil.mode, x_pil.mode)
-
-            y_pil_2 = color_jitter(x_pil_2)
-            self.assertEqual(y_pil_2.mode, x_pil_2.mode)
-
-        # Checking if ColorJitter can be printed as string
-        color_jitter.__repr__()
-
-    def test_linear_transformation(self):
-        num_samples = 1000
-        x = torch.randn(num_samples, 3, 10, 10)
-        flat_x = x.view(x.size(0), x.size(1) * x.size(2) * x.size(3))
-        # compute principal components
-        sigma = torch.mm(flat_x.t(), flat_x) / flat_x.size(0)
-        u, s, _ = np.linalg.svd(sigma.numpy())
-        zca_epsilon = 1e-10  # avoid division by 0
-        d = torch.Tensor(np.diag(1. / np.sqrt(s + zca_epsilon)))
-        u = torch.Tensor(u)
-        principal_components = torch.mm(torch.mm(u, d), u.t())
-        mean_vector = (torch.sum(flat_x, dim=0) / flat_x.size(0))
-        # initialize whitening matrix
-        whitening = transforms.LinearTransformation(principal_components, mean_vector)
-        # estimate covariance and mean using weak law of large number
-        num_features = flat_x.size(1)
-        cov = 0.0
-        mean = 0.0
-        for i in x:
-            xwhite = whitening(i)
-            xwhite = xwhite.view(1, -1).numpy()
-            cov += np.dot(xwhite, xwhite.T) / num_features
-            mean += np.sum(xwhite) / num_features
-        # if rtol for std = 1e-3 then rtol for cov = 2e-3 as std**2 = cov
-        torch.testing.assert_close(cov / num_samples, np.identity(1), rtol=2e-3, atol=1e-8, check_dtype=False,
-                                   msg="cov not close to 1")
-        torch.testing.assert_close(mean / num_samples, 0, rtol=1e-3, atol=1e-8, check_dtype=False,
-                                   msg="mean not close to 0")
-
-        # Checking if LinearTransformation can be printed as string
-        whitening.__repr__()
->>>>>>> 0013d931
 
     def test_affine(self):
         input_img = np.zeros((40, 40, 3), dtype=np.uint8)
@@ -1214,22 +372,6 @@
             t = transforms.RandomAffine(10, interpolation=2)
             self.assertEqual(t.interpolation, transforms.InterpolationMode.BILINEAR)
 
-<<<<<<< HEAD
-    @unittest.skipIf(stats is None, 'scipy.stats not available')
-    def test_random_erasing(self):
-        img = torch.ones(3, 128, 128)
-=======
-    def test_autoaugment(self):
-        for policy in transforms.AutoAugmentPolicy:
-            for fill in [None, 85, (128, 128, 128)]:
-                random.seed(42)
-                img = Image.open(GRACE_HOPPER)
-                transform = transforms.AutoAugment(policy=policy, fill=fill)
-                for _ in range(100):
-                    img = transform(img)
-                transform.__repr__()
-
->>>>>>> 0013d931
 
 @pytest.mark.parametrize('channels', [1, 3, 4])
 def test_to_tensor(channels):
@@ -2417,7 +1559,6 @@
     random_order_transform.__repr__()
 
 
-<<<<<<< HEAD
 def test_linear_transformation():
     num_samples = 1000
     x = torch.randn(num_samples, 3, 10, 10)
@@ -2542,15 +1683,11 @@
     transform.__repr__()
 
 
-def test_center_crop():
-=======
 def test_random_crop():
->>>>>>> 0013d931
     height = random.randint(10, 32) * 2
     width = random.randint(10, 32) * 2
     oheight = random.randint(5, (height - 2) / 2) * 2
     owidth = random.randint(5, (width - 2) / 2) * 2
-<<<<<<< HEAD
 
     img = torch.ones(3, height, width)
     oh1 = (height - oheight) // 2
@@ -2584,7 +1721,6 @@
     assert sum2 > sum1
 
 
-delta = 1
 @pytest.mark.parametrize('odd_image_size', (True, False))
 @pytest.mark.parametrize('delta', (1, 3, 5))
 @pytest.mark.parametrize('delta_width', (-2, -1, 0, 1, 2))
@@ -2662,46 +1798,6 @@
 
     # Checking if ColorJitter can be printed as string
     color_jitter.__repr__()
-=======
-    img = torch.ones(3, height, width)
-    result = transforms.Compose([
-        transforms.ToPILImage(),
-        transforms.RandomCrop((oheight, owidth)),
-        transforms.ToTensor(),
-    ])(img)
-    assert result.size(1) == oheight
-    assert result.size(2) == owidth
-
-    padding = random.randint(1, 20)
-    result = transforms.Compose([
-        transforms.ToPILImage(),
-        transforms.RandomCrop((oheight, owidth), padding=padding),
-        transforms.ToTensor(),
-    ])(img)
-    assert result.size(1) == oheight
-    assert result.size(2) == owidth
-
-    result = transforms.Compose([
-        transforms.ToPILImage(),
-        transforms.RandomCrop((height, width)),
-        transforms.ToTensor()
-    ])(img)
-    assert result.size(1) == height
-    assert result.size(2) == width
-    torch.testing.assert_close(result, img)
-
-    result = transforms.Compose([
-        transforms.ToPILImage(),
-        transforms.RandomCrop((height + 1, width + 1), pad_if_needed=True),
-        transforms.ToTensor(),
-    ])(img)
-    assert result.size(1) == height + 1
-    assert result.size(2) == width + 1
-
-    t = transforms.RandomCrop(48)
-    img = torch.ones(3, 32, 32)
-    with pytest.raises(ValueError, match=r"Required crop size .+ is larger then input image size .+"):
-        t(img)
 
 
 @pytest.mark.skipif(stats is None, reason="scipy.stats not available")
@@ -2947,7 +2043,6 @@
                           std_unsqueezed.repeat(1, img_size, img_size))
     torch.testing.assert_close(target, result1)
     torch.testing.assert_close(target, result2)
->>>>>>> 0013d931
 
 
 if __name__ == '__main__':
