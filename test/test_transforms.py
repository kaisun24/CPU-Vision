import itertools
import os
import torch
import torchvision.transforms as transforms
import torchvision.transforms.functional as F
import torchvision.transforms.functional_tensor as F_t
from torch._utils_internal import get_file_path_2
from numpy.testing import assert_array_almost_equal
import unittest
import math
import random
import numpy as np
import pytest
from PIL import Image
try:
    import accimage
except ImportError:
    accimage = None

try:
    from scipy import stats
except ImportError:
    stats = None

from common_utils import cycle_over, int_dtypes, float_dtypes
from _assert_utils import assert_equal


GRACE_HOPPER = get_file_path_2(
    os.path.dirname(os.path.abspath(__file__)), 'assets', 'encode_jpeg', 'grace_hopper_517x606.jpg')


class Tester(unittest.TestCase):

    def test_center_crop(self):
        height = random.randint(10, 32) * 2
        width = random.randint(10, 32) * 2
        oheight = random.randint(5, (height - 2) / 2) * 2
        owidth = random.randint(5, (width - 2) / 2) * 2

        img = torch.ones(3, height, width)
        oh1 = (height - oheight) // 2
        ow1 = (width - owidth) // 2
        imgnarrow = img[:, oh1:oh1 + oheight, ow1:ow1 + owidth]
        imgnarrow.fill_(0)
        result = transforms.Compose([
            transforms.ToPILImage(),
            transforms.CenterCrop((oheight, owidth)),
            transforms.ToTensor(),
        ])(img)
        self.assertEqual(result.sum(), 0,
                         "height: {} width: {} oheight: {} owdith: {}".format(height, width, oheight, owidth))
        oheight += 1
        owidth += 1
        result = transforms.Compose([
            transforms.ToPILImage(),
            transforms.CenterCrop((oheight, owidth)),
            transforms.ToTensor(),
        ])(img)
        sum1 = result.sum()
        self.assertGreater(sum1, 1,
                           "height: {} width: {} oheight: {} owdith: {}".format(height, width, oheight, owidth))
        oheight += 1
        owidth += 1
        result = transforms.Compose([
            transforms.ToPILImage(),
            transforms.CenterCrop((oheight, owidth)),
            transforms.ToTensor(),
        ])(img)
        sum2 = result.sum()
        self.assertGreater(sum2, 0,
                           "height: {} width: {} oheight: {} owdith: {}".format(height, width, oheight, owidth))
        self.assertGreater(sum2, sum1,
                           "height: {} width: {} oheight: {} owdith: {}".format(height, width, oheight, owidth))

    def test_center_crop_2(self):
        """ Tests when center crop size is larger than image size, along any dimension"""
        even_image_size = (random.randint(10, 32) * 2, random.randint(10, 32) * 2)
        odd_image_size = (even_image_size[0] + 1, even_image_size[1] + 1)

        # Since height is independent of width, we can ignore images with odd height and even width and vice-versa.
        input_image_sizes = [even_image_size, odd_image_size]

        # Get different crop sizes
        delta = random.choice((1, 3, 5))
        crop_size_delta = [-2 * delta, -delta, 0, delta, 2 * delta]
        crop_size_params = itertools.product(input_image_sizes, crop_size_delta, crop_size_delta)

        for (input_image_size, delta_height, delta_width) in crop_size_params:
            img = torch.ones(3, *input_image_size)
            crop_size = (input_image_size[0] + delta_height, input_image_size[1] + delta_width)

            # Test both transforms, one with PIL input and one with tensor
            output_pil = transforms.Compose([
                transforms.ToPILImage(),
                transforms.CenterCrop(crop_size),
                transforms.ToTensor()],
            )(img)
            self.assertEqual(output_pil.size()[1:3], crop_size,
                             "image_size: {} crop_size: {}".format(input_image_size, crop_size))

            output_tensor = transforms.CenterCrop(crop_size)(img)
            self.assertEqual(output_tensor.size()[1:3], crop_size,
                             "image_size: {} crop_size: {}".format(input_image_size, crop_size))

            # Ensure output for PIL and Tensor are equal
            assert_equal(
                output_tensor, output_pil, check_stride=False,
                msg="image_size: {} crop_size: {}".format(input_image_size, crop_size)
            )

            # Check if content in center of both image and cropped output is same.
            center_size = (min(crop_size[0], input_image_size[0]), min(crop_size[1], input_image_size[1]))
            crop_center_tl, input_center_tl = [0, 0], [0, 0]
            for index in range(2):
                if crop_size[index] > input_image_size[index]:
                    crop_center_tl[index] = (crop_size[index] - input_image_size[index]) // 2
                else:
                    input_center_tl[index] = (input_image_size[index] - crop_size[index]) // 2

            output_center = output_pil[
                :,
                crop_center_tl[0]:crop_center_tl[0] + center_size[0],
                crop_center_tl[1]:crop_center_tl[1] + center_size[1]
            ]

            img_center = img[
                :,
                input_center_tl[0]:input_center_tl[0] + center_size[0],
                input_center_tl[1]:input_center_tl[1] + center_size[1]
            ]

            assert_equal(
                output_center, img_center, check_stride=False,
                msg="image_size: {} crop_size: {}".format(input_image_size, crop_size)
            )

    def test_five_crop(self):
        to_pil_image = transforms.ToPILImage()
        h = random.randint(5, 25)
        w = random.randint(5, 25)
        for single_dim in [True, False]:
            crop_h = random.randint(1, h)
            crop_w = random.randint(1, w)
            if single_dim:
                crop_h = min(crop_h, crop_w)
                crop_w = crop_h
                transform = transforms.FiveCrop(crop_h)
            else:
                transform = transforms.FiveCrop((crop_h, crop_w))

            img = torch.FloatTensor(3, h, w).uniform_()
            results = transform(to_pil_image(img))

            self.assertEqual(len(results), 5)
            for crop in results:
                self.assertEqual(crop.size, (crop_w, crop_h))

            to_pil_image = transforms.ToPILImage()
            tl = to_pil_image(img[:, 0:crop_h, 0:crop_w])
            tr = to_pil_image(img[:, 0:crop_h, w - crop_w:])
            bl = to_pil_image(img[:, h - crop_h:, 0:crop_w])
            br = to_pil_image(img[:, h - crop_h:, w - crop_w:])
            center = transforms.CenterCrop((crop_h, crop_w))(to_pil_image(img))
            expected_output = (tl, tr, bl, br, center)
            self.assertEqual(results, expected_output)

    def test_ten_crop(self):
        to_pil_image = transforms.ToPILImage()
        h = random.randint(5, 25)
        w = random.randint(5, 25)
        for should_vflip in [True, False]:
            for single_dim in [True, False]:
                crop_h = random.randint(1, h)
                crop_w = random.randint(1, w)
                if single_dim:
                    crop_h = min(crop_h, crop_w)
                    crop_w = crop_h
                    transform = transforms.TenCrop(crop_h,
                                                   vertical_flip=should_vflip)
                    five_crop = transforms.FiveCrop(crop_h)
                else:
                    transform = transforms.TenCrop((crop_h, crop_w),
                                                   vertical_flip=should_vflip)
                    five_crop = transforms.FiveCrop((crop_h, crop_w))

                img = to_pil_image(torch.FloatTensor(3, h, w).uniform_())
                results = transform(img)
                expected_output = five_crop(img)

                # Checking if FiveCrop and TenCrop can be printed as string
                transform.__repr__()
                five_crop.__repr__()

                if should_vflip:
                    vflipped_img = img.transpose(Image.FLIP_TOP_BOTTOM)
                    expected_output += five_crop(vflipped_img)
                else:
                    hflipped_img = img.transpose(Image.FLIP_LEFT_RIGHT)
                    expected_output += five_crop(hflipped_img)

                self.assertEqual(len(results), 10)
                self.assertEqual(results, expected_output)

<<<<<<< HEAD
    def test_to_tensor(self):
        test_channels = [1, 3, 4]
        height, width = 4, 4
        trans = transforms.ToTensor()

        with self.assertRaises(TypeError):
            trans(np.random.rand(1, height, width).tolist())

        with self.assertRaises(ValueError):
            trans(np.random.rand(height))
            trans(np.random.rand(1, 1, height, width))

        for channels in test_channels:
            input_data = torch.ByteTensor(channels, height, width).random_(0, 255).float().div_(255)
            img = transforms.ToPILImage()(input_data)
            output = trans(img)
            torch.testing.assert_close(output, input_data, check_stride=False)

            ndarray = np.random.randint(low=0, high=255, size=(height, width, channels)).astype(np.uint8)
            output = trans(ndarray)
            expected_output = ndarray.transpose((2, 0, 1)) / 255.0
            torch.testing.assert_close(output.numpy(), expected_output, check_stride=False, check_dtype=False)

            ndarray = np.random.rand(height, width, channels).astype(np.float32)
            output = trans(ndarray)
            expected_output = ndarray.transpose((2, 0, 1))
            torch.testing.assert_close(output.numpy(), expected_output, check_stride=False, check_dtype=False)

        # separate test for mode '1' PIL images
        input_data = torch.ByteTensor(1, height, width).bernoulli_()
        img = transforms.ToPILImage()(input_data.mul(255)).convert('1')
        output = trans(img)
        torch.testing.assert_close(input_data, output, check_dtype=False, check_stride=False)

    def test_to_tensor_with_other_default_dtypes(self):
        current_def_dtype = torch.get_default_dtype()

        t = transforms.ToTensor()
        np_arr = np.random.randint(0, 255, (32, 32, 3), dtype=np.uint8)
        img = Image.fromarray(np_arr)

        for dtype in [torch.float16, torch.float, torch.double]:
            torch.set_default_dtype(dtype)
            res = t(img)
            self.assertTrue(res.dtype == dtype, msg=f"{res.dtype} vs {dtype}")

        torch.set_default_dtype(current_def_dtype)
=======
    def test_randomperspective(self):
        for _ in range(10):
            height = random.randint(24, 32) * 2
            width = random.randint(24, 32) * 2
            img = torch.ones(3, height, width)
            to_pil_image = transforms.ToPILImage()
            img = to_pil_image(img)
            perp = transforms.RandomPerspective()
            startpoints, endpoints = perp.get_params(width, height, 0.5)
            tr_img = F.perspective(img, startpoints, endpoints)
            tr_img2 = F.to_tensor(F.perspective(tr_img, endpoints, startpoints))
            tr_img = F.to_tensor(tr_img)
            self.assertEqual(img.size[0], width)
            self.assertEqual(img.size[1], height)
            self.assertGreater(torch.nn.functional.mse_loss(tr_img, F.to_tensor(img)) + 0.3,
                               torch.nn.functional.mse_loss(tr_img2, F.to_tensor(img)))

    def test_randomperspective_fill(self):

        # assert fill being either a Sequence or a Number
        with self.assertRaises(TypeError):
            transforms.RandomPerspective(fill={})

        t = transforms.RandomPerspective(fill=None)
        self.assertTrue(t.fill == 0)

        height = 100
        width = 100
        img = torch.ones(3, height, width)
        to_pil_image = transforms.ToPILImage()
        img = to_pil_image(img)

        modes = ("L", "RGB", "F")
        nums_bands = [len(mode) for mode in modes]
        fill = 127

        for mode, num_bands in zip(modes, nums_bands):
            img_conv = img.convert(mode)
            perspective = transforms.RandomPerspective(p=1, fill=fill)
            tr_img = perspective(img_conv)
            pixel = tr_img.getpixel((0, 0))

            if not isinstance(pixel, tuple):
                pixel = (pixel,)
            self.assertTupleEqual(pixel, tuple([fill] * num_bands))

        for mode, num_bands in zip(modes, nums_bands):
            img_conv = img.convert(mode)
            startpoints, endpoints = transforms.RandomPerspective.get_params(width, height, 0.5)
            tr_img = F.perspective(img_conv, startpoints, endpoints, fill=fill)
            pixel = tr_img.getpixel((0, 0))

            if not isinstance(pixel, tuple):
                pixel = (pixel,)
            self.assertTupleEqual(pixel, tuple([fill] * num_bands))

            for wrong_num_bands in set(nums_bands) - {num_bands}:
                with self.assertRaises(ValueError):
                    F.perspective(img_conv, startpoints, endpoints, fill=tuple([fill] * wrong_num_bands))

    def test_random_crop(self):
        height = random.randint(10, 32) * 2
        width = random.randint(10, 32) * 2
        oheight = random.randint(5, (height - 2) / 2) * 2
        owidth = random.randint(5, (width - 2) / 2) * 2
        img = torch.ones(3, height, width)
        result = transforms.Compose([
            transforms.ToPILImage(),
            transforms.RandomCrop((oheight, owidth)),
            transforms.ToTensor(),
        ])(img)
        self.assertEqual(result.size(1), oheight)
        self.assertEqual(result.size(2), owidth)

        padding = random.randint(1, 20)
        result = transforms.Compose([
            transforms.ToPILImage(),
            transforms.RandomCrop((oheight, owidth), padding=padding),
            transforms.ToTensor(),
        ])(img)
        self.assertEqual(result.size(1), oheight)
        self.assertEqual(result.size(2), owidth)

        result = transforms.Compose([
            transforms.ToPILImage(),
            transforms.RandomCrop((height, width)),
            transforms.ToTensor()
        ])(img)
        self.assertEqual(result.size(1), height)
        self.assertEqual(result.size(2), width)
        torch.testing.assert_close(result, img)

        result = transforms.Compose([
            transforms.ToPILImage(),
            transforms.RandomCrop((height + 1, width + 1), pad_if_needed=True),
            transforms.ToTensor(),
        ])(img)
        self.assertEqual(result.size(1), height + 1)
        self.assertEqual(result.size(2), width + 1)

        t = transforms.RandomCrop(48)
        img = torch.ones(3, 32, 32)
        with self.assertRaisesRegex(ValueError, r"Required crop size .+ is larger then input image size .+"):
            t(img)
>>>>>>> 15bebfbc

    def test_max_value(self):
        for dtype in int_dtypes():
            self.assertEqual(F_t._max_value(dtype), torch.iinfo(dtype).max)

        # remove float testing as it can lead to errors such as
        # runtime error: 5.7896e+76 is outside the range of representable values of type 'float'
        # for dtype in float_dtypes():
        #     self.assertGreater(F_t._max_value(dtype), torch.finfo(dtype).max)

    def test_convert_image_dtype_float_to_float(self):
        for input_dtype, output_dtypes in cycle_over(float_dtypes()):
            input_image = torch.tensor((0.0, 1.0), dtype=input_dtype)
            for output_dtype in output_dtypes:
                with self.subTest(input_dtype=input_dtype, output_dtype=output_dtype):
                    transform = transforms.ConvertImageDtype(output_dtype)
                    transform_script = torch.jit.script(F.convert_image_dtype)

                    output_image = transform(input_image)
                    output_image_script = transform_script(input_image, output_dtype)

                    torch.testing.assert_close(output_image_script, output_image, rtol=0.0, atol=1e-6)

                    actual_min, actual_max = output_image.tolist()
                    desired_min, desired_max = 0.0, 1.0

                    self.assertAlmostEqual(actual_min, desired_min)
                    self.assertAlmostEqual(actual_max, desired_max)

    def test_convert_image_dtype_float_to_int(self):
        for input_dtype in float_dtypes():
            input_image = torch.tensor((0.0, 1.0), dtype=input_dtype)
            for output_dtype in int_dtypes():
                with self.subTest(input_dtype=input_dtype, output_dtype=output_dtype):
                    transform = transforms.ConvertImageDtype(output_dtype)
                    transform_script = torch.jit.script(F.convert_image_dtype)

                    if (input_dtype == torch.float32 and output_dtype in (torch.int32, torch.int64)) or (
                            input_dtype == torch.float64 and output_dtype == torch.int64
                    ):
                        with self.assertRaises(RuntimeError):
                            transform(input_image)
                    else:
                        output_image = transform(input_image)
                        output_image_script = transform_script(input_image, output_dtype)

                        torch.testing.assert_close(output_image_script, output_image, rtol=0.0, atol=1e-6)

                        actual_min, actual_max = output_image.tolist()
                        desired_min, desired_max = 0, torch.iinfo(output_dtype).max

                        self.assertEqual(actual_min, desired_min)
                        self.assertEqual(actual_max, desired_max)

    def test_convert_image_dtype_int_to_float(self):
        for input_dtype in int_dtypes():
            input_image = torch.tensor((0, torch.iinfo(input_dtype).max), dtype=input_dtype)
            for output_dtype in float_dtypes():
                with self.subTest(input_dtype=input_dtype, output_dtype=output_dtype):
                    transform = transforms.ConvertImageDtype(output_dtype)
                    transform_script = torch.jit.script(F.convert_image_dtype)

                    output_image = transform(input_image)
                    output_image_script = transform_script(input_image, output_dtype)

                    torch.testing.assert_close(output_image_script, output_image, rtol=0.0, atol=1e-6)

                    actual_min, actual_max = output_image.tolist()
                    desired_min, desired_max = 0.0, 1.0

                    self.assertAlmostEqual(actual_min, desired_min)
                    self.assertGreaterEqual(actual_min, desired_min)
                    self.assertAlmostEqual(actual_max, desired_max)
                    self.assertLessEqual(actual_max, desired_max)

    def test_convert_image_dtype_int_to_int(self):
        for input_dtype, output_dtypes in cycle_over(int_dtypes()):
            input_max = torch.iinfo(input_dtype).max
            input_image = torch.tensor((0, input_max), dtype=input_dtype)
            for output_dtype in output_dtypes:
                output_max = torch.iinfo(output_dtype).max

                with self.subTest(input_dtype=input_dtype, output_dtype=output_dtype):
                    transform = transforms.ConvertImageDtype(output_dtype)
                    transform_script = torch.jit.script(F.convert_image_dtype)

                    output_image = transform(input_image)
                    output_image_script = transform_script(input_image, output_dtype)

                    torch.testing.assert_close(
                        output_image_script,
                        output_image,
                        rtol=0.0,
                        atol=1e-6,
                        msg="{} vs {}".format(output_image_script, output_image),
                    )

                    actual_min, actual_max = output_image.tolist()
                    desired_min, desired_max = 0, output_max

                    # see https://github.com/pytorch/vision/pull/2078#issuecomment-641036236 for details
                    if input_max >= output_max:
                        error_term = 0
                    else:
                        error_term = 1 - (torch.iinfo(output_dtype).max + 1) // (torch.iinfo(input_dtype).max + 1)

                    self.assertEqual(actual_min, desired_min)
                    self.assertEqual(actual_max, desired_max + error_term)

    def test_convert_image_dtype_int_to_int_consistency(self):
        for input_dtype, output_dtypes in cycle_over(int_dtypes()):
            input_max = torch.iinfo(input_dtype).max
            input_image = torch.tensor((0, input_max), dtype=input_dtype)
            for output_dtype in output_dtypes:
                output_max = torch.iinfo(output_dtype).max
                if output_max <= input_max:
                    continue

                with self.subTest(input_dtype=input_dtype, output_dtype=output_dtype):
                    transform = transforms.ConvertImageDtype(output_dtype)
                    inverse_transfrom = transforms.ConvertImageDtype(input_dtype)
                    output_image = inverse_transfrom(transform(input_image))

                    actual_min, actual_max = output_image.tolist()
                    desired_min, desired_max = 0, input_max

                    self.assertEqual(actual_min, desired_min)
                    self.assertEqual(actual_max, desired_max)

    @unittest.skipIf(accimage is None, 'accimage not available')
    def test_accimage_to_tensor(self):
        trans = transforms.ToTensor()

        expected_output = trans(Image.open(GRACE_HOPPER).convert('RGB'))
        output = trans(accimage.Image(GRACE_HOPPER))

        torch.testing.assert_close(output, expected_output)

    @unittest.skipIf(accimage is None, 'accimage not available')
    def test_accimage_pil_to_tensor(self):
        trans = transforms.PILToTensor()

        expected_output = trans(Image.open(GRACE_HOPPER).convert('RGB'))
        output = trans(accimage.Image(GRACE_HOPPER))

        self.assertEqual(expected_output.size(), output.size())
        torch.testing.assert_close(output, expected_output, check_stride=False)

    @unittest.skipIf(accimage is None, 'accimage not available')
    def test_accimage_resize(self):
        trans = transforms.Compose([
            transforms.Resize(256, interpolation=Image.LINEAR),
            transforms.ToTensor(),
        ])

        # Checking if Compose, Resize and ToTensor can be printed as string
        trans.__repr__()

        expected_output = trans(Image.open(GRACE_HOPPER).convert('RGB'))
        output = trans(accimage.Image(GRACE_HOPPER))

        self.assertEqual(expected_output.size(), output.size())
        self.assertLess(np.abs((expected_output - output).mean()), 1e-3)
        self.assertLess((expected_output - output).var(), 1e-5)
        # note the high absolute tolerance
        self.assertTrue(np.allclose(output.numpy(), expected_output.numpy(), atol=5e-2))

    @unittest.skipIf(accimage is None, 'accimage not available')
    def test_accimage_crop(self):
        trans = transforms.Compose([
            transforms.CenterCrop(256),
            transforms.ToTensor(),
        ])

        # Checking if Compose, CenterCrop and ToTensor can be printed as string
        trans.__repr__()

        expected_output = trans(Image.open(GRACE_HOPPER).convert('RGB'))
        output = trans(accimage.Image(GRACE_HOPPER))

        self.assertEqual(expected_output.size(), output.size())
        torch.testing.assert_close(output, expected_output)

    def test_1_channel_tensor_to_pil_image(self):
        to_tensor = transforms.ToTensor()

        img_data_float = torch.Tensor(1, 4, 4).uniform_()
        img_data_byte = torch.ByteTensor(1, 4, 4).random_(0, 255)
        img_data_short = torch.ShortTensor(1, 4, 4).random_()
        img_data_int = torch.IntTensor(1, 4, 4).random_()

        inputs = [img_data_float, img_data_byte, img_data_short, img_data_int]
        expected_outputs = [img_data_float.mul(255).int().float().div(255).numpy(),
                            img_data_byte.float().div(255.0).numpy(),
                            img_data_short.numpy(),
                            img_data_int.numpy()]
        expected_modes = ['L', 'L', 'I;16', 'I']

        for img_data, expected_output, mode in zip(inputs, expected_outputs, expected_modes):
            for transform in [transforms.ToPILImage(), transforms.ToPILImage(mode=mode)]:
                img = transform(img_data)
                self.assertEqual(img.mode, mode)
                torch.testing.assert_close(expected_output, to_tensor(img).numpy(), check_stride=False)
        # 'F' mode for torch.FloatTensor
        img_F_mode = transforms.ToPILImage(mode='F')(img_data_float)
        self.assertEqual(img_F_mode.mode, 'F')
        torch.testing.assert_close(
            np.array(Image.fromarray(img_data_float.squeeze(0).numpy(), mode='F')), np.array(img_F_mode)
        )

    def test_1_channel_ndarray_to_pil_image(self):
        img_data_float = torch.Tensor(4, 4, 1).uniform_().numpy()
        img_data_byte = torch.ByteTensor(4, 4, 1).random_(0, 255).numpy()
        img_data_short = torch.ShortTensor(4, 4, 1).random_().numpy()
        img_data_int = torch.IntTensor(4, 4, 1).random_().numpy()

        inputs = [img_data_float, img_data_byte, img_data_short, img_data_int]
        expected_modes = ['F', 'L', 'I;16', 'I']
        for img_data, mode in zip(inputs, expected_modes):
            for transform in [transforms.ToPILImage(), transforms.ToPILImage(mode=mode)]:
                img = transform(img_data)
                self.assertEqual(img.mode, mode)
                # note: we explicitly convert img's dtype because pytorch doesn't support uint16
                # and otherwise assert_close wouldn't be able to construct a tensor from the uint16 array
                torch.testing.assert_close(img_data[:, :, 0], np.asarray(img).astype(img_data.dtype))

    def test_2_channel_ndarray_to_pil_image(self):
        def verify_img_data(img_data, mode):
            if mode is None:
                img = transforms.ToPILImage()(img_data)
                self.assertEqual(img.mode, 'LA')  # default should assume LA
            else:
                img = transforms.ToPILImage(mode=mode)(img_data)
                self.assertEqual(img.mode, mode)
            split = img.split()
            for i in range(2):
                torch.testing.assert_close(img_data[:, :, i], np.asarray(split[i]), check_stride=False)

        img_data = torch.ByteTensor(4, 4, 2).random_(0, 255).numpy()
        for mode in [None, 'LA']:
            verify_img_data(img_data, mode)

        transforms.ToPILImage().__repr__()

        with self.assertRaises(ValueError):
            # should raise if we try a mode for 4 or 1 or 3 channel images
            transforms.ToPILImage(mode='RGBA')(img_data)
            transforms.ToPILImage(mode='P')(img_data)
            transforms.ToPILImage(mode='RGB')(img_data)

    def test_2_channel_tensor_to_pil_image(self):
        def verify_img_data(img_data, expected_output, mode):
            if mode is None:
                img = transforms.ToPILImage()(img_data)
                self.assertEqual(img.mode, 'LA')  # default should assume LA
            else:
                img = transforms.ToPILImage(mode=mode)(img_data)
                self.assertEqual(img.mode, mode)
            split = img.split()
            for i in range(2):
                self.assertTrue(np.allclose(expected_output[i].numpy(), F.to_tensor(split[i]).numpy()))

        img_data = torch.Tensor(2, 4, 4).uniform_()
        expected_output = img_data.mul(255).int().float().div(255)
        for mode in [None, 'LA']:
            verify_img_data(img_data, expected_output, mode=mode)

        with self.assertRaises(ValueError):
            # should raise if we try a mode for 4 or 1 or 3 channel images
            transforms.ToPILImage(mode='RGBA')(img_data)
            transforms.ToPILImage(mode='P')(img_data)
            transforms.ToPILImage(mode='RGB')(img_data)

    def test_3_channel_tensor_to_pil_image(self):
        def verify_img_data(img_data, expected_output, mode):
            if mode is None:
                img = transforms.ToPILImage()(img_data)
                self.assertEqual(img.mode, 'RGB')  # default should assume RGB
            else:
                img = transforms.ToPILImage(mode=mode)(img_data)
                self.assertEqual(img.mode, mode)
            split = img.split()
            for i in range(3):
                self.assertTrue(np.allclose(expected_output[i].numpy(), F.to_tensor(split[i]).numpy()))

        img_data = torch.Tensor(3, 4, 4).uniform_()
        expected_output = img_data.mul(255).int().float().div(255)
        for mode in [None, 'RGB', 'HSV', 'YCbCr']:
            verify_img_data(img_data, expected_output, mode=mode)

        with self.assertRaises(ValueError):
            # should raise if we try a mode for 4 or 1 or 2 channel images
            transforms.ToPILImage(mode='RGBA')(img_data)
            transforms.ToPILImage(mode='P')(img_data)
            transforms.ToPILImage(mode='LA')(img_data)

        with self.assertRaises(ValueError):
            transforms.ToPILImage()(torch.Tensor(1, 3, 4, 4).uniform_())

    def test_3_channel_ndarray_to_pil_image(self):
        def verify_img_data(img_data, mode):
            if mode is None:
                img = transforms.ToPILImage()(img_data)
                self.assertEqual(img.mode, 'RGB')  # default should assume RGB
            else:
                img = transforms.ToPILImage(mode=mode)(img_data)
                self.assertEqual(img.mode, mode)
            split = img.split()
            for i in range(3):
                torch.testing.assert_close(img_data[:, :, i], np.asarray(split[i]), check_stride=False)

        img_data = torch.ByteTensor(4, 4, 3).random_(0, 255).numpy()
        for mode in [None, 'RGB', 'HSV', 'YCbCr']:
            verify_img_data(img_data, mode)

        # Checking if ToPILImage can be printed as string
        transforms.ToPILImage().__repr__()

        with self.assertRaises(ValueError):
            # should raise if we try a mode for 4 or 1 or 2 channel images
            transforms.ToPILImage(mode='RGBA')(img_data)
            transforms.ToPILImage(mode='P')(img_data)
            transforms.ToPILImage(mode='LA')(img_data)

    def test_4_channel_tensor_to_pil_image(self):
        def verify_img_data(img_data, expected_output, mode):
            if mode is None:
                img = transforms.ToPILImage()(img_data)
                self.assertEqual(img.mode, 'RGBA')  # default should assume RGBA
            else:
                img = transforms.ToPILImage(mode=mode)(img_data)
                self.assertEqual(img.mode, mode)

            split = img.split()
            for i in range(4):
                self.assertTrue(np.allclose(expected_output[i].numpy(), F.to_tensor(split[i]).numpy()))

        img_data = torch.Tensor(4, 4, 4).uniform_()
        expected_output = img_data.mul(255).int().float().div(255)
        for mode in [None, 'RGBA', 'CMYK', 'RGBX']:
            verify_img_data(img_data, expected_output, mode)

        with self.assertRaises(ValueError):
            # should raise if we try a mode for 3 or 1 or 2 channel images
            transforms.ToPILImage(mode='RGB')(img_data)
            transforms.ToPILImage(mode='P')(img_data)
            transforms.ToPILImage(mode='LA')(img_data)

    def test_4_channel_ndarray_to_pil_image(self):
        def verify_img_data(img_data, mode):
            if mode is None:
                img = transforms.ToPILImage()(img_data)
                self.assertEqual(img.mode, 'RGBA')  # default should assume RGBA
            else:
                img = transforms.ToPILImage(mode=mode)(img_data)
                self.assertEqual(img.mode, mode)
            split = img.split()
            for i in range(4):
                torch.testing.assert_close(img_data[:, :, i], np.asarray(split[i]), check_stride=False)

        img_data = torch.ByteTensor(4, 4, 4).random_(0, 255).numpy()
        for mode in [None, 'RGBA', 'CMYK', 'RGBX']:
            verify_img_data(img_data, mode)

        with self.assertRaises(ValueError):
            # should raise if we try a mode for 3 or 1 or 2 channel images
            transforms.ToPILImage(mode='RGB')(img_data)
            transforms.ToPILImage(mode='P')(img_data)
            transforms.ToPILImage(mode='LA')(img_data)

    def test_2d_tensor_to_pil_image(self):
        to_tensor = transforms.ToTensor()

        img_data_float = torch.Tensor(4, 4).uniform_()
        img_data_byte = torch.ByteTensor(4, 4).random_(0, 255)
        img_data_short = torch.ShortTensor(4, 4).random_()
        img_data_int = torch.IntTensor(4, 4).random_()

        inputs = [img_data_float, img_data_byte, img_data_short, img_data_int]
        expected_outputs = [img_data_float.mul(255).int().float().div(255).numpy(),
                            img_data_byte.float().div(255.0).numpy(),
                            img_data_short.numpy(),
                            img_data_int.numpy()]
        expected_modes = ['L', 'L', 'I;16', 'I']

        for img_data, expected_output, mode in zip(inputs, expected_outputs, expected_modes):
            for transform in [transforms.ToPILImage(), transforms.ToPILImage(mode=mode)]:
                img = transform(img_data)
                self.assertEqual(img.mode, mode)
                np.testing.assert_allclose(expected_output, to_tensor(img).numpy()[0])

    def test_2d_ndarray_to_pil_image(self):
        img_data_float = torch.Tensor(4, 4).uniform_().numpy()
        img_data_byte = torch.ByteTensor(4, 4).random_(0, 255).numpy()
        img_data_short = torch.ShortTensor(4, 4).random_().numpy()
        img_data_int = torch.IntTensor(4, 4).random_().numpy()

        inputs = [img_data_float, img_data_byte, img_data_short, img_data_int]
        expected_modes = ['F', 'L', 'I;16', 'I']
        for img_data, mode in zip(inputs, expected_modes):
            for transform in [transforms.ToPILImage(), transforms.ToPILImage(mode=mode)]:
                img = transform(img_data)
                self.assertEqual(img.mode, mode)
                np.testing.assert_allclose(img_data, img)

    def test_tensor_bad_types_to_pil_image(self):
        with self.assertRaisesRegex(ValueError, r'pic should be 2/3 dimensional. Got \d+ dimensions.'):
            transforms.ToPILImage()(torch.ones(1, 3, 4, 4))
        with self.assertRaisesRegex(ValueError, r'pic should not have > 4 channels. Got \d+ channels.'):
            transforms.ToPILImage()(torch.ones(6, 4, 4))

    def test_ndarray_bad_types_to_pil_image(self):
        trans = transforms.ToPILImage()
        reg_msg = r'Input type \w+ is not supported'
        with self.assertRaisesRegex(TypeError, reg_msg):
            trans(np.ones([4, 4, 1], np.int64))
        with self.assertRaisesRegex(TypeError, reg_msg):
            trans(np.ones([4, 4, 1], np.uint16))
        with self.assertRaisesRegex(TypeError, reg_msg):
            trans(np.ones([4, 4, 1], np.uint32))
        with self.assertRaisesRegex(TypeError, reg_msg):
            trans(np.ones([4, 4, 1], np.float64))

        with self.assertRaisesRegex(ValueError, r'pic should be 2/3 dimensional. Got \d+ dimensions.'):
            transforms.ToPILImage()(np.ones([1, 4, 4, 3]))
        with self.assertRaisesRegex(ValueError, r'pic should not have > 4 channels. Got \d+ channels.'):
            transforms.ToPILImage()(np.ones([4, 4, 6]))

    @unittest.skipIf(stats is None, 'scipy.stats not available')
    def test_random_vertical_flip(self):
        random_state = random.getstate()
        random.seed(42)
        img = transforms.ToPILImage()(torch.rand(3, 10, 10))
        vimg = img.transpose(Image.FLIP_TOP_BOTTOM)

        num_samples = 250
        num_vertical = 0
        for _ in range(num_samples):
            out = transforms.RandomVerticalFlip()(img)
            if out == vimg:
                num_vertical += 1

        p_value = stats.binom_test(num_vertical, num_samples, p=0.5)
        random.setstate(random_state)
        self.assertGreater(p_value, 0.0001)

        num_samples = 250
        num_vertical = 0
        for _ in range(num_samples):
            out = transforms.RandomVerticalFlip(p=0.7)(img)
            if out == vimg:
                num_vertical += 1

        p_value = stats.binom_test(num_vertical, num_samples, p=0.7)
        random.setstate(random_state)
        self.assertGreater(p_value, 0.0001)

        # Checking if RandomVerticalFlip can be printed as string
        transforms.RandomVerticalFlip().__repr__()

    @unittest.skipIf(stats is None, 'scipy.stats not available')
    def test_random_horizontal_flip(self):
        random_state = random.getstate()
        random.seed(42)
        img = transforms.ToPILImage()(torch.rand(3, 10, 10))
        himg = img.transpose(Image.FLIP_LEFT_RIGHT)

        num_samples = 250
        num_horizontal = 0
        for _ in range(num_samples):
            out = transforms.RandomHorizontalFlip()(img)
            if out == himg:
                num_horizontal += 1

        p_value = stats.binom_test(num_horizontal, num_samples, p=0.5)
        random.setstate(random_state)
        self.assertGreater(p_value, 0.0001)

        num_samples = 250
        num_horizontal = 0
        for _ in range(num_samples):
            out = transforms.RandomHorizontalFlip(p=0.7)(img)
            if out == himg:
                num_horizontal += 1

        p_value = stats.binom_test(num_horizontal, num_samples, p=0.7)
        random.setstate(random_state)
        self.assertGreater(p_value, 0.0001)

        # Checking if RandomHorizontalFlip can be printed as string
        transforms.RandomHorizontalFlip().__repr__()

    @unittest.skipIf(stats is None, 'scipy.stats is not available')
    def test_normalize(self):
        def samples_from_standard_normal(tensor):
            p_value = stats.kstest(list(tensor.view(-1)), 'norm', args=(0, 1)).pvalue
            return p_value > 0.0001

        random_state = random.getstate()
        random.seed(42)
        for channels in [1, 3]:
            img = torch.rand(channels, 10, 10)
            mean = [img[c].mean() for c in range(channels)]
            std = [img[c].std() for c in range(channels)]
            normalized = transforms.Normalize(mean, std)(img)
            self.assertTrue(samples_from_standard_normal(normalized))
        random.setstate(random_state)

        # Checking if Normalize can be printed as string
        transforms.Normalize(mean, std).__repr__()

        # Checking the optional in-place behaviour
        tensor = torch.rand((1, 16, 16))
        tensor_inplace = transforms.Normalize((0.5,), (0.5,), inplace=True)(tensor)
        assert_equal(tensor, tensor_inplace)

    def test_normalize_different_dtype(self):
        for dtype1 in [torch.float32, torch.float64]:
            img = torch.rand(3, 10, 10, dtype=dtype1)
            for dtype2 in [torch.int64, torch.float32, torch.float64]:
                mean = torch.tensor([1, 2, 3], dtype=dtype2)
                std = torch.tensor([1, 2, 1], dtype=dtype2)
                # checks that it doesn't crash
                transforms.functional.normalize(img, mean, std)

    def test_normalize_3d_tensor(self):
        torch.manual_seed(28)
        n_channels = 3
        img_size = 10
        mean = torch.rand(n_channels)
        std = torch.rand(n_channels)
        img = torch.rand(n_channels, img_size, img_size)
        target = F.normalize(img, mean, std)

        mean_unsqueezed = mean.view(-1, 1, 1)
        std_unsqueezed = std.view(-1, 1, 1)
        result1 = F.normalize(img, mean_unsqueezed, std_unsqueezed)
        result2 = F.normalize(img,
                              mean_unsqueezed.repeat(1, img_size, img_size),
                              std_unsqueezed.repeat(1, img_size, img_size))
        torch.testing.assert_close(target, result1)
        torch.testing.assert_close(target, result2)

    def test_color_jitter(self):
        color_jitter = transforms.ColorJitter(2, 2, 2, 0.1)

        x_shape = [2, 2, 3]
        x_data = [0, 5, 13, 54, 135, 226, 37, 8, 234, 90, 255, 1]
        x_np = np.array(x_data, dtype=np.uint8).reshape(x_shape)
        x_pil = Image.fromarray(x_np, mode='RGB')
        x_pil_2 = x_pil.convert('L')

        for i in range(10):
            y_pil = color_jitter(x_pil)
            self.assertEqual(y_pil.mode, x_pil.mode)

            y_pil_2 = color_jitter(x_pil_2)
            self.assertEqual(y_pil_2.mode, x_pil_2.mode)

        # Checking if ColorJitter can be printed as string
        color_jitter.__repr__()

    def test_linear_transformation(self):
        num_samples = 1000
        x = torch.randn(num_samples, 3, 10, 10)
        flat_x = x.view(x.size(0), x.size(1) * x.size(2) * x.size(3))
        # compute principal components
        sigma = torch.mm(flat_x.t(), flat_x) / flat_x.size(0)
        u, s, _ = np.linalg.svd(sigma.numpy())
        zca_epsilon = 1e-10  # avoid division by 0
        d = torch.Tensor(np.diag(1. / np.sqrt(s + zca_epsilon)))
        u = torch.Tensor(u)
        principal_components = torch.mm(torch.mm(u, d), u.t())
        mean_vector = (torch.sum(flat_x, dim=0) / flat_x.size(0))
        # initialize whitening matrix
        whitening = transforms.LinearTransformation(principal_components, mean_vector)
        # estimate covariance and mean using weak law of large number
        num_features = flat_x.size(1)
        cov = 0.0
        mean = 0.0
        for i in x:
            xwhite = whitening(i)
            xwhite = xwhite.view(1, -1).numpy()
            cov += np.dot(xwhite, xwhite.T) / num_features
            mean += np.sum(xwhite) / num_features
        # if rtol for std = 1e-3 then rtol for cov = 2e-3 as std**2 = cov
        torch.testing.assert_close(cov / num_samples, np.identity(1), rtol=2e-3, atol=1e-8, check_dtype=False,
                                   msg="cov not close to 1")
        torch.testing.assert_close(mean / num_samples, 0, rtol=1e-3, atol=1e-8, check_dtype=False,
                                   msg="mean not close to 0")

        # Checking if LinearTransformation can be printed as string
        whitening.__repr__()

    def test_affine(self):
        input_img = np.zeros((40, 40, 3), dtype=np.uint8)
        cnt = [20, 20]
        for pt in [(16, 16), (20, 16), (20, 20)]:
            for i in range(-5, 5):
                for j in range(-5, 5):
                    input_img[pt[0] + i, pt[1] + j, :] = [255, 155, 55]

        with self.assertRaises(TypeError, msg="Argument translate should be a sequence"):
            F.affine(input_img, 10, translate=0, scale=1, shear=1)

        pil_img = F.to_pil_image(input_img)

        def _to_3x3_inv(inv_result_matrix):
            result_matrix = np.zeros((3, 3))
            result_matrix[:2, :] = np.array(inv_result_matrix).reshape((2, 3))
            result_matrix[2, 2] = 1
            return np.linalg.inv(result_matrix)

        def _test_transformation(a, t, s, sh):
            a_rad = math.radians(a)
            s_rad = [math.radians(sh_) for sh_ in sh]
            cx, cy = cnt
            tx, ty = t
            sx, sy = s_rad
            rot = a_rad

            # 1) Check transformation matrix:
            C = np.array([[1, 0, cx],
                          [0, 1, cy],
                          [0, 0, 1]])
            T = np.array([[1, 0, tx],
                          [0, 1, ty],
                          [0, 0, 1]])
            Cinv = np.linalg.inv(C)

            RS = np.array(
                [[s * math.cos(rot), -s * math.sin(rot), 0],
                 [s * math.sin(rot), s * math.cos(rot), 0],
                 [0, 0, 1]])

            SHx = np.array([[1, -math.tan(sx), 0],
                            [0, 1, 0],
                            [0, 0, 1]])

            SHy = np.array([[1, 0, 0],
                            [-math.tan(sy), 1, 0],
                            [0, 0, 1]])

            RSS = np.matmul(RS, np.matmul(SHy, SHx))

            true_matrix = np.matmul(T, np.matmul(C, np.matmul(RSS, Cinv)))

            result_matrix = _to_3x3_inv(F._get_inverse_affine_matrix(center=cnt, angle=a,
                                                                     translate=t, scale=s, shear=sh))
            self.assertLess(np.sum(np.abs(true_matrix - result_matrix)), 1e-10)
            # 2) Perform inverse mapping:
            true_result = np.zeros((40, 40, 3), dtype=np.uint8)
            inv_true_matrix = np.linalg.inv(true_matrix)
            for y in range(true_result.shape[0]):
                for x in range(true_result.shape[1]):
                    # Same as for PIL:
                    # https://github.com/python-pillow/Pillow/blob/71f8ec6a0cfc1008076a023c0756542539d057ab/
                    # src/libImaging/Geometry.c#L1060
                    input_pt = np.array([x + 0.5, y + 0.5, 1.0])
                    res = np.floor(np.dot(inv_true_matrix, input_pt)).astype(np.int)
                    _x, _y = res[:2]
                    if 0 <= _x < input_img.shape[1] and 0 <= _y < input_img.shape[0]:
                        true_result[y, x, :] = input_img[_y, _x, :]

            result = F.affine(pil_img, angle=a, translate=t, scale=s, shear=sh)
            self.assertEqual(result.size, pil_img.size)
            # Compute number of different pixels:
            np_result = np.array(result)
            n_diff_pixels = np.sum(np_result != true_result) / 3
            # Accept 3 wrong pixels
            self.assertLess(n_diff_pixels, 3,
                            "a={}, t={}, s={}, sh={}\n".format(a, t, s, sh) +
                            "n diff pixels={}\n".format(n_diff_pixels))

        # Test rotation
        a = 45
        _test_transformation(a=a, t=(0, 0), s=1.0, sh=(0.0, 0.0))

        # Test translation
        t = [10, 15]
        _test_transformation(a=0.0, t=t, s=1.0, sh=(0.0, 0.0))

        # Test scale
        s = 1.2
        _test_transformation(a=0.0, t=(0.0, 0.0), s=s, sh=(0.0, 0.0))

        # Test shear
        sh = [45.0, 25.0]
        _test_transformation(a=0.0, t=(0.0, 0.0), s=1.0, sh=sh)

        # Test rotation, scale, translation, shear
        for a in range(-90, 90, 36):
            for t1 in range(-10, 10, 5):
                for s in [0.77, 1.0, 1.27]:
                    for sh in range(-15, 15, 5):
                        _test_transformation(a=a, t=(t1, t1), s=s, sh=(sh, sh))

    def test_random_affine(self):

        with self.assertRaises(ValueError):
            transforms.RandomAffine(-0.7)
            transforms.RandomAffine([-0.7])
            transforms.RandomAffine([-0.7, 0, 0.7])

            transforms.RandomAffine([-90, 90], translate=2.0)
            transforms.RandomAffine([-90, 90], translate=[-1.0, 1.0])
            transforms.RandomAffine([-90, 90], translate=[-1.0, 0.0, 1.0])

            transforms.RandomAffine([-90, 90], translate=[0.2, 0.2], scale=[0.0])
            transforms.RandomAffine([-90, 90], translate=[0.2, 0.2], scale=[-1.0, 1.0])
            transforms.RandomAffine([-90, 90], translate=[0.2, 0.2], scale=[0.5, -0.5])
            transforms.RandomAffine([-90, 90], translate=[0.2, 0.2], scale=[0.5, 3.0, -0.5])

            transforms.RandomAffine([-90, 90], translate=[0.2, 0.2], scale=[0.5, 0.5], shear=-7)
            transforms.RandomAffine([-90, 90], translate=[0.2, 0.2], scale=[0.5, 0.5], shear=[-10])
            transforms.RandomAffine([-90, 90], translate=[0.2, 0.2], scale=[0.5, 0.5], shear=[-10, 0, 10])
            transforms.RandomAffine([-90, 90], translate=[0.2, 0.2], scale=[0.5, 0.5], shear=[-10, 0, 10, 0, 10])

        # assert fill being either a Sequence or a Number
        with self.assertRaises(TypeError):
            transforms.RandomAffine(0, fill={})

        t = transforms.RandomAffine(0, fill=None)
        self.assertTrue(t.fill == 0)

        x = np.zeros((100, 100, 3), dtype=np.uint8)
        img = F.to_pil_image(x)

        t = transforms.RandomAffine(10, translate=[0.5, 0.3], scale=[0.7, 1.3], shear=[-10, 10, 20, 40])
        for _ in range(100):
            angle, translations, scale, shear = t.get_params(t.degrees, t.translate, t.scale, t.shear,
                                                             img_size=img.size)
            self.assertTrue(-10 < angle < 10)
            self.assertTrue(-img.size[0] * 0.5 <= translations[0] <= img.size[0] * 0.5,
                            "{} vs {}".format(translations[0], img.size[0] * 0.5))
            self.assertTrue(-img.size[1] * 0.5 <= translations[1] <= img.size[1] * 0.5,
                            "{} vs {}".format(translations[1], img.size[1] * 0.5))
            self.assertTrue(0.7 < scale < 1.3)
            self.assertTrue(-10 < shear[0] < 10)
            self.assertTrue(-20 < shear[1] < 40)

        # Checking if RandomAffine can be printed as string
        t.__repr__()

        t = transforms.RandomAffine(10, interpolation=transforms.InterpolationMode.BILINEAR)
        self.assertIn("bilinear", t.__repr__())

        # assert deprecation warning and non-BC
        with self.assertWarnsRegex(UserWarning, r"Argument resample is deprecated and will be removed"):
            t = transforms.RandomAffine(10, resample=2)
            self.assertEqual(t.interpolation, transforms.InterpolationMode.BILINEAR)

        with self.assertWarnsRegex(UserWarning, r"Argument fillcolor is deprecated and will be removed"):
            t = transforms.RandomAffine(10, fillcolor=10)
            self.assertEqual(t.fill, 10)

        # assert changed type warning
        with self.assertWarnsRegex(UserWarning, r"Argument interpolation should be of type InterpolationMode"):
            t = transforms.RandomAffine(10, interpolation=2)
            self.assertEqual(t.interpolation, transforms.InterpolationMode.BILINEAR)

    def test_autoaugment(self):
        for policy in transforms.AutoAugmentPolicy:
            for fill in [None, 85, (128, 128, 128)]:
                random.seed(42)
                img = Image.open(GRACE_HOPPER)
                transform = transforms.AutoAugment(policy=policy, fill=fill)
                for _ in range(100):
                    img = transform(img)
                transform.__repr__()


@pytest.mark.parametrize('channels', [1, 3, 4])
def test_to_tensor(channels):
    height, width = 4, 4
    trans = transforms.ToTensor()

    input_data = torch.ByteTensor(channels, height, width).random_(0, 255).float().div_(255)
    img = transforms.ToPILImage()(input_data)
    output = trans(img)
    torch.testing.assert_close(output, input_data, check_stride=False)

    ndarray = np.random.randint(low=0, high=255, size=(height, width, channels)).astype(np.uint8)
    output = trans(ndarray)
    expected_output = ndarray.transpose((2, 0, 1)) / 255.0
    torch.testing.assert_close(output.numpy(), expected_output, check_stride=False, check_dtype=False)

    ndarray = np.random.rand(height, width, channels).astype(np.float32)
    output = trans(ndarray)
    expected_output = ndarray.transpose((2, 0, 1))
    torch.testing.assert_close(output.numpy(), expected_output, check_stride=False, check_dtype=False)

    # separate test for mode '1' PIL images
    input_data = torch.ByteTensor(1, height, width).bernoulli_()
    img = transforms.ToPILImage()(input_data.mul(255)).convert('1')
    output = trans(img)
    torch.testing.assert_close(input_data, output, check_dtype=False, check_stride=False)


def test_to_tensor_errors():
    height, width = 4, 4
    trans = transforms.ToTensor()

    with pytest.raises(TypeError):
        trans(np.random.rand(1, height, width).tolist())

    with pytest.raises(ValueError):
        trans(np.random.rand(height))

    with pytest.raises(ValueError):
        trans(np.random.rand(1, 1, height, width))


@pytest.mark.parametrize('dtype', [torch.float16, torch.float, torch.double])
def test_to_tensor_with_other_default_dtypes(dtype):
    current_def_dtype = torch.get_default_dtype()

    t = transforms.ToTensor()
    np_arr = np.random.randint(0, 255, (32, 32, 3), dtype=np.uint8)
    img = Image.fromarray(np_arr)

    torch.set_default_dtype(dtype)
    res = t(img)
    assert res.dtype == dtype, f"{res.dtype} vs {dtype}"

    torch.set_default_dtype(current_def_dtype)


@pytest.mark.parametrize('channels', [1, 3, 4])
def test_pil_to_tensor(channels):
    height, width = 4, 4
    trans = transforms.PILToTensor()

    input_data = torch.ByteTensor(channels, height, width).random_(0, 255)
    img = transforms.ToPILImage()(input_data)
    output = trans(img)
    torch.testing.assert_close(input_data, output, check_stride=False)

    input_data = np.random.randint(low=0, high=255, size=(height, width, channels)).astype(np.uint8)
    img = transforms.ToPILImage()(input_data)
    output = trans(img)
    expected_output = input_data.transpose((2, 0, 1))
    torch.testing.assert_close(output.numpy(), expected_output)

    input_data = torch.as_tensor(np.random.rand(channels, height, width).astype(np.float32))
    img = transforms.ToPILImage()(input_data)  # CHW -> HWC and (* 255).byte()
    output = trans(img)  # HWC -> CHW
    expected_output = (input_data * 255).byte()
    torch.testing.assert_close(output, expected_output, check_stride=False)

    # separate test for mode '1' PIL images
    input_data = torch.ByteTensor(1, height, width).bernoulli_()
    img = transforms.ToPILImage()(input_data.mul(255)).convert('1')
    output = trans(img).view(torch.uint8).bool().to(torch.uint8)
    torch.testing.assert_close(input_data, output, check_stride=False)


def test_pil_to_tensor_errors():
    height, width = 4, 4
    trans = transforms.PILToTensor()

    with pytest.raises(TypeError):
        trans(np.random.rand(1, height, width).tolist())

    with pytest.raises(TypeError):
        trans(np.random.rand(1, height, width))


def test_randomresized_params():
    height = random.randint(24, 32) * 2
    width = random.randint(24, 32) * 2
    img = torch.ones(3, height, width)
    to_pil_image = transforms.ToPILImage()
    img = to_pil_image(img)
    size = 100
    epsilon = 0.05
    min_scale = 0.25
    for _ in range(10):
        scale_min = max(round(random.random(), 2), min_scale)
        scale_range = (scale_min, scale_min + round(random.random(), 2))
        aspect_min = max(round(random.random(), 2), epsilon)
        aspect_ratio_range = (aspect_min, aspect_min + round(random.random(), 2))
        randresizecrop = transforms.RandomResizedCrop(size, scale_range, aspect_ratio_range)
        i, j, h, w = randresizecrop.get_params(img, scale_range, aspect_ratio_range)
        aspect_ratio_obtained = w / h
        assert((min(aspect_ratio_range) - epsilon <= aspect_ratio_obtained and
                aspect_ratio_obtained <= max(aspect_ratio_range) + epsilon) or
               aspect_ratio_obtained == 1.0)
        assert isinstance(i, int)
        assert isinstance(j, int)
        assert isinstance(h, int)
        assert isinstance(w, int)


@pytest.mark.parametrize('height, width', [
    # height, width
    # square image
    (28, 28),
    (27, 27),
    # rectangular image: h < w
    (28, 34),
    (29, 35),
    # rectangular image: h > w
    (34, 28),
    (35, 29),
])
@pytest.mark.parametrize('osize', [
    # single integer
    22, 27, 28, 36,
    # single integer in tuple/list
    [22, ], (27, ),
])
@pytest.mark.parametrize('max_size', (None, 37, 1000))
def test_resize(height, width, osize, max_size):
    img = Image.new("RGB", size=(width, height), color=127)

    t = transforms.Resize(osize, max_size=max_size)
    result = t(img)

    msg = "{}, {} - {} - {}".format(height, width, osize, max_size)
    osize = osize[0] if isinstance(osize, (list, tuple)) else osize
    # If size is an int, smaller edge of the image will be matched to this number.
    # i.e, if height > width, then image will be rescaled to (size * height / width, size).
    if height < width:
        exp_w, exp_h = (int(osize * width / height), osize)  # (w, h)
        if max_size is not None and max_size < exp_w:
            exp_w, exp_h = max_size, int(max_size * exp_h / exp_w)
        assert result.size == (exp_w, exp_h), msg
    elif width < height:
        exp_w, exp_h = (osize, int(osize * height / width))  # (w, h)
        if max_size is not None and max_size < exp_h:
            exp_w, exp_h = int(max_size * exp_w / exp_h), max_size
        assert result.size == (exp_w, exp_h), msg
    else:
        exp_w, exp_h = (osize, osize)  # (w, h)
        if max_size is not None and max_size < osize:
            exp_w, exp_h = max_size, max_size
        assert result.size == (exp_w, exp_h), msg


@pytest.mark.parametrize('height, width', [
    # height, width
    # square image
    (28, 28),
    (27, 27),
    # rectangular image: h < w
    (28, 34),
    (29, 35),
    # rectangular image: h > w
    (34, 28),
    (35, 29),
])
@pytest.mark.parametrize('osize', [
    # two integers sequence output
    [22, 22], [22, 28], [22, 36],
    [27, 22], [36, 22], [28, 28],
    [28, 37], [37, 27], [37, 37]
])
def test_resize_sequence_output(height, width, osize):
    img = Image.new("RGB", size=(width, height), color=127)
    oheight, owidth = osize

    t = transforms.Resize(osize)
    result = t(img)

    assert (owidth, oheight) == result.size


def test_resize_antialias_error():
    osize = [37, 37]
    img = Image.new("RGB", size=(35, 29), color=127)

    with pytest.warns(UserWarning, match=r"Anti-alias option is always applied for PIL Image input"):
        t = transforms.Resize(osize, antialias=False)
        t(img)


class TestPad:

    def test_pad(self):
        height = random.randint(10, 32) * 2
        width = random.randint(10, 32) * 2
        img = torch.ones(3, height, width)
        padding = random.randint(1, 20)
        fill = random.randint(1, 50)
        result = transforms.Compose([
            transforms.ToPILImage(),
            transforms.Pad(padding, fill=fill),
            transforms.ToTensor(),
        ])(img)
        assert result.size(1) == height + 2 * padding
        assert result.size(2) == width + 2 * padding
        # check that all elements in the padded region correspond
        # to the pad value
        fill_v = fill / 255
        eps = 1e-5
        h_padded = result[:, :padding, :]
        w_padded = result[:, :, :padding]
        torch.testing.assert_close(
            h_padded, torch.full_like(h_padded, fill_value=fill_v), check_stride=False, rtol=0.0, atol=eps
        )
        torch.testing.assert_close(
            w_padded, torch.full_like(w_padded, fill_value=fill_v), check_stride=False, rtol=0.0, atol=eps
        )
        pytest.raises(ValueError, transforms.Pad(padding, fill=(1, 2)),
                      transforms.ToPILImage()(img))

    def test_pad_with_tuple_of_pad_values(self):
        height = random.randint(10, 32) * 2
        width = random.randint(10, 32) * 2
        img = transforms.ToPILImage()(torch.ones(3, height, width))

        padding = tuple([random.randint(1, 20) for _ in range(2)])
        output = transforms.Pad(padding)(img)
        assert output.size == (width + padding[0] * 2, height + padding[1] * 2)

        padding = tuple([random.randint(1, 20) for _ in range(4)])
        output = transforms.Pad(padding)(img)
        assert output.size[0] == width + padding[0] + padding[2]
        assert output.size[1] == height + padding[1] + padding[3]

        # Checking if Padding can be printed as string
        transforms.Pad(padding).__repr__()

    def test_pad_with_non_constant_padding_modes(self):
        """Unit tests for edge, reflect, symmetric padding"""
        img = torch.zeros(3, 27, 27).byte()
        img[:, :, 0] = 1  # Constant value added to leftmost edge
        img = transforms.ToPILImage()(img)
        img = F.pad(img, 1, (200, 200, 200))

        # pad 3 to all sidess
        edge_padded_img = F.pad(img, 3, padding_mode='edge')
        # First 6 elements of leftmost edge in the middle of the image, values are in order:
        # edge_pad, edge_pad, edge_pad, constant_pad, constant value added to leftmost edge, 0
        edge_middle_slice = np.asarray(edge_padded_img).transpose(2, 0, 1)[0][17][:6]
        assert_equal(edge_middle_slice, np.asarray([200, 200, 200, 200, 1, 0], dtype=np.uint8), check_stride=False)
        assert transforms.ToTensor()(edge_padded_img).size() == (3, 35, 35)

        # Pad 3 to left/right, 2 to top/bottom
        reflect_padded_img = F.pad(img, (3, 2), padding_mode='reflect')
        # First 6 elements of leftmost edge in the middle of the image, values are in order:
        # reflect_pad, reflect_pad, reflect_pad, constant_pad, constant value added to leftmost edge, 0
        reflect_middle_slice = np.asarray(reflect_padded_img).transpose(2, 0, 1)[0][17][:6]
        assert_equal(reflect_middle_slice, np.asarray([0, 0, 1, 200, 1, 0], dtype=np.uint8), check_stride=False)
        assert transforms.ToTensor()(reflect_padded_img).size() == (3, 33, 35)

        # Pad 3 to left, 2 to top, 2 to right, 1 to bottom
        symmetric_padded_img = F.pad(img, (3, 2, 2, 1), padding_mode='symmetric')
        # First 6 elements of leftmost edge in the middle of the image, values are in order:
        # sym_pad, sym_pad, sym_pad, constant_pad, constant value added to leftmost edge, 0
        symmetric_middle_slice = np.asarray(symmetric_padded_img).transpose(2, 0, 1)[0][17][:6]
        assert_equal(symmetric_middle_slice, np.asarray([0, 1, 200, 200, 1, 0], dtype=np.uint8), check_stride=False)
        assert transforms.ToTensor()(symmetric_padded_img).size() == (3, 32, 34)

        # Check negative padding explicitly for symmetric case, since it is not
        # implemented for tensor case to compare to
        # Crop 1 to left, pad 2 to top, pad 3 to right, crop 3 to bottom
        symmetric_padded_img_neg = F.pad(img, (-1, 2, 3, -3), padding_mode='symmetric')
        symmetric_neg_middle_left = np.asarray(symmetric_padded_img_neg).transpose(2, 0, 1)[0][17][:3]
        symmetric_neg_middle_right = np.asarray(symmetric_padded_img_neg).transpose(2, 0, 1)[0][17][-4:]
        assert_equal(symmetric_neg_middle_left, np.asarray([1, 0, 0], dtype=np.uint8), check_stride=False)
        assert_equal(symmetric_neg_middle_right, np.asarray([200, 200, 0, 0], dtype=np.uint8), check_stride=False)
        assert transforms.ToTensor()(symmetric_padded_img_neg).size() == (3, 28, 31)

    def test_pad_raises_with_invalid_pad_sequence_len(self):
        with pytest.raises(ValueError):
            transforms.Pad(())

        with pytest.raises(ValueError):
            transforms.Pad((1, 2, 3))

        with pytest.raises(ValueError):
            transforms.Pad((1, 2, 3, 4, 5))

    def test_pad_with_mode_F_images(self):
        pad = 2
        transform = transforms.Pad(pad)

        img = Image.new("F", (10, 10))
        padded_img = transform(img)
        assert_equal(padded_img.size, [edge_size + 2 * pad for edge_size in img.size], check_stride=False)


@pytest.mark.skipif(stats is None, reason="scipy.stats not available")
@pytest.mark.parametrize('fn, trans, config', [
                        (F.invert, transforms.RandomInvert, {}),
                        (F.posterize, transforms.RandomPosterize, {"bits": 4}),
                        (F.solarize, transforms.RandomSolarize, {"threshold": 192}),
                        (F.adjust_sharpness, transforms.RandomAdjustSharpness, {"sharpness_factor": 2.0}),
                        (F.autocontrast, transforms.RandomAutocontrast, {}),
                        (F.equalize, transforms.RandomEqualize, {})])
@pytest.mark.parametrize('p', (.5, .7))
def test_randomness(fn, trans, config, p):
    random_state = random.getstate()
    random.seed(42)
    img = transforms.ToPILImage()(torch.rand(3, 16, 18))

    inv_img = fn(img, **config)

    num_samples = 250
    counts = 0
    for _ in range(num_samples):
        tranformation = trans(p=p, **config)
        tranformation.__repr__()
        out = tranformation(img)
        if out == inv_img:
            counts += 1

    p_value = stats.binom_test(counts, num_samples, p=p)
    random.setstate(random_state)
    assert p_value > 0.0001


def test_adjust_brightness():
    x_shape = [2, 2, 3]
    x_data = [0, 5, 13, 54, 135, 226, 37, 8, 234, 90, 255, 1]
    x_np = np.array(x_data, dtype=np.uint8).reshape(x_shape)
    x_pil = Image.fromarray(x_np, mode='RGB')

    # test 0
    y_pil = F.adjust_brightness(x_pil, 1)
    y_np = np.array(y_pil)
    torch.testing.assert_close(y_np, x_np)

    # test 1
    y_pil = F.adjust_brightness(x_pil, 0.5)
    y_np = np.array(y_pil)
    y_ans = [0, 2, 6, 27, 67, 113, 18, 4, 117, 45, 127, 0]
    y_ans = np.array(y_ans, dtype=np.uint8).reshape(x_shape)
    torch.testing.assert_close(y_np, y_ans)

    # test 2
    y_pil = F.adjust_brightness(x_pil, 2)
    y_np = np.array(y_pil)
    y_ans = [0, 10, 26, 108, 255, 255, 74, 16, 255, 180, 255, 2]
    y_ans = np.array(y_ans, dtype=np.uint8).reshape(x_shape)
    torch.testing.assert_close(y_np, y_ans)


def test_adjust_contrast():
    x_shape = [2, 2, 3]
    x_data = [0, 5, 13, 54, 135, 226, 37, 8, 234, 90, 255, 1]
    x_np = np.array(x_data, dtype=np.uint8).reshape(x_shape)
    x_pil = Image.fromarray(x_np, mode='RGB')

    # test 0
    y_pil = F.adjust_contrast(x_pil, 1)
    y_np = np.array(y_pil)
    torch.testing.assert_close(y_np, x_np)

    # test 1
    y_pil = F.adjust_contrast(x_pil, 0.5)
    y_np = np.array(y_pil)
    y_ans = [43, 45, 49, 70, 110, 156, 61, 47, 160, 88, 170, 43]
    y_ans = np.array(y_ans, dtype=np.uint8).reshape(x_shape)
    torch.testing.assert_close(y_np, y_ans)

    # test 2
    y_pil = F.adjust_contrast(x_pil, 2)
    y_np = np.array(y_pil)
    y_ans = [0, 0, 0, 22, 184, 255, 0, 0, 255, 94, 255, 0]
    y_ans = np.array(y_ans, dtype=np.uint8).reshape(x_shape)
    torch.testing.assert_close(y_np, y_ans)


@pytest.mark.skipif(Image.__version__ >= '7', reason="Temporarily disabled")
def test_adjust_saturation():
    x_shape = [2, 2, 3]
    x_data = [0, 5, 13, 54, 135, 226, 37, 8, 234, 90, 255, 1]
    x_np = np.array(x_data, dtype=np.uint8).reshape(x_shape)
    x_pil = Image.fromarray(x_np, mode='RGB')

    # test 0
    y_pil = F.adjust_saturation(x_pil, 1)
    y_np = np.array(y_pil)
    torch.testing.assert_close(y_np, x_np)

    # test 1
    y_pil = F.adjust_saturation(x_pil, 0.5)
    y_np = np.array(y_pil)
    y_ans = [2, 4, 8, 87, 128, 173, 39, 25, 138, 133, 215, 88]
    y_ans = np.array(y_ans, dtype=np.uint8).reshape(x_shape)
    torch.testing.assert_close(y_np, y_ans)

    # test 2
    y_pil = F.adjust_saturation(x_pil, 2)
    y_np = np.array(y_pil)
    y_ans = [0, 6, 22, 0, 149, 255, 32, 0, 255, 4, 255, 0]
    y_ans = np.array(y_ans, dtype=np.uint8).reshape(x_shape)
    torch.testing.assert_close(y_np, y_ans)


def test_adjust_hue():
    x_shape = [2, 2, 3]
    x_data = [0, 5, 13, 54, 135, 226, 37, 8, 234, 90, 255, 1]
    x_np = np.array(x_data, dtype=np.uint8).reshape(x_shape)
    x_pil = Image.fromarray(x_np, mode='RGB')

    with pytest.raises(ValueError):
        F.adjust_hue(x_pil, -0.7)
        F.adjust_hue(x_pil, 1)

    # test 0: almost same as x_data but not exact.
    # probably because hsv <-> rgb floating point ops
    y_pil = F.adjust_hue(x_pil, 0)
    y_np = np.array(y_pil)
    y_ans = [0, 5, 13, 54, 139, 226, 35, 8, 234, 91, 255, 1]
    y_ans = np.array(y_ans, dtype=np.uint8).reshape(x_shape)
    torch.testing.assert_close(y_np, y_ans)

    # test 1
    y_pil = F.adjust_hue(x_pil, 0.25)
    y_np = np.array(y_pil)
    y_ans = [13, 0, 12, 224, 54, 226, 234, 8, 99, 1, 222, 255]
    y_ans = np.array(y_ans, dtype=np.uint8).reshape(x_shape)
    torch.testing.assert_close(y_np, y_ans)

    # test 2
    y_pil = F.adjust_hue(x_pil, -0.25)
    y_np = np.array(y_pil)
    y_ans = [0, 13, 2, 54, 226, 58, 8, 234, 152, 255, 43, 1]
    y_ans = np.array(y_ans, dtype=np.uint8).reshape(x_shape)
    torch.testing.assert_close(y_np, y_ans)


def test_adjust_sharpness():
    x_shape = [4, 4, 3]
    x_data = [75, 121, 114, 105, 97, 107, 105, 32, 66, 111, 117, 114, 99, 104, 97, 0,
              0, 65, 108, 101, 120, 97, 110, 100, 101, 114, 32, 86, 114, 121, 110, 105,
              111, 116, 105, 115, 0, 0, 73, 32, 108, 111, 118, 101, 32, 121, 111, 117]
    x_np = np.array(x_data, dtype=np.uint8).reshape(x_shape)
    x_pil = Image.fromarray(x_np, mode='RGB')

    # test 0
    y_pil = F.adjust_sharpness(x_pil, 1)
    y_np = np.array(y_pil)
    torch.testing.assert_close(y_np, x_np)

    # test 1
    y_pil = F.adjust_sharpness(x_pil, 0.5)
    y_np = np.array(y_pil)
    y_ans = [75, 121, 114, 105, 97, 107, 105, 32, 66, 111, 117, 114, 99, 104, 97, 30,
             30, 74, 103, 96, 114, 97, 110, 100, 101, 114, 32, 81, 103, 108, 102, 101,
             107, 116, 105, 115, 0, 0, 73, 32, 108, 111, 118, 101, 32, 121, 111, 117]
    y_ans = np.array(y_ans, dtype=np.uint8).reshape(x_shape)
    torch.testing.assert_close(y_np, y_ans)

    # test 2
    y_pil = F.adjust_sharpness(x_pil, 2)
    y_np = np.array(y_pil)
    y_ans = [75, 121, 114, 105, 97, 107, 105, 32, 66, 111, 117, 114, 99, 104, 97, 0,
             0, 46, 118, 111, 132, 97, 110, 100, 101, 114, 32, 95, 135, 146, 126, 112,
             119, 116, 105, 115, 0, 0, 73, 32, 108, 111, 118, 101, 32, 121, 111, 117]
    y_ans = np.array(y_ans, dtype=np.uint8).reshape(x_shape)
    torch.testing.assert_close(y_np, y_ans)

    # test 3
    x_shape = [2, 2, 3]
    x_data = [0, 5, 13, 54, 135, 226, 37, 8, 234, 90, 255, 1]
    x_np = np.array(x_data, dtype=np.uint8).reshape(x_shape)
    x_pil = Image.fromarray(x_np, mode='RGB')
    x_th = torch.tensor(x_np.transpose(2, 0, 1))
    y_pil = F.adjust_sharpness(x_pil, 2)
    y_np = np.array(y_pil).transpose(2, 0, 1)
    y_th = F.adjust_sharpness(x_th, 2)
    torch.testing.assert_close(y_np, y_th.numpy())


def test_adjust_gamma():
    x_shape = [2, 2, 3]
    x_data = [0, 5, 13, 54, 135, 226, 37, 8, 234, 90, 255, 1]
    x_np = np.array(x_data, dtype=np.uint8).reshape(x_shape)
    x_pil = Image.fromarray(x_np, mode='RGB')

    # test 0
    y_pil = F.adjust_gamma(x_pil, 1)
    y_np = np.array(y_pil)
    torch.testing.assert_close(y_np, x_np)

    # test 1
    y_pil = F.adjust_gamma(x_pil, 0.5)
    y_np = np.array(y_pil)
    y_ans = [0, 35, 57, 117, 186, 241, 97, 45, 245, 152, 255, 16]
    y_ans = np.array(y_ans, dtype=np.uint8).reshape(x_shape)
    torch.testing.assert_close(y_np, y_ans)

    # test 2
    y_pil = F.adjust_gamma(x_pil, 2)
    y_np = np.array(y_pil)
    y_ans = [0, 0, 0, 11, 71, 201, 5, 0, 215, 31, 255, 0]
    y_ans = np.array(y_ans, dtype=np.uint8).reshape(x_shape)
    torch.testing.assert_close(y_np, y_ans)


def test_adjusts_L_mode():
    x_shape = [2, 2, 3]
    x_data = [0, 5, 13, 54, 135, 226, 37, 8, 234, 90, 255, 1]
    x_np = np.array(x_data, dtype=np.uint8).reshape(x_shape)
    x_rgb = Image.fromarray(x_np, mode='RGB')

    x_l = x_rgb.convert('L')
    assert F.adjust_brightness(x_l, 2).mode == 'L'
    assert F.adjust_saturation(x_l, 2).mode == 'L'
    assert F.adjust_contrast(x_l, 2).mode == 'L'
    assert F.adjust_hue(x_l, 0.4).mode == 'L'
    assert F.adjust_sharpness(x_l, 2).mode == 'L'
    assert F.adjust_gamma(x_l, 0.5).mode == 'L'


def test_rotate():
    x = np.zeros((100, 100, 3), dtype=np.uint8)
    x[40, 40] = [255, 255, 255]

    with pytest.raises(TypeError, match=r"img should be PIL Image"):
        F.rotate(x, 10)

    img = F.to_pil_image(x)

    result = F.rotate(img, 45)
    assert result.size == (100, 100)
    r, c, ch = np.where(result)
    assert all(x in r for x in [49, 50])
    assert all(x in c for x in [36])
    assert all(x in ch for x in [0, 1, 2])

    result = F.rotate(img, 45, expand=True)
    assert result.size == (142, 142)
    r, c, ch = np.where(result)
    assert all(x in r for x in [70, 71])
    assert all(x in c for x in [57])
    assert all(x in ch for x in [0, 1, 2])

    result = F.rotate(img, 45, center=(40, 40))
    assert result.size == (100, 100)
    r, c, ch = np.where(result)
    assert all(x in r for x in [40])
    assert all(x in c for x in [40])
    assert all(x in ch for x in [0, 1, 2])

    result_a = F.rotate(img, 90)
    result_b = F.rotate(img, -270)

    assert_equal(np.array(result_a), np.array(result_b))


@pytest.mark.parametrize('mode', ["L", "RGB", "F"])
def test_rotate_fill(mode):
    img = F.to_pil_image(np.ones((100, 100, 3), dtype=np.uint8) * 255, "RGB")

    num_bands = len(mode)
    wrong_num_bands = num_bands + 1
    fill = 127

    img_conv = img.convert(mode)
    img_rot = F.rotate(img_conv, 45.0, fill=fill)
    pixel = img_rot.getpixel((0, 0))

    if not isinstance(pixel, tuple):
        pixel = (pixel,)
    assert pixel == tuple([fill] * num_bands)

    with pytest.raises(ValueError):
        F.rotate(img_conv, 45.0, fill=tuple([fill] * wrong_num_bands))


def test_gaussian_blur_asserts():
    np_img = np.ones((100, 100, 3), dtype=np.uint8) * 255
    img = F.to_pil_image(np_img, "RGB")

    with pytest.raises(ValueError, match=r"If kernel_size is a sequence its length should be 2"):
        F.gaussian_blur(img, [3])
    with pytest.raises(ValueError, match=r"If kernel_size is a sequence its length should be 2"):
        F.gaussian_blur(img, [3, 3, 3])
    with pytest.raises(ValueError, match=r"Kernel size should be a tuple/list of two integers"):
        transforms.GaussianBlur([3, 3, 3])

    with pytest.raises(ValueError, match=r"kernel_size should have odd and positive integers"):
        F.gaussian_blur(img, [4, 4])
    with pytest.raises(ValueError, match=r"Kernel size value should be an odd and positive number"):
        transforms.GaussianBlur([4, 4])

    with pytest.raises(ValueError, match=r"kernel_size should have odd and positive integers"):
        F.gaussian_blur(img, [-3, -3])
    with pytest.raises(ValueError, match=r"Kernel size value should be an odd and positive number"):
        transforms.GaussianBlur([-3, -3])

    with pytest.raises(ValueError, match=r"If sigma is a sequence, its length should be 2"):
        F.gaussian_blur(img, 3, [1, 1, 1])
    with pytest.raises(ValueError, match=r"sigma should be a single number or a list/tuple with length 2"):
        transforms.GaussianBlur(3, [1, 1, 1])

    with pytest.raises(ValueError, match=r"sigma should have positive values"):
        F.gaussian_blur(img, 3, -1.0)
    with pytest.raises(ValueError, match=r"If sigma is a single number, it must be positive"):
        transforms.GaussianBlur(3, -1.0)

    with pytest.raises(TypeError, match=r"kernel_size should be int or a sequence of integers"):
        F.gaussian_blur(img, "kernel_size_string")
    with pytest.raises(ValueError, match=r"Kernel size should be a tuple/list of two integers"):
        transforms.GaussianBlur("kernel_size_string")

    with pytest.raises(TypeError, match=r"sigma should be either float or sequence of floats"):
        F.gaussian_blur(img, 3, "sigma_string")
    with pytest.raises(ValueError, match=r"sigma should be a single number or a list/tuple with length 2"):
        transforms.GaussianBlur(3, "sigma_string")


def test_lambda():
    trans = transforms.Lambda(lambda x: x.add(10))
    x = torch.randn(10)
    y = trans(x)
    assert_equal(y, torch.add(x, 10))

    trans = transforms.Lambda(lambda x: x.add_(10))
    x = torch.randn(10)
    y = trans(x)
    assert_equal(y, x)

    # Checking if Lambda can be printed as string
    trans.__repr__()


def test_to_grayscale():
    """Unit tests for grayscale transform"""

    x_shape = [2, 2, 3]
    x_data = [0, 5, 13, 54, 135, 226, 37, 8, 234, 90, 255, 1]
    x_np = np.array(x_data, dtype=np.uint8).reshape(x_shape)
    x_pil = Image.fromarray(x_np, mode='RGB')
    x_pil_2 = x_pil.convert('L')
    gray_np = np.array(x_pil_2)

    # Test Set: Grayscale an image with desired number of output channels
    # Case 1: RGB -> 1 channel grayscale
    trans1 = transforms.Grayscale(num_output_channels=1)
    gray_pil_1 = trans1(x_pil)
    gray_np_1 = np.array(gray_pil_1)
    assert gray_pil_1.mode == 'L', 'mode should be L'
    assert gray_np_1.shape == tuple(x_shape[0:2]), 'should be 1 channel'
    assert_equal(gray_np, gray_np_1)

    # Case 2: RGB -> 3 channel grayscale
    trans2 = transforms.Grayscale(num_output_channels=3)
    gray_pil_2 = trans2(x_pil)
    gray_np_2 = np.array(gray_pil_2)
    assert gray_pil_2.mode == 'RGB', 'mode should be RGB'
    assert gray_np_2.shape == tuple(x_shape), 'should be 3 channel'
    assert_equal(gray_np_2[:, :, 0], gray_np_2[:, :, 1])
    assert_equal(gray_np_2[:, :, 1], gray_np_2[:, :, 2])
    assert_equal(gray_np, gray_np_2[:, :, 0], check_stride=False)

    # Case 3: 1 channel grayscale -> 1 channel grayscale
    trans3 = transforms.Grayscale(num_output_channels=1)
    gray_pil_3 = trans3(x_pil_2)
    gray_np_3 = np.array(gray_pil_3)
    assert gray_pil_3.mode == 'L', 'mode should be L'
    assert gray_np_3.shape == tuple(x_shape[0:2]), 'should be 1 channel'
    assert_equal(gray_np, gray_np_3)

    # Case 4: 1 channel grayscale -> 3 channel grayscale
    trans4 = transforms.Grayscale(num_output_channels=3)
    gray_pil_4 = trans4(x_pil_2)
    gray_np_4 = np.array(gray_pil_4)
    assert gray_pil_4.mode == 'RGB', 'mode should be RGB'
    assert gray_np_4.shape == tuple(x_shape), 'should be 3 channel'
    assert_equal(gray_np_4[:, :, 0], gray_np_4[:, :, 1])
    assert_equal(gray_np_4[:, :, 1], gray_np_4[:, :, 2])
    assert_equal(gray_np, gray_np_4[:, :, 0], check_stride=False)

    # Checking if Grayscale can be printed as string
    trans4.__repr__()


@pytest.mark.skipif(stats is None, reason="scipy.stats not available")
def test_random_grayscale():
    """Unit tests for random grayscale transform"""

    # Test Set 1: RGB -> 3 channel grayscale
    random_state = random.getstate()
    random.seed(42)
    x_shape = [2, 2, 3]
    x_np = np.random.randint(0, 256, x_shape, np.uint8)
    x_pil = Image.fromarray(x_np, mode='RGB')
    x_pil_2 = x_pil.convert('L')
    gray_np = np.array(x_pil_2)

    num_samples = 250
    num_gray = 0
    for _ in range(num_samples):
        gray_pil_2 = transforms.RandomGrayscale(p=0.5)(x_pil)
        gray_np_2 = np.array(gray_pil_2)
        if np.array_equal(gray_np_2[:, :, 0], gray_np_2[:, :, 1]) and \
                np.array_equal(gray_np_2[:, :, 1], gray_np_2[:, :, 2]) and \
                np.array_equal(gray_np, gray_np_2[:, :, 0]):
            num_gray = num_gray + 1

    p_value = stats.binom_test(num_gray, num_samples, p=0.5)
    random.setstate(random_state)
    assert p_value > 0.0001

    # Test Set 2: grayscale -> 1 channel grayscale
    random_state = random.getstate()
    random.seed(42)
    x_shape = [2, 2, 3]
    x_np = np.random.randint(0, 256, x_shape, np.uint8)
    x_pil = Image.fromarray(x_np, mode='RGB')
    x_pil_2 = x_pil.convert('L')
    gray_np = np.array(x_pil_2)

    num_samples = 250
    num_gray = 0
    for _ in range(num_samples):
        gray_pil_3 = transforms.RandomGrayscale(p=0.5)(x_pil_2)
        gray_np_3 = np.array(gray_pil_3)
        if np.array_equal(gray_np, gray_np_3):
            num_gray = num_gray + 1

    p_value = stats.binom_test(num_gray, num_samples, p=1.0)  # Note: grayscale is always unchanged
    random.setstate(random_state)
    assert p_value > 0.0001

    # Test set 3: Explicit tests
    x_shape = [2, 2, 3]
    x_data = [0, 5, 13, 54, 135, 226, 37, 8, 234, 90, 255, 1]
    x_np = np.array(x_data, dtype=np.uint8).reshape(x_shape)
    x_pil = Image.fromarray(x_np, mode='RGB')
    x_pil_2 = x_pil.convert('L')
    gray_np = np.array(x_pil_2)

    # Case 3a: RGB -> 3 channel grayscale (grayscaled)
    trans2 = transforms.RandomGrayscale(p=1.0)
    gray_pil_2 = trans2(x_pil)
    gray_np_2 = np.array(gray_pil_2)
    assert gray_pil_2.mode == 'RGB', 'mode should be RGB'
    assert gray_np_2.shape == tuple(x_shape), 'should be 3 channel'
    assert_equal(gray_np_2[:, :, 0], gray_np_2[:, :, 1])
    assert_equal(gray_np_2[:, :, 1], gray_np_2[:, :, 2])
    assert_equal(gray_np, gray_np_2[:, :, 0], check_stride=False)

    # Case 3b: RGB -> 3 channel grayscale (unchanged)
    trans2 = transforms.RandomGrayscale(p=0.0)
    gray_pil_2 = trans2(x_pil)
    gray_np_2 = np.array(gray_pil_2)
    assert gray_pil_2.mode == 'RGB', 'mode should be RGB'
    assert gray_np_2.shape == tuple(x_shape), 'should be 3 channel'
    assert_equal(x_np, gray_np_2)

    # Case 3c: 1 channel grayscale -> 1 channel grayscale (grayscaled)
    trans3 = transforms.RandomGrayscale(p=1.0)
    gray_pil_3 = trans3(x_pil_2)
    gray_np_3 = np.array(gray_pil_3)
    assert gray_pil_3.mode == 'L', 'mode should be L'
    assert gray_np_3.shape == tuple(x_shape[0:2]), 'should be 1 channel'
    assert_equal(gray_np, gray_np_3)

    # Case 3d: 1 channel grayscale -> 1 channel grayscale (unchanged)
    trans3 = transforms.RandomGrayscale(p=0.0)
    gray_pil_3 = trans3(x_pil_2)
    gray_np_3 = np.array(gray_pil_3)
    assert gray_pil_3.mode == 'L', 'mode should be L'
    assert gray_np_3.shape == tuple(x_shape[0:2]), 'should be 1 channel'
    assert_equal(gray_np, gray_np_3)

    # Checking if RandomGrayscale can be printed as string
    trans3.__repr__()


@pytest.mark.skipif(stats is None, reason='scipy.stats not available')
def test_random_apply():
    random_state = random.getstate()
    random.seed(42)
    random_apply_transform = transforms.RandomApply(
        [
            transforms.RandomRotation((-45, 45)),
            transforms.RandomHorizontalFlip(),
            transforms.RandomVerticalFlip(),
        ], p=0.75
    )
    img = transforms.ToPILImage()(torch.rand(3, 10, 10))
    num_samples = 250
    num_applies = 0
    for _ in range(num_samples):
        out = random_apply_transform(img)
        if out != img:
            num_applies += 1

    p_value = stats.binom_test(num_applies, num_samples, p=0.75)
    random.setstate(random_state)
    assert p_value > 0.0001

    # Checking if RandomApply can be printed as string
    random_apply_transform.__repr__()


@pytest.mark.skipif(stats is None, reason='scipy.stats not available')
def test_random_choice():
    random_state = random.getstate()
    random.seed(42)
    random_choice_transform = transforms.RandomChoice(
        [
            transforms.Resize(15),
            transforms.Resize(20),
            transforms.CenterCrop(10)
        ]
    )
    img = transforms.ToPILImage()(torch.rand(3, 25, 25))
    num_samples = 250
    num_resize_15 = 0
    num_resize_20 = 0
    num_crop_10 = 0
    for _ in range(num_samples):
        out = random_choice_transform(img)
        if out.size == (15, 15):
            num_resize_15 += 1
        elif out.size == (20, 20):
            num_resize_20 += 1
        elif out.size == (10, 10):
            num_crop_10 += 1

    p_value = stats.binom_test(num_resize_15, num_samples, p=0.33333)
    assert p_value > 0.0001
    p_value = stats.binom_test(num_resize_20, num_samples, p=0.33333)
    assert p_value > 0.0001
    p_value = stats.binom_test(num_crop_10, num_samples, p=0.33333)
    assert p_value > 0.0001

    random.setstate(random_state)
    # Checking if RandomChoice can be printed as string
    random_choice_transform.__repr__()


@pytest.mark.skipif(stats is None, reason='scipy.stats not available')
def test_random_order():
    random_state = random.getstate()
    random.seed(42)
    random_order_transform = transforms.RandomOrder(
        [
            transforms.Resize(20),
            transforms.CenterCrop(10)
        ]
    )
    img = transforms.ToPILImage()(torch.rand(3, 25, 25))
    num_samples = 250
    num_normal_order = 0
    resize_crop_out = transforms.CenterCrop(10)(transforms.Resize(20)(img))
    for _ in range(num_samples):
        out = random_order_transform(img)
        if out == resize_crop_out:
            num_normal_order += 1

    p_value = stats.binom_test(num_normal_order, num_samples, p=0.5)
    random.setstate(random_state)
    assert p_value > 0.0001

    # Checking if RandomOrder can be printed as string
    random_order_transform.__repr__()


def test_random_crop():
    height = random.randint(10, 32) * 2
    width = random.randint(10, 32) * 2
    oheight = random.randint(5, (height - 2) / 2) * 2
    owidth = random.randint(5, (width - 2) / 2) * 2
    img = torch.ones(3, height, width)
    result = transforms.Compose([
        transforms.ToPILImage(),
        transforms.RandomCrop((oheight, owidth)),
        transforms.ToTensor(),
    ])(img)
    assert result.size(1) == oheight
    assert result.size(2) == owidth

    padding = random.randint(1, 20)
    result = transforms.Compose([
        transforms.ToPILImage(),
        transforms.RandomCrop((oheight, owidth), padding=padding),
        transforms.ToTensor(),
    ])(img)
    assert result.size(1) == oheight
    assert result.size(2) == owidth

    result = transforms.Compose([
        transforms.ToPILImage(),
        transforms.RandomCrop((height, width)),
        transforms.ToTensor()
    ])(img)
    assert result.size(1) == height
    assert result.size(2) == width
    torch.testing.assert_close(result, img)

    result = transforms.Compose([
        transforms.ToPILImage(),
        transforms.RandomCrop((height + 1, width + 1), pad_if_needed=True),
        transforms.ToTensor(),
    ])(img)
    assert result.size(1) == height + 1
    assert result.size(2) == width + 1

    t = transforms.RandomCrop(48)
    img = torch.ones(3, 32, 32)
    with pytest.raises(ValueError, match=r"Required crop size .+ is larger then input image size .+"):
        t(img)


@pytest.mark.skipif(stats is None, reason="scipy.stats not available")
def test_random_erasing():
    img = torch.ones(3, 128, 128)

    t = transforms.RandomErasing(scale=(0.1, 0.1), ratio=(1 / 3, 3.))
    y, x, h, w, v = t.get_params(img, t.scale, t.ratio, [t.value, ])
    aspect_ratio = h / w
    # Add some tolerance due to the rounding and int conversion used in the transform
    tol = 0.05
    assert (1 / 3 - tol <= aspect_ratio <= 3 + tol)

    aspect_ratios = []
    random.seed(42)
    trial = 1000
    for _ in range(trial):
        y, x, h, w, v = t.get_params(img, t.scale, t.ratio, [t.value, ])
        aspect_ratios.append(h / w)

    count_bigger_then_ones = len([1 for aspect_ratio in aspect_ratios if aspect_ratio > 1])
    p_value = stats.binom_test(count_bigger_then_ones, trial, p=0.5)
    assert p_value > 0.0001

    # Checking if RandomErasing can be printed as string
    t.__repr__()


def test_random_rotation():

    with pytest.raises(ValueError):
        transforms.RandomRotation(-0.7)

    with pytest.raises(ValueError):
        transforms.RandomRotation([-0.7])

    with pytest.raises(ValueError):
        transforms.RandomRotation([-0.7, 0, 0.7])

    t = transforms.RandomRotation(0, fill=None)
    assert t.fill == 0

    t = transforms.RandomRotation(10)
    angle = t.get_params(t.degrees)
    assert (angle > -10 and angle < 10)

    t = transforms.RandomRotation((-10, 10))
    angle = t.get_params(t.degrees)
    assert (-10 < angle < 10)

    # Checking if RandomRotation can be printed as string
    t.__repr__()

    # assert deprecation warning and non-BC
    with pytest.warns(UserWarning, match=r"Argument resample is deprecated and will be removed"):
        t = transforms.RandomRotation((-10, 10), resample=2)
        assert t.interpolation == transforms.InterpolationMode.BILINEAR

    # assert changed type warning
    with pytest.warns(UserWarning, match=r"Argument interpolation should be of type InterpolationMode"):
        t = transforms.RandomRotation((-10, 10), interpolation=2)
        assert t.interpolation == transforms.InterpolationMode.BILINEAR


def test_random_rotation_error():
    # assert fill being either a Sequence or a Number
    with pytest.raises(TypeError):
        transforms.RandomRotation(0, fill={})


def test_randomperspective():
    for _ in range(10):
        height = random.randint(24, 32) * 2
        width = random.randint(24, 32) * 2
        img = torch.ones(3, height, width)
        to_pil_image = transforms.ToPILImage()
        img = to_pil_image(img)
        perp = transforms.RandomPerspective()
        startpoints, endpoints = perp.get_params(width, height, 0.5)
        tr_img = F.perspective(img, startpoints, endpoints)
        tr_img2 = F.to_tensor(F.perspective(tr_img, endpoints, startpoints))
        tr_img = F.to_tensor(tr_img)
        assert img.size[0] == width
        assert img.size[1] == height
        assert (torch.nn.functional.mse_loss(tr_img, F.to_tensor(img)) + 0.3 >
                torch.nn.functional.mse_loss(tr_img2, F.to_tensor(img)))


@pytest.mark.parametrize('mode', ["L", "RGB", "F"])
def test_randomperspective_fill(mode):

    # assert fill being either a Sequence or a Number
    with pytest.raises(TypeError):
        transforms.RandomPerspective(fill={})

    t = transforms.RandomPerspective(fill=None)
    assert t.fill == 0

    height = 100
    width = 100
    img = torch.ones(3, height, width)
    to_pil_image = transforms.ToPILImage()
    img = to_pil_image(img)
    fill = 127
    num_bands = len(mode)

    img_conv = img.convert(mode)
    perspective = transforms.RandomPerspective(p=1, fill=fill)
    tr_img = perspective(img_conv)
    pixel = tr_img.getpixel((0, 0))

    if not isinstance(pixel, tuple):
        pixel = (pixel,)
    assert pixel == tuple([fill] * num_bands)

    startpoints, endpoints = transforms.RandomPerspective.get_params(width, height, 0.5)
    tr_img = F.perspective(img_conv, startpoints, endpoints, fill=fill)
    pixel = tr_img.getpixel((0, 0))

    if not isinstance(pixel, tuple):
        pixel = (pixel,)
    assert pixel == tuple([fill] * num_bands)

    wrong_num_bands = num_bands + 1
    with pytest.raises(ValueError):
        F.perspective(img_conv, startpoints, endpoints, fill=tuple([fill] * wrong_num_bands))


if __name__ == '__main__':
    unittest.main()<|MERGE_RESOLUTION|>--- conflicted
+++ resolved
@@ -202,55 +202,6 @@
                 self.assertEqual(len(results), 10)
                 self.assertEqual(results, expected_output)
 
-<<<<<<< HEAD
-    def test_to_tensor(self):
-        test_channels = [1, 3, 4]
-        height, width = 4, 4
-        trans = transforms.ToTensor()
-
-        with self.assertRaises(TypeError):
-            trans(np.random.rand(1, height, width).tolist())
-
-        with self.assertRaises(ValueError):
-            trans(np.random.rand(height))
-            trans(np.random.rand(1, 1, height, width))
-
-        for channels in test_channels:
-            input_data = torch.ByteTensor(channels, height, width).random_(0, 255).float().div_(255)
-            img = transforms.ToPILImage()(input_data)
-            output = trans(img)
-            torch.testing.assert_close(output, input_data, check_stride=False)
-
-            ndarray = np.random.randint(low=0, high=255, size=(height, width, channels)).astype(np.uint8)
-            output = trans(ndarray)
-            expected_output = ndarray.transpose((2, 0, 1)) / 255.0
-            torch.testing.assert_close(output.numpy(), expected_output, check_stride=False, check_dtype=False)
-
-            ndarray = np.random.rand(height, width, channels).astype(np.float32)
-            output = trans(ndarray)
-            expected_output = ndarray.transpose((2, 0, 1))
-            torch.testing.assert_close(output.numpy(), expected_output, check_stride=False, check_dtype=False)
-
-        # separate test for mode '1' PIL images
-        input_data = torch.ByteTensor(1, height, width).bernoulli_()
-        img = transforms.ToPILImage()(input_data.mul(255)).convert('1')
-        output = trans(img)
-        torch.testing.assert_close(input_data, output, check_dtype=False, check_stride=False)
-
-    def test_to_tensor_with_other_default_dtypes(self):
-        current_def_dtype = torch.get_default_dtype()
-
-        t = transforms.ToTensor()
-        np_arr = np.random.randint(0, 255, (32, 32, 3), dtype=np.uint8)
-        img = Image.fromarray(np_arr)
-
-        for dtype in [torch.float16, torch.float, torch.double]:
-            torch.set_default_dtype(dtype)
-            res = t(img)
-            self.assertTrue(res.dtype == dtype, msg=f"{res.dtype} vs {dtype}")
-
-        torch.set_default_dtype(current_def_dtype)
-=======
     def test_randomperspective(self):
         for _ in range(10):
             height = random.randint(24, 32) * 2
@@ -355,7 +306,6 @@
         img = torch.ones(3, 32, 32)
         with self.assertRaisesRegex(ValueError, r"Required crop size .+ is larger then input image size .+"):
             t(img)
->>>>>>> 15bebfbc
 
     def test_max_value(self):
         for dtype in int_dtypes():
