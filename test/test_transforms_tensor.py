import os

import numpy as np
import pytest

import torch
from torchvision import transforms as T
from torchvision.transforms import InterpolationMode
from torchvision.transforms import functional as F

from _assert_utils import assert_equal
from common_utils import (
    _assert_approx_equal_tensor_to_pil,
    _assert_equal_tensor_to_pil,
    _create_data,
    _create_data_batch,
    cpu_and_gpu,
<<<<<<< HEAD
    float_dtypes,
    get_tmp_dir,
    int_dtypes,
=======
    assert_equal,
>>>>>>> 90a2402b
)

NEAREST, BILINEAR, BICUBIC = InterpolationMode.NEAREST, InterpolationMode.BILINEAR, InterpolationMode.BICUBIC


def _test_transform_vs_scripted(transform, s_transform, tensor, msg=None):
    torch.manual_seed(12)
    out1 = transform(tensor)
    torch.manual_seed(12)
    out2 = s_transform(tensor)
    assert_equal(out1, out2, msg=msg)


def _test_transform_vs_scripted_on_batch(transform, s_transform, batch_tensors, msg=None):
    torch.manual_seed(12)
    transformed_batch = transform(batch_tensors)

    for i in range(len(batch_tensors)):
        img_tensor = batch_tensors[i, ...]
        torch.manual_seed(12)
        transformed_img = transform(img_tensor)
        assert_equal(transformed_img, transformed_batch[i, ...], msg=msg)

    torch.manual_seed(12)
    s_transformed_batch = s_transform(batch_tensors)
    assert_equal(transformed_batch, s_transformed_batch, msg=msg)


def _test_functional_op(f, device, fn_kwargs=None, test_exact_match=True, **match_kwargs):
    fn_kwargs = fn_kwargs or {}

    tensor, pil_img = _create_data(height=10, width=10, device=device)
    transformed_tensor = f(tensor, **fn_kwargs)
    transformed_pil_img = f(pil_img, **fn_kwargs)
    if test_exact_match:
        _assert_equal_tensor_to_pil(transformed_tensor, transformed_pil_img, **match_kwargs)
    else:
        _assert_approx_equal_tensor_to_pil(transformed_tensor, transformed_pil_img, **match_kwargs)


def _test_class_op(method, device, meth_kwargs=None, test_exact_match=True, **match_kwargs):
    # TODO: change the name: it's not a method, it's a class.
    meth_kwargs = meth_kwargs or {}

    # test for class interface
    f = method(**meth_kwargs)
    scripted_fn = torch.jit.script(f)

    tensor, pil_img = _create_data(26, 34, device=device)
    # set seed to reproduce the same transformation for tensor and PIL image
    torch.manual_seed(12)
    transformed_tensor = f(tensor)
    torch.manual_seed(12)
    transformed_pil_img = f(pil_img)
    if test_exact_match:
        _assert_equal_tensor_to_pil(transformed_tensor, transformed_pil_img, **match_kwargs)
    else:
        _assert_approx_equal_tensor_to_pil(transformed_tensor.float(), transformed_pil_img, **match_kwargs)

    torch.manual_seed(12)
    transformed_tensor_script = scripted_fn(tensor)
    assert_equal(transformed_tensor, transformed_tensor_script)

    batch_tensors = _create_data_batch(height=23, width=34, channels=3, num_samples=4, device=device)
    _test_transform_vs_scripted_on_batch(f, scripted_fn, batch_tensors)

    with get_tmp_dir() as tmp_dir:
        scripted_fn.save(os.path.join(tmp_dir, f"t_{method.__name__}.pt"))


def _test_op(func, method, device, fn_kwargs=None, meth_kwargs=None, test_exact_match=True, **match_kwargs):
    _test_functional_op(func, device, fn_kwargs, test_exact_match=test_exact_match, **match_kwargs)
    _test_class_op(method, device, meth_kwargs, test_exact_match=test_exact_match, **match_kwargs)


@pytest.mark.parametrize("device", cpu_and_gpu())
@pytest.mark.parametrize(
    "func,method,fn_kwargs,match_kwargs",
    [
        (F.hflip, T.RandomHorizontalFlip, None, {}),
        (F.vflip, T.RandomVerticalFlip, None, {}),
        (F.invert, T.RandomInvert, None, {}),
        (F.posterize, T.RandomPosterize, {"bits": 4}, {}),
        (F.solarize, T.RandomSolarize, {"threshold": 192.0}, {}),
        (F.adjust_sharpness, T.RandomAdjustSharpness, {"sharpness_factor": 2.0}, {}),
        (
            F.autocontrast,
            T.RandomAutocontrast,
            None,
            {"test_exact_match": False, "agg_method": "max", "tol": (1 + 1e-5), "allowed_percentage_diff": 0.05},
        ),
        (F.equalize, T.RandomEqualize, None, {}),
    ],
)
def test_random(func, method, device, fn_kwargs, match_kwargs):
    _test_op(func, method, device, fn_kwargs, fn_kwargs, **match_kwargs)


@pytest.mark.parametrize("device", cpu_and_gpu())
class TestColorJitter:
    @pytest.mark.parametrize("brightness", [0.1, 0.5, 1.0, 1.34, (0.3, 0.7), [0.4, 0.5]])
    def test_color_jitter_brightness(self, brightness, device):
        tol = 1.0 + 1e-10
        meth_kwargs = {"brightness": brightness}
        _test_class_op(
            T.ColorJitter, meth_kwargs=meth_kwargs, test_exact_match=False, device=device, tol=tol, agg_method="max"
        )

    @pytest.mark.parametrize("contrast", [0.2, 0.5, 1.0, 1.5, (0.3, 0.7), [0.4, 0.5]])
    def test_color_jitter_contrast(self, contrast, device):
        tol = 1.0 + 1e-10
        meth_kwargs = {"contrast": contrast}
        _test_class_op(
            T.ColorJitter, meth_kwargs=meth_kwargs, test_exact_match=False, device=device, tol=tol, agg_method="max"
        )

    @pytest.mark.parametrize("saturation", [0.5, 0.75, 1.0, 1.25, (0.3, 0.7), [0.3, 0.4]])
    def test_color_jitter_saturation(self, saturation, device):
        tol = 1.0 + 1e-10
        meth_kwargs = {"saturation": saturation}
        _test_class_op(
            T.ColorJitter, meth_kwargs=meth_kwargs, test_exact_match=False, device=device, tol=tol, agg_method="max"
        )

    @pytest.mark.parametrize("hue", [0.2, 0.5, (-0.2, 0.3), [-0.4, 0.5]])
    def test_color_jitter_hue(self, hue, device):
        meth_kwargs = {"hue": hue}
        _test_class_op(
            T.ColorJitter, meth_kwargs=meth_kwargs, test_exact_match=False, device=device, tol=16.1, agg_method="max"
        )

    def test_color_jitter_all(self, device):
        # All 4 parameters together
        meth_kwargs = {"brightness": 0.2, "contrast": 0.2, "saturation": 0.2, "hue": 0.2}
        _test_class_op(
            T.ColorJitter, meth_kwargs=meth_kwargs, test_exact_match=False, device=device, tol=12.1, agg_method="max"
        )


@pytest.mark.parametrize("device", cpu_and_gpu())
@pytest.mark.parametrize("m", ["constant", "edge", "reflect", "symmetric"])
@pytest.mark.parametrize("mul", [1, -1])
def test_pad(m, mul, device):
    fill = 127 if m == "constant" else 0

    # Test functional.pad (PIL and Tensor) with padding as single int
    _test_functional_op(F.pad, fn_kwargs={"padding": mul * 2, "fill": fill, "padding_mode": m}, device=device)
    # Test functional.pad and transforms.Pad with padding as [int, ]
    fn_kwargs = meth_kwargs = {
        "padding": [
            mul * 2,
        ],
        "fill": fill,
        "padding_mode": m,
    }
    _test_op(F.pad, T.Pad, device=device, fn_kwargs=fn_kwargs, meth_kwargs=meth_kwargs)
    # Test functional.pad and transforms.Pad with padding as list
    fn_kwargs = meth_kwargs = {"padding": [mul * 4, 4], "fill": fill, "padding_mode": m}
    _test_op(F.pad, T.Pad, device=device, fn_kwargs=fn_kwargs, meth_kwargs=meth_kwargs)
    # Test functional.pad and transforms.Pad with padding as tuple
    fn_kwargs = meth_kwargs = {"padding": (mul * 2, 2, 2, mul * 2), "fill": fill, "padding_mode": m}
    _test_op(F.pad, T.Pad, device=device, fn_kwargs=fn_kwargs, meth_kwargs=meth_kwargs)


@pytest.mark.parametrize("device", cpu_and_gpu())
def test_crop(device):
    fn_kwargs = {"top": 2, "left": 3, "height": 4, "width": 5}
    # Test transforms.RandomCrop with size and padding as tuple
    meth_kwargs = {
        "size": (4, 5),
        "padding": (4, 4),
        "pad_if_needed": True,
    }
    _test_op(F.crop, T.RandomCrop, device=device, fn_kwargs=fn_kwargs, meth_kwargs=meth_kwargs)

    # Test transforms.functional.crop including outside the image area
    fn_kwargs = {"top": -2, "left": 3, "height": 4, "width": 5}  # top
    _test_functional_op(F.crop, fn_kwargs=fn_kwargs, device=device)

    fn_kwargs = {"top": 1, "left": -3, "height": 4, "width": 5}  # left
    _test_functional_op(F.crop, fn_kwargs=fn_kwargs, device=device)

    fn_kwargs = {"top": 7, "left": 3, "height": 4, "width": 5}  # bottom
    _test_functional_op(F.crop, fn_kwargs=fn_kwargs, device=device)

    fn_kwargs = {"top": 3, "left": 8, "height": 4, "width": 5}  # right
    _test_functional_op(F.crop, fn_kwargs=fn_kwargs, device=device)

    fn_kwargs = {"top": -3, "left": -3, "height": 15, "width": 15}  # all
    _test_functional_op(F.crop, fn_kwargs=fn_kwargs, device=device)


@pytest.mark.parametrize("device", cpu_and_gpu())
@pytest.mark.parametrize(
    "padding_config",
    [
        {"padding_mode": "constant", "fill": 0},
        {"padding_mode": "constant", "fill": 10},
        {"padding_mode": "constant", "fill": 20},
        {"padding_mode": "edge"},
        {"padding_mode": "reflect"},
    ],
)
@pytest.mark.parametrize(
    "size",
    [
        5,
        [
            5,
        ],
        [6, 6],
    ],
)
def test_crop_pad(size, padding_config, device):
    config = dict(padding_config)
    config["size"] = size
    _test_class_op(T.RandomCrop, device, config)


@pytest.mark.parametrize("device", cpu_and_gpu())
def test_center_crop(device):
    fn_kwargs = {"output_size": (4, 5)}
    meth_kwargs = {
        "size": (4, 5),
    }
    _test_op(F.center_crop, T.CenterCrop, device=device, fn_kwargs=fn_kwargs, meth_kwargs=meth_kwargs)
    fn_kwargs = {"output_size": (5,)}
    meth_kwargs = {"size": (5,)}
    _test_op(F.center_crop, T.CenterCrop, device=device, fn_kwargs=fn_kwargs, meth_kwargs=meth_kwargs)
    tensor = torch.randint(0, 256, (3, 10, 10), dtype=torch.uint8, device=device)
    # Test torchscript of transforms.CenterCrop with size as int
    f = T.CenterCrop(size=5)
    scripted_fn = torch.jit.script(f)
    scripted_fn(tensor)

    # Test torchscript of transforms.CenterCrop with size as [int, ]
    f = T.CenterCrop(
        size=[
            5,
        ]
    )
    scripted_fn = torch.jit.script(f)
    scripted_fn(tensor)

    # Test torchscript of transforms.CenterCrop with size as tuple
    f = T.CenterCrop(size=(6, 6))
    scripted_fn = torch.jit.script(f)
    scripted_fn(tensor)

    with get_tmp_dir() as tmp_dir:
        scripted_fn.save(os.path.join(tmp_dir, "t_center_crop.pt"))


@pytest.mark.parametrize("device", cpu_and_gpu())
@pytest.mark.parametrize(
    "fn, method, out_length",
    [
        # test_five_crop
        (F.five_crop, T.FiveCrop, 5),
        # test_ten_crop
        (F.ten_crop, T.TenCrop, 10),
    ],
)
@pytest.mark.parametrize(
    "size",
    [
        (5,),
        [
            5,
        ],
        (4, 5),
        [4, 5],
    ],
)
def test_x_crop(fn, method, out_length, size, device):
    meth_kwargs = fn_kwargs = {"size": size}
    scripted_fn = torch.jit.script(fn)

    tensor, pil_img = _create_data(height=20, width=20, device=device)
    transformed_t_list = fn(tensor, **fn_kwargs)
    transformed_p_list = fn(pil_img, **fn_kwargs)
    assert len(transformed_t_list) == len(transformed_p_list)
    assert len(transformed_t_list) == out_length
    for transformed_tensor, transformed_pil_img in zip(transformed_t_list, transformed_p_list):
        _assert_equal_tensor_to_pil(transformed_tensor, transformed_pil_img)

    transformed_t_list_script = scripted_fn(tensor.detach().clone(), **fn_kwargs)
    assert len(transformed_t_list) == len(transformed_t_list_script)
    assert len(transformed_t_list_script) == out_length
    for transformed_tensor, transformed_tensor_script in zip(transformed_t_list, transformed_t_list_script):
        assert_equal(transformed_tensor, transformed_tensor_script)

    # test for class interface
    fn = method(**meth_kwargs)
    scripted_fn = torch.jit.script(fn)
    output = scripted_fn(tensor)
    assert len(output) == len(transformed_t_list_script)

    # test on batch of tensors
    batch_tensors = _create_data_batch(height=23, width=34, channels=3, num_samples=4, device=device)
    torch.manual_seed(12)
    transformed_batch_list = fn(batch_tensors)

    for i in range(len(batch_tensors)):
        img_tensor = batch_tensors[i, ...]
        torch.manual_seed(12)
        transformed_img_list = fn(img_tensor)
        for transformed_img, transformed_batch in zip(transformed_img_list, transformed_batch_list):
            assert_equal(transformed_img, transformed_batch[i, ...])


@pytest.mark.parametrize("method", ["FiveCrop", "TenCrop"])
def test_x_crop_save(method):
    fn = getattr(T, method)(
        size=[
            5,
        ]
    )
    scripted_fn = torch.jit.script(fn)
    with get_tmp_dir() as tmp_dir:
        scripted_fn.save(os.path.join(tmp_dir, "t_op_list_{}.pt".format(method)))


class TestResize:
    @pytest.mark.parametrize("size", [32, 34, 35, 36, 38])
    def test_resize_int(self, size):
        # TODO: Minimal check for bug-fix, improve this later
        x = torch.rand(3, 32, 46)
        t = T.Resize(size=size)
        y = t(x)
        # If size is an int, smaller edge of the image will be matched to this number.
        # i.e, if height > width, then image will be rescaled to (size * height / width, size).
        assert isinstance(y, torch.Tensor)
        assert y.shape[1] == size
        assert y.shape[2] == int(size * 46 / 32)

    @pytest.mark.parametrize("device", cpu_and_gpu())
    @pytest.mark.parametrize("dt", [None, torch.float32, torch.float64])
    @pytest.mark.parametrize(
        "size",
        [
            [
                32,
            ],
            [32, 32],
            (32, 32),
            [34, 35],
        ],
    )
    @pytest.mark.parametrize("max_size", [None, 35, 1000])
    @pytest.mark.parametrize("interpolation", [BILINEAR, BICUBIC, NEAREST])
    def test_resize_scripted(self, dt, size, max_size, interpolation, device):
        tensor, _ = _create_data(height=34, width=36, device=device)
        batch_tensors = torch.randint(0, 256, size=(4, 3, 44, 56), dtype=torch.uint8, device=device)

        if dt is not None:
            # This is a trivial cast to float of uint8 data to test all cases
            tensor = tensor.to(dt)
        if max_size is not None and len(size) != 1:
            pytest.xfail("with max_size, size must be a sequence with 2 elements")

        transform = T.Resize(size=size, interpolation=interpolation, max_size=max_size)
        s_transform = torch.jit.script(transform)
        _test_transform_vs_scripted(transform, s_transform, tensor)
        _test_transform_vs_scripted_on_batch(transform, s_transform, batch_tensors)

    def test_resize_save(self):
        transform = T.Resize(
            size=[
                32,
            ]
        )
        s_transform = torch.jit.script(transform)
        with get_tmp_dir() as tmp_dir:
            s_transform.save(os.path.join(tmp_dir, "t_resize.pt"))

    @pytest.mark.parametrize("device", cpu_and_gpu())
    @pytest.mark.parametrize("scale", [(0.7, 1.2), [0.7, 1.2]])
    @pytest.mark.parametrize("ratio", [(0.75, 1.333), [0.75, 1.333]])
    @pytest.mark.parametrize(
        "size",
        [
            (32,),
            [
                44,
            ],
            [
                32,
            ],
            [32, 32],
            (32, 32),
            [44, 55],
        ],
    )
    @pytest.mark.parametrize("interpolation", [NEAREST, BILINEAR, BICUBIC])
    def test_resized_crop(self, scale, ratio, size, interpolation, device):
        tensor = torch.randint(0, 256, size=(3, 44, 56), dtype=torch.uint8, device=device)
        batch_tensors = torch.randint(0, 256, size=(4, 3, 44, 56), dtype=torch.uint8, device=device)
        transform = T.RandomResizedCrop(size=size, scale=scale, ratio=ratio, interpolation=interpolation)
        s_transform = torch.jit.script(transform)
        _test_transform_vs_scripted(transform, s_transform, tensor)
        _test_transform_vs_scripted_on_batch(transform, s_transform, batch_tensors)

    def test_resized_crop_save(self):
        transform = T.RandomResizedCrop(
            size=[
                32,
            ]
        )
        s_transform = torch.jit.script(transform)
        with get_tmp_dir() as tmp_dir:
            s_transform.save(os.path.join(tmp_dir, "t_resized_crop.pt"))


def _test_random_affine_helper(device, **kwargs):
    tensor = torch.randint(0, 256, size=(3, 44, 56), dtype=torch.uint8, device=device)
    batch_tensors = torch.randint(0, 256, size=(4, 3, 44, 56), dtype=torch.uint8, device=device)
    transform = T.RandomAffine(**kwargs)
    s_transform = torch.jit.script(transform)

    _test_transform_vs_scripted(transform, s_transform, tensor)
    _test_transform_vs_scripted_on_batch(transform, s_transform, batch_tensors)


@pytest.mark.parametrize("device", cpu_and_gpu())
def test_random_affine(device):
    transform = T.RandomAffine(degrees=45.0)
    s_transform = torch.jit.script(transform)
    with get_tmp_dir() as tmp_dir:
        s_transform.save(os.path.join(tmp_dir, "t_random_affine.pt"))


@pytest.mark.parametrize("device", cpu_and_gpu())
@pytest.mark.parametrize("interpolation", [NEAREST, BILINEAR])
@pytest.mark.parametrize("shear", [15, 10.0, (5.0, 10.0), [-15, 15], [-10.0, 10.0, -11.0, 11.0]])
def test_random_affine_shear(device, interpolation, shear):
    _test_random_affine_helper(device, degrees=0.0, interpolation=interpolation, shear=shear)


@pytest.mark.parametrize("device", cpu_and_gpu())
@pytest.mark.parametrize("interpolation", [NEAREST, BILINEAR])
@pytest.mark.parametrize("scale", [(0.7, 1.2), [0.7, 1.2]])
def test_random_affine_scale(device, interpolation, scale):
    _test_random_affine_helper(device, degrees=0.0, interpolation=interpolation, scale=scale)


@pytest.mark.parametrize("device", cpu_and_gpu())
@pytest.mark.parametrize("interpolation", [NEAREST, BILINEAR])
@pytest.mark.parametrize("translate", [(0.1, 0.2), [0.2, 0.1]])
def test_random_affine_translate(device, interpolation, translate):
    _test_random_affine_helper(device, degrees=0.0, interpolation=interpolation, translate=translate)


@pytest.mark.parametrize("device", cpu_and_gpu())
@pytest.mark.parametrize("interpolation", [NEAREST, BILINEAR])
@pytest.mark.parametrize("degrees", [45, 35.0, (-45, 45), [-90.0, 90.0]])
def test_random_affine_degrees(device, interpolation, degrees):
    _test_random_affine_helper(device, degrees=degrees, interpolation=interpolation)


@pytest.mark.parametrize("device", cpu_and_gpu())
@pytest.mark.parametrize("interpolation", [NEAREST, BILINEAR])
@pytest.mark.parametrize(
    "fill",
    [
        85,
        (10, -10, 10),
        0.7,
        [0.0, 0.0, 0.0],
        [
            1,
        ],
        1,
    ],
)
def test_random_affine_fill(device, interpolation, fill):
    _test_random_affine_helper(device, degrees=0.0, interpolation=interpolation, fill=fill)


@pytest.mark.parametrize("device", cpu_and_gpu())
@pytest.mark.parametrize("center", [(0, 0), [10, 10], None, (56, 44)])
@pytest.mark.parametrize("expand", [True, False])
@pytest.mark.parametrize("degrees", [45, 35.0, (-45, 45), [-90.0, 90.0]])
@pytest.mark.parametrize("interpolation", [NEAREST, BILINEAR])
@pytest.mark.parametrize(
    "fill",
    [
        85,
        (10, -10, 10),
        0.7,
        [0.0, 0.0, 0.0],
        [
            1,
        ],
        1,
    ],
)
def test_random_rotate(device, center, expand, degrees, interpolation, fill):
    tensor = torch.randint(0, 256, size=(3, 44, 56), dtype=torch.uint8, device=device)
    batch_tensors = torch.randint(0, 256, size=(4, 3, 44, 56), dtype=torch.uint8, device=device)

    transform = T.RandomRotation(degrees=degrees, interpolation=interpolation, expand=expand, center=center, fill=fill)
    s_transform = torch.jit.script(transform)

    _test_transform_vs_scripted(transform, s_transform, tensor)
    _test_transform_vs_scripted_on_batch(transform, s_transform, batch_tensors)


def test_random_rotate_save():
    transform = T.RandomRotation(degrees=45.0)
    s_transform = torch.jit.script(transform)
    with get_tmp_dir() as tmp_dir:
        s_transform.save(os.path.join(tmp_dir, "t_random_rotate.pt"))


@pytest.mark.parametrize("device", cpu_and_gpu())
@pytest.mark.parametrize("distortion_scale", np.linspace(0.1, 1.0, num=20))
@pytest.mark.parametrize("interpolation", [NEAREST, BILINEAR])
@pytest.mark.parametrize(
    "fill",
    [
        85,
        (10, -10, 10),
        0.7,
        [0.0, 0.0, 0.0],
        [
            1,
        ],
        1,
    ],
)
def test_random_perspective(device, distortion_scale, interpolation, fill):
    tensor = torch.randint(0, 256, size=(3, 44, 56), dtype=torch.uint8, device=device)
    batch_tensors = torch.randint(0, 256, size=(4, 3, 44, 56), dtype=torch.uint8, device=device)

    transform = T.RandomPerspective(distortion_scale=distortion_scale, interpolation=interpolation, fill=fill)
    s_transform = torch.jit.script(transform)

    _test_transform_vs_scripted(transform, s_transform, tensor)
    _test_transform_vs_scripted_on_batch(transform, s_transform, batch_tensors)


def test_random_perspective_save():
    transform = T.RandomPerspective()
    s_transform = torch.jit.script(transform)
    with get_tmp_dir() as tmp_dir:
        s_transform.save(os.path.join(tmp_dir, "t_perspective.pt"))


@pytest.mark.parametrize("device", cpu_and_gpu())
@pytest.mark.parametrize(
    "Klass, meth_kwargs",
    [(T.Grayscale, {"num_output_channels": 1}), (T.Grayscale, {"num_output_channels": 3}), (T.RandomGrayscale, {})],
)
def test_to_grayscale(device, Klass, meth_kwargs):
    tol = 1.0 + 1e-10
    _test_class_op(Klass, meth_kwargs=meth_kwargs, test_exact_match=False, device=device, tol=tol, agg_method="max")


@pytest.mark.parametrize("device", cpu_and_gpu())
@pytest.mark.parametrize("in_dtype", int_dtypes() + float_dtypes())
@pytest.mark.parametrize("out_dtype", int_dtypes() + float_dtypes())
def test_convert_image_dtype(device, in_dtype, out_dtype):
    tensor, _ = _create_data(26, 34, device=device)
    batch_tensors = torch.rand(4, 3, 44, 56, device=device)

    in_tensor = tensor.to(in_dtype)
    in_batch_tensors = batch_tensors.to(in_dtype)

    fn = T.ConvertImageDtype(dtype=out_dtype)
    scripted_fn = torch.jit.script(fn)

    if (in_dtype == torch.float32 and out_dtype in (torch.int32, torch.int64)) or (
        in_dtype == torch.float64 and out_dtype == torch.int64
    ):
        with pytest.raises(RuntimeError, match=r"cannot be performed safely"):
            _test_transform_vs_scripted(fn, scripted_fn, in_tensor)
        with pytest.raises(RuntimeError, match=r"cannot be performed safely"):
            _test_transform_vs_scripted_on_batch(fn, scripted_fn, in_batch_tensors)
        return

    _test_transform_vs_scripted(fn, scripted_fn, in_tensor)
    _test_transform_vs_scripted_on_batch(fn, scripted_fn, in_batch_tensors)


def test_convert_image_dtype_save():
    fn = T.ConvertImageDtype(dtype=torch.uint8)
    scripted_fn = torch.jit.script(fn)
    with get_tmp_dir() as tmp_dir:
        scripted_fn.save(os.path.join(tmp_dir, "t_convert_dtype.pt"))


@pytest.mark.parametrize("device", cpu_and_gpu())
@pytest.mark.parametrize("policy", [policy for policy in T.AutoAugmentPolicy])
@pytest.mark.parametrize(
    "fill",
    [
        None,
        85,
        (10, -10, 10),
        0.7,
        [0.0, 0.0, 0.0],
        [
            1,
        ],
        1,
    ],
)
def test_autoaugment(device, policy, fill):
    tensor = torch.randint(0, 256, size=(3, 44, 56), dtype=torch.uint8, device=device)
    batch_tensors = torch.randint(0, 256, size=(4, 3, 44, 56), dtype=torch.uint8, device=device)

    s_transform = None
    transform = T.AutoAugment(policy=policy, fill=fill)
    s_transform = torch.jit.script(transform)
    for _ in range(25):
        _test_transform_vs_scripted(transform, s_transform, tensor)
        _test_transform_vs_scripted_on_batch(transform, s_transform, batch_tensors)


def test_autoaugment_save():
    transform = T.AutoAugment()
    s_transform = torch.jit.script(transform)
    with get_tmp_dir() as tmp_dir:
        s_transform.save(os.path.join(tmp_dir, "t_autoaugment.pt"))


@pytest.mark.parametrize("device", cpu_and_gpu())
@pytest.mark.parametrize(
    "config",
    [{"value": 0.2}, {"value": "random"}, {"value": (0.2, 0.2, 0.2)}, {"value": "random", "ratio": (0.1, 0.2)}],
)
def test_random_erasing(device, config):
    tensor, _ = _create_data(24, 32, channels=3, device=device)
    batch_tensors = torch.rand(4, 3, 44, 56, device=device)

    fn = T.RandomErasing(**config)
    scripted_fn = torch.jit.script(fn)
    _test_transform_vs_scripted(fn, scripted_fn, tensor)
    _test_transform_vs_scripted_on_batch(fn, scripted_fn, batch_tensors)


def test_random_erasing_save():
    fn = T.RandomErasing(value=0.2)
    scripted_fn = torch.jit.script(fn)
    with get_tmp_dir() as tmp_dir:
        scripted_fn.save(os.path.join(tmp_dir, "t_random_erasing.pt"))


def test_random_erasing_with_invalid_data():
    img = torch.rand(3, 60, 60)
    # Test Set 0: invalid value
    random_erasing = T.RandomErasing(value=(0.1, 0.2, 0.3, 0.4), p=1.0)
    with pytest.raises(ValueError, match="If value is a sequence, it should have either a single value or 3"):
        random_erasing(img)


@pytest.mark.parametrize("device", cpu_and_gpu())
def test_normalize(device):
    fn = T.Normalize((0.5, 0.5, 0.5), (0.5, 0.5, 0.5))
    tensor, _ = _create_data(26, 34, device=device)

    with pytest.raises(TypeError, match="Input tensor should be a float tensor"):
        fn(tensor)

    batch_tensors = torch.rand(4, 3, 44, 56, device=device)
    tensor = tensor.to(dtype=torch.float32) / 255.0
    # test for class interface
    scripted_fn = torch.jit.script(fn)

    _test_transform_vs_scripted(fn, scripted_fn, tensor)
    _test_transform_vs_scripted_on_batch(fn, scripted_fn, batch_tensors)

    with get_tmp_dir() as tmp_dir:
        scripted_fn.save(os.path.join(tmp_dir, "t_norm.pt"))


@pytest.mark.parametrize("device", cpu_and_gpu())
def test_linear_transformation(device):
    c, h, w = 3, 24, 32

    tensor, _ = _create_data(h, w, channels=c, device=device)

    matrix = torch.rand(c * h * w, c * h * w, device=device)
    mean_vector = torch.rand(c * h * w, device=device)

    fn = T.LinearTransformation(matrix, mean_vector)
    scripted_fn = torch.jit.script(fn)

    _test_transform_vs_scripted(fn, scripted_fn, tensor)

    batch_tensors = torch.rand(4, c, h, w, device=device)
    # We skip some tests from _test_transform_vs_scripted_on_batch as
    # results for scripted and non-scripted transformations are not exactly the same
    torch.manual_seed(12)
    transformed_batch = fn(batch_tensors)
    torch.manual_seed(12)
    s_transformed_batch = scripted_fn(batch_tensors)
    assert_equal(transformed_batch, s_transformed_batch)

    with get_tmp_dir() as tmp_dir:
        scripted_fn.save(os.path.join(tmp_dir, "t_norm.pt"))


@pytest.mark.parametrize("device", cpu_and_gpu())
def test_compose(device):
    tensor, _ = _create_data(26, 34, device=device)
    tensor = tensor.to(dtype=torch.float32) / 255.0
    transforms = T.Compose(
        [
            T.CenterCrop(10),
            T.Normalize((0.485, 0.456, 0.406), (0.229, 0.224, 0.225)),
        ]
    )
    s_transforms = torch.nn.Sequential(*transforms.transforms)

    scripted_fn = torch.jit.script(s_transforms)
    torch.manual_seed(12)
    transformed_tensor = transforms(tensor)
    torch.manual_seed(12)
    transformed_tensor_script = scripted_fn(tensor)
    assert_equal(transformed_tensor, transformed_tensor_script, msg="{}".format(transforms))

    t = T.Compose(
        [
            lambda x: x,
        ]
    )
    with pytest.raises(RuntimeError, match="cannot call a value of type 'Tensor'"):
        torch.jit.script(t)


@pytest.mark.parametrize("device", cpu_and_gpu())
def test_random_apply(device):
    tensor, _ = _create_data(26, 34, device=device)
    tensor = tensor.to(dtype=torch.float32) / 255.0

    transforms = T.RandomApply(
        [
            T.RandomHorizontalFlip(),
            T.ColorJitter(),
        ],
        p=0.4,
    )
    s_transforms = T.RandomApply(
        torch.nn.ModuleList(
            [
                T.RandomHorizontalFlip(),
                T.ColorJitter(),
            ]
        ),
        p=0.4,
    )

    scripted_fn = torch.jit.script(s_transforms)
    torch.manual_seed(12)
    transformed_tensor = transforms(tensor)
    torch.manual_seed(12)
    transformed_tensor_script = scripted_fn(tensor)
    assert_equal(transformed_tensor, transformed_tensor_script, msg="{}".format(transforms))

    if device == "cpu":
        # Can't check this twice, otherwise
        # "Can't redefine method: forward on class: __torch__.torchvision.transforms.transforms.RandomApply"
        transforms = T.RandomApply(
            [
                T.ColorJitter(),
            ],
            p=0.3,
        )
        with pytest.raises(RuntimeError, match="Module 'RandomApply' has no attribute 'transforms'"):
            torch.jit.script(transforms)


@pytest.mark.parametrize("device", cpu_and_gpu())
@pytest.mark.parametrize(
    "meth_kwargs",
    [
        {"kernel_size": 3, "sigma": 0.75},
        {"kernel_size": 23, "sigma": [0.1, 2.0]},
        {"kernel_size": 23, "sigma": (0.1, 2.0)},
        {"kernel_size": [3, 3], "sigma": (1.0, 1.0)},
        {"kernel_size": (3, 3), "sigma": (0.1, 2.0)},
        {"kernel_size": [23], "sigma": 0.75},
    ],
)
def test_gaussian_blur(device, meth_kwargs):
    tol = 1.0 + 1e-10
    _test_class_op(
        T.GaussianBlur, meth_kwargs=meth_kwargs, test_exact_match=False, device=device, agg_method="max", tol=tol
    )<|MERGE_RESOLUTION|>--- conflicted
+++ resolved
@@ -5,23 +5,18 @@
 
 import torch
 from torchvision import transforms as T
-from torchvision.transforms import InterpolationMode
-from torchvision.transforms import functional as F
-
-from _assert_utils import assert_equal
+from torchvision.transforms import InterpolationMode, functional as F
+
 from common_utils import (
     _assert_approx_equal_tensor_to_pil,
     _assert_equal_tensor_to_pil,
     _create_data,
     _create_data_batch,
+    assert_equal,
     cpu_and_gpu,
-<<<<<<< HEAD
     float_dtypes,
     get_tmp_dir,
     int_dtypes,
-=======
-    assert_equal,
->>>>>>> 90a2402b
 )
 
 NEAREST, BILINEAR, BICUBIC = InterpolationMode.NEAREST, InterpolationMode.BILINEAR, InterpolationMode.BICUBIC
