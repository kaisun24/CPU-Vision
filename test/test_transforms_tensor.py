import torch
from torchvision import transforms as T
from torchvision.transforms import functional as F

from PIL.Image import NEAREST, BILINEAR, BICUBIC

import numpy as np

import unittest

from common_utils import TransformsTester


<<<<<<< HEAD
    def compareTensorToPIL(self, tensor, pil_image):
        pil_tensor = np.array(pil_image)
        if pil_tensor.ndim == 2:
            pil_tensor = pil_tensor[:, :, None]
        pil_tensor = torch.as_tensor(pil_tensor.transpose((2, 0, 1)))
        self.assertTrue(tensor.equal(pil_tensor))
=======
class Tester(TransformsTester):
>>>>>>> be8192e2

    def _test_functional_op(self, func, fn_kwargs):
        if fn_kwargs is None:
            fn_kwargs = {}
        tensor, pil_img = self._create_data(height=10, width=10)
        transformed_tensor = getattr(F, func)(tensor, **fn_kwargs)
        transformed_pil_img = getattr(F, func)(pil_img, **fn_kwargs)
        self.compareTensorToPIL(transformed_tensor, transformed_pil_img)

    def _test_class_op(self, method, meth_kwargs=None):
        if meth_kwargs is None:
            meth_kwargs = {}

        tensor, pil_img = self._create_data(height=10, width=10)
        # test for class interface
        f = getattr(T, method)(**meth_kwargs)
        scripted_fn = torch.jit.script(f)

        # set seed to reproduce the same transformation for tensor and PIL image
        torch.manual_seed(12)
        transformed_tensor = f(tensor)
        torch.manual_seed(12)
        transformed_pil_img = f(pil_img)
        self.compareTensorToPIL(transformed_tensor, transformed_pil_img)

        torch.manual_seed(12)
        transformed_tensor_script = scripted_fn(tensor)
        self.assertTrue(transformed_tensor.equal(transformed_tensor_script))

    def _test_op(self, func, method, fn_kwargs=None, meth_kwargs=None):
        self._test_functional_op(func, fn_kwargs)
        self._test_class_op(method, meth_kwargs)

    def test_random_horizontal_flip(self):
        self._test_op('hflip', 'RandomHorizontalFlip')

    def test_random_vertical_flip(self):
        self._test_op('vflip', 'RandomVerticalFlip')

    def test_adjustments(self):
        fns = ['adjust_brightness', 'adjust_contrast', 'adjust_saturation']
        for _ in range(20):
            factor = 3 * torch.rand(1).item()
            tensor, _ = self._create_data()
            pil_img = T.ToPILImage()(tensor)

            for func in fns:
                adjusted_tensor = getattr(F, func)(tensor, factor)
                adjusted_pil_img = getattr(F, func)(pil_img, factor)

                adjusted_pil_tensor = T.ToTensor()(adjusted_pil_img)
                scripted_fn = torch.jit.script(getattr(F, func))
                adjusted_tensor_script = scripted_fn(tensor, factor)

                if not tensor.dtype.is_floating_point:
                    adjusted_tensor = adjusted_tensor.to(torch.float) / 255
                    adjusted_tensor_script = adjusted_tensor_script.to(torch.float) / 255

                # F uses uint8 and F_t uses float, so there is a small
                # difference in values caused by (at most 5) truncations.
                max_diff = (adjusted_tensor - adjusted_pil_tensor).abs().max()
                max_diff_scripted = (adjusted_tensor - adjusted_tensor_script).abs().max()
                self.assertLess(max_diff, 5 / 255 + 1e-5)
                self.assertLess(max_diff_scripted, 5 / 255 + 1e-5)

    def test_pad(self):

        # Test functional.pad (PIL and Tensor) with padding as single int
        self._test_functional_op(
            "pad", fn_kwargs={"padding": 2, "fill": 0, "padding_mode": "constant"}
        )
        # Test functional.pad and transforms.Pad with padding as [int, ]
        fn_kwargs = meth_kwargs = {"padding": [2, ], "fill": 0, "padding_mode": "constant"}
        self._test_op(
            "pad", "Pad", fn_kwargs=fn_kwargs, meth_kwargs=meth_kwargs
        )
        # Test functional.pad and transforms.Pad with padding as list
        fn_kwargs = meth_kwargs = {"padding": [4, 4], "fill": 0, "padding_mode": "constant"}
        self._test_op(
            "pad", "Pad", fn_kwargs=fn_kwargs, meth_kwargs=meth_kwargs
        )
        # Test functional.pad and transforms.Pad with padding as tuple
        fn_kwargs = meth_kwargs = {"padding": (2, 2, 2, 2), "fill": 127, "padding_mode": "constant"}
        self._test_op(
            "pad", "Pad", fn_kwargs=fn_kwargs, meth_kwargs=meth_kwargs
        )

    def test_crop(self):
        fn_kwargs = {"top": 2, "left": 3, "height": 4, "width": 5}
        # Test transforms.RandomCrop with size and padding as tuple
        meth_kwargs = {"size": (4, 5), "padding": (4, 4), "pad_if_needed": True, }
        self._test_op(
            'crop', 'RandomCrop', fn_kwargs=fn_kwargs, meth_kwargs=meth_kwargs
        )

        sizes = [5, [5, ], [6, 6]]
        padding_configs = [
            {"padding_mode": "constant", "fill": 0},
            {"padding_mode": "constant", "fill": 10},
            {"padding_mode": "constant", "fill": 20},
            {"padding_mode": "edge"},
            {"padding_mode": "reflect"},
        ]

        for size in sizes:
            for padding_config in padding_configs:
                config = dict(padding_config)
                config["size"] = size
                self._test_class_op("RandomCrop", config)

    def test_center_crop(self):
        fn_kwargs = {"output_size": (4, 5)}
        meth_kwargs = {"size": (4, 5), }
        self._test_op(
            "center_crop", "CenterCrop", fn_kwargs=fn_kwargs, meth_kwargs=meth_kwargs
        )
        fn_kwargs = {"output_size": (5,)}
        meth_kwargs = {"size": (5, )}
        self._test_op(
            "center_crop", "CenterCrop", fn_kwargs=fn_kwargs, meth_kwargs=meth_kwargs
        )
        tensor = torch.randint(0, 255, (3, 10, 10), dtype=torch.uint8)
        # Test torchscript of transforms.CenterCrop with size as int
        f = T.CenterCrop(size=5)
        scripted_fn = torch.jit.script(f)
        scripted_fn(tensor)

        # Test torchscript of transforms.CenterCrop with size as [int, ]
        f = T.CenterCrop(size=[5, ])
        scripted_fn = torch.jit.script(f)
        scripted_fn(tensor)

        # Test torchscript of transforms.CenterCrop with size as tuple
        f = T.CenterCrop(size=(6, 6))
        scripted_fn = torch.jit.script(f)
        scripted_fn(tensor)

    def _test_op_list_output(self, func, method, out_length, fn_kwargs=None, meth_kwargs=None):
        if fn_kwargs is None:
            fn_kwargs = {}
        if meth_kwargs is None:
            meth_kwargs = {}
        tensor, pil_img = self._create_data(height=20, width=20)
        transformed_t_list = getattr(F, func)(tensor, **fn_kwargs)
        transformed_p_list = getattr(F, func)(pil_img, **fn_kwargs)
        self.assertEqual(len(transformed_t_list), len(transformed_p_list))
        self.assertEqual(len(transformed_t_list), out_length)
        for transformed_tensor, transformed_pil_img in zip(transformed_t_list, transformed_p_list):
            self.compareTensorToPIL(transformed_tensor, transformed_pil_img)

        scripted_fn = torch.jit.script(getattr(F, func))
        transformed_t_list_script = scripted_fn(tensor.detach().clone(), **fn_kwargs)
        self.assertEqual(len(transformed_t_list), len(transformed_t_list_script))
        self.assertEqual(len(transformed_t_list_script), out_length)
        for transformed_tensor, transformed_tensor_script in zip(transformed_t_list, transformed_t_list_script):
            self.assertTrue(transformed_tensor.equal(transformed_tensor_script),
                            msg="{} vs {}".format(transformed_tensor, transformed_tensor_script))

        # test for class interface
        f = getattr(T, method)(**meth_kwargs)
        scripted_fn = torch.jit.script(f)
        output = scripted_fn(tensor)
        self.assertEqual(len(output), len(transformed_t_list_script))

    def test_five_crop(self):
        fn_kwargs = meth_kwargs = {"size": (5,)}
        self._test_op_list_output(
            "five_crop", "FiveCrop", out_length=5, fn_kwargs=fn_kwargs, meth_kwargs=meth_kwargs
        )
        fn_kwargs = meth_kwargs = {"size": [5, ]}
        self._test_op_list_output(
            "five_crop", "FiveCrop", out_length=5, fn_kwargs=fn_kwargs, meth_kwargs=meth_kwargs
        )
        fn_kwargs = meth_kwargs = {"size": (4, 5)}
        self._test_op_list_output(
            "five_crop", "FiveCrop", out_length=5, fn_kwargs=fn_kwargs, meth_kwargs=meth_kwargs
        )
        fn_kwargs = meth_kwargs = {"size": [4, 5]}
        self._test_op_list_output(
            "five_crop", "FiveCrop", out_length=5, fn_kwargs=fn_kwargs, meth_kwargs=meth_kwargs
        )

    def test_ten_crop(self):
        fn_kwargs = meth_kwargs = {"size": (5,)}
        self._test_op_list_output(
            "ten_crop", "TenCrop", out_length=10, fn_kwargs=fn_kwargs, meth_kwargs=meth_kwargs
        )
        fn_kwargs = meth_kwargs = {"size": [5, ]}
        self._test_op_list_output(
            "ten_crop", "TenCrop", out_length=10, fn_kwargs=fn_kwargs, meth_kwargs=meth_kwargs
        )
        fn_kwargs = meth_kwargs = {"size": (4, 5)}
        self._test_op_list_output(
            "ten_crop", "TenCrop", out_length=10, fn_kwargs=fn_kwargs, meth_kwargs=meth_kwargs
        )
        fn_kwargs = meth_kwargs = {"size": [4, 5]}
        self._test_op_list_output(
            "ten_crop", "TenCrop", out_length=10, fn_kwargs=fn_kwargs, meth_kwargs=meth_kwargs
        )

    def test_resize(self):
        tensor, _ = self._create_data(height=34, width=36)
        script_fn = torch.jit.script(F.resize)

        for dt in [None, torch.float32, torch.float64]:
            if dt is not None:
                # This is a trivial cast to float of uint8 data to test all cases
                tensor = tensor.to(dt)
            for size in [32, 34, [32, ], [32, 32], (32, 32), [34, 35]]:
                for interpolation in [BILINEAR, BICUBIC, NEAREST]:

                    resized_tensor = F.resize(tensor, size=size, interpolation=interpolation)

                    if isinstance(size, int):
                        script_size = [size, ]
                    else:
                        script_size = size

                    s_resized_tensor = script_fn(tensor, size=script_size, interpolation=interpolation)
                    self.assertTrue(s_resized_tensor.equal(resized_tensor))

                    transform = T.Resize(size=script_size, interpolation=interpolation)
                    resized_tensor = transform(tensor)
                    script_transform = torch.jit.script(transform)
                    s_resized_tensor = script_transform(tensor)
                    self.assertTrue(s_resized_tensor.equal(resized_tensor))

    def test_resized_crop(self):
        tensor = torch.randint(0, 255, size=(3, 44, 56), dtype=torch.uint8)

        for scale in [(0.7, 1.2), [0.7, 1.2]]:
            for ratio in [(0.75, 1.333), [0.75, 1.333]]:
                for size in [(32, ), [44, ], [32, ], [32, 32], (32, 32), [44, 55]]:
                    for interpolation in [NEAREST, BILINEAR, BICUBIC]:
                        transform = T.RandomResizedCrop(
                            size=size, scale=scale, ratio=ratio, interpolation=interpolation
                        )
                        s_transform = torch.jit.script(transform)

                        torch.manual_seed(12)
                        out1 = transform(tensor)
                        torch.manual_seed(12)
                        out2 = s_transform(tensor)
                        self.assertTrue(out1.equal(out2))

    def test_random_affine(self):
        tensor = torch.randint(0, 255, size=(3, 44, 56), dtype=torch.uint8)

        for shear in [15, 10.0, (5.0, 10.0), [-15, 15], [-10.0, 10.0, -11.0, 11.0]]:
            for scale in [(0.7, 1.2), [0.7, 1.2]]:
                for translate in [(0.1, 0.2), [0.2, 0.1]]:
                    for degrees in [45, 35.0, (-45, 45), [-90.0, 90.0]]:
                        for interpolation in [NEAREST, BILINEAR]:
                            transform = T.RandomAffine(
                                degrees=degrees, translate=translate,
                                scale=scale, shear=shear, resample=interpolation
                            )
                            s_transform = torch.jit.script(transform)

                            torch.manual_seed(12)
                            out1 = transform(tensor)
                            torch.manual_seed(12)
                            out2 = s_transform(tensor)
                            self.assertTrue(out1.equal(out2))

    def test_random_rotate(self):
        tensor = torch.randint(0, 255, size=(3, 44, 56), dtype=torch.uint8)

        for center in [(0, 0), [10, 10], None, (56, 44)]:
            for expand in [True, False]:
                for degrees in [45, 35.0, (-45, 45), [-90.0, 90.0]]:
                    for interpolation in [NEAREST, BILINEAR]:
                        transform = T.RandomRotation(
                            degrees=degrees, resample=interpolation, expand=expand, center=center
                        )
                        s_transform = torch.jit.script(transform)

                        torch.manual_seed(12)
                        out1 = transform(tensor)
                        torch.manual_seed(12)
                        out2 = s_transform(tensor)
                        self.assertTrue(out1.equal(out2))

    def test_random_perspective(self):
        tensor = torch.randint(0, 255, size=(3, 44, 56), dtype=torch.uint8)

        for distortion_scale in np.linspace(0.1, 1.0, num=20):
            for interpolation in [NEAREST, BILINEAR]:
                transform = T.RandomPerspective(
                    distortion_scale=distortion_scale,
                    interpolation=interpolation
                )
                s_transform = torch.jit.script(transform)

                torch.manual_seed(12)
                out1 = transform(tensor)
                torch.manual_seed(12)
                out2 = s_transform(tensor)
                self.assertTrue(out1.equal(out2))

    def test_to_grayscale(self):

        meth_kwargs = {"num_output_channels": 1}
        self._test_class_op("Grayscale", meth_kwargs=meth_kwargs)

        meth_kwargs = {"num_output_channels": 3}
        self._test_class_op("Grayscale", meth_kwargs=meth_kwargs)

        meth_kwargs = {}
        self._test_class_op("RandomGrayscale", meth_kwargs=meth_kwargs)


if __name__ == '__main__':
    unittest.main()<|MERGE_RESOLUTION|>--- conflicted
+++ resolved
@@ -11,16 +11,7 @@
 from common_utils import TransformsTester
 
 
-<<<<<<< HEAD
-    def compareTensorToPIL(self, tensor, pil_image):
-        pil_tensor = np.array(pil_image)
-        if pil_tensor.ndim == 2:
-            pil_tensor = pil_tensor[:, :, None]
-        pil_tensor = torch.as_tensor(pil_tensor.transpose((2, 0, 1)))
-        self.assertTrue(tensor.equal(pil_tensor))
-=======
 class Tester(TransformsTester):
->>>>>>> be8192e2
 
     def _test_functional_op(self, func, fn_kwargs):
         if fn_kwargs is None:
@@ -30,7 +21,7 @@
         transformed_pil_img = getattr(F, func)(pil_img, **fn_kwargs)
         self.compareTensorToPIL(transformed_tensor, transformed_pil_img)
 
-    def _test_class_op(self, method, meth_kwargs=None):
+    def _test_class_op(self, method, meth_kwargs=None, test_exact_match=True, **match_kwargs):
         if meth_kwargs is None:
             meth_kwargs = {}
 
@@ -44,7 +35,10 @@
         transformed_tensor = f(tensor)
         torch.manual_seed(12)
         transformed_pil_img = f(pil_img)
-        self.compareTensorToPIL(transformed_tensor, transformed_pil_img)
+        if test_exact_match:
+            self.compareTensorToPIL(transformed_tensor, transformed_pil_img, **match_kwargs)
+        else:
+            self.approxEqualTensorToPIL(transformed_tensor.float(), transformed_pil_img, **match_kwargs)
 
         torch.manual_seed(12)
         transformed_tensor_script = scripted_fn(tensor)
@@ -324,13 +318,20 @@
     def test_to_grayscale(self):
 
         meth_kwargs = {"num_output_channels": 1}
-        self._test_class_op("Grayscale", meth_kwargs=meth_kwargs)
+        tol = 1.0 + 1e-10
+        self._test_class_op(
+            "Grayscale", meth_kwargs=meth_kwargs, test_exact_match=False, tol=tol, agg_method="max"
+        )
 
         meth_kwargs = {"num_output_channels": 3}
-        self._test_class_op("Grayscale", meth_kwargs=meth_kwargs)
+        self._test_class_op(
+            "Grayscale", meth_kwargs=meth_kwargs, test_exact_match=False, tol=tol, agg_method="max"
+        )
 
         meth_kwargs = {}
-        self._test_class_op("RandomGrayscale", meth_kwargs=meth_kwargs)
+        self._test_class_op(
+            "RandomGrayscale", meth_kwargs=meth_kwargs, test_exact_match=False, tol=tol, agg_method="max"
+        )
 
 
 if __name__ == '__main__':
