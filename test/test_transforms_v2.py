import itertools
import pathlib
import random
import textwrap
import warnings

import numpy as np

import PIL.Image
import pytest
import torch
import torchvision.transforms.v2 as transforms

from common_utils import assert_equal, assert_run_python_script, cpu_and_cuda
from torch.utils._pytree import tree_flatten, tree_unflatten
from torchvision import datapoints
from torchvision.ops.boxes import box_iou
from torchvision.transforms.functional import to_pil_image
from torchvision.transforms.v2 import functional as F
from torchvision.transforms.v2.utils import check_type, is_simple_tensor, query_chw
from transforms_v2_legacy_utils import (
    make_bounding_boxes,
    make_detection_mask,
    make_image,
    make_images,
    make_multiple_bounding_boxes,
    make_segmentation_mask,
    make_video,
    make_videos,
)
<<<<<<< HEAD
=======
from torch.utils._pytree import tree_flatten, tree_unflatten
from torchvision import datapoints
from torchvision.ops.boxes import box_iou
from torchvision.transforms.functional import to_pil_image
from torchvision.transforms.v2 import functional as F
from torchvision.transforms.v2.utils import check_type, is_pure_tensor, query_chw
>>>>>>> 74f50d93


def make_vanilla_tensor_images(*args, **kwargs):
    for image in make_images(*args, **kwargs):
        if image.ndim > 3:
            continue
        yield image.data


def make_pil_images(*args, **kwargs):
    for image in make_vanilla_tensor_images(*args, **kwargs):
        yield to_pil_image(image)


def make_vanilla_tensor_bounding_boxes(*args, **kwargs):
    for bounding_boxes in make_multiple_bounding_boxes(*args, **kwargs):
        yield bounding_boxes.data


def parametrize(transforms_with_inputs):
    return pytest.mark.parametrize(
        ("transform", "input"),
        [
            pytest.param(
                transform,
                input,
                id=f"{type(transform).__name__}-{type(input).__module__}.{type(input).__name__}-{idx}",
            )
            for transform, inputs in transforms_with_inputs
            for idx, input in enumerate(inputs)
        ],
    )


def auto_augment_adapter(transform, input, device):
    adapted_input = {}
    image_or_video_found = False
    for key, value in input.items():
        if isinstance(value, (datapoints.BoundingBoxes, datapoints.Mask)):
            # AA transforms don't support bounding boxes or masks
            continue
        elif check_type(value, (datapoints.Image, datapoints.Video, is_pure_tensor, PIL.Image.Image)):
            if image_or_video_found:
                # AA transforms only support a single image or video
                continue
            image_or_video_found = True
        adapted_input[key] = value
    return adapted_input


def linear_transformation_adapter(transform, input, device):
    flat_inputs = list(input.values())
    c, h, w = query_chw(
        [
            item
            for item, needs_transform in zip(flat_inputs, transforms.Transform()._needs_transform_list(flat_inputs))
            if needs_transform
        ]
    )
    num_elements = c * h * w
    transform.transformation_matrix = torch.randn((num_elements, num_elements), device=device)
    transform.mean_vector = torch.randn((num_elements,), device=device)
    return {key: value for key, value in input.items() if not isinstance(value, PIL.Image.Image)}


def normalize_adapter(transform, input, device):
    adapted_input = {}
    for key, value in input.items():
        if isinstance(value, PIL.Image.Image):
            # normalize doesn't support PIL images
            continue
        elif check_type(value, (datapoints.Image, datapoints.Video, is_pure_tensor)):
            # normalize doesn't support integer images
            value = F.to_dtype(value, torch.float32, scale=True)
        adapted_input[key] = value
    return adapted_input


class TestSmoke:
    @pytest.mark.parametrize(
        ("transform", "adapter"),
        [
            (transforms.RandomErasing(p=1.0), None),
            (transforms.AugMix(), auto_augment_adapter),
            (transforms.AutoAugment(), auto_augment_adapter),
            (transforms.RandAugment(), auto_augment_adapter),
            (transforms.TrivialAugmentWide(), auto_augment_adapter),
            (transforms.ColorJitter(brightness=0.1, contrast=0.2, saturation=0.3, hue=0.15), None),
            (transforms.Grayscale(), None),
            (transforms.RandomAdjustSharpness(sharpness_factor=0.5, p=1.0), None),
            (transforms.RandomAutocontrast(p=1.0), None),
            (transforms.RandomEqualize(p=1.0), None),
            (transforms.RandomGrayscale(p=1.0), None),
            (transforms.RandomInvert(p=1.0), None),
            (transforms.RandomChannelPermutation(), None),
            (transforms.RandomPhotometricDistort(p=1.0), None),
            (transforms.RandomPosterize(bits=4, p=1.0), None),
            (transforms.RandomSolarize(threshold=0.5, p=1.0), None),
            (transforms.CenterCrop([16, 16]), None),
            (transforms.ElasticTransform(sigma=1.0), None),
            (transforms.Pad(4), None),
            (transforms.RandomAffine(degrees=30.0), None),
            (transforms.RandomCrop([16, 16], pad_if_needed=True), None),
            (transforms.RandomHorizontalFlip(p=1.0), None),
            (transforms.RandomPerspective(p=1.0), None),
            (transforms.RandomResize(min_size=10, max_size=20, antialias=True), None),
            (transforms.RandomResizedCrop([16, 16], antialias=True), None),
            (transforms.RandomRotation(degrees=30), None),
            (transforms.RandomShortestSize(min_size=10, antialias=True), None),
            (transforms.RandomVerticalFlip(p=1.0), None),
            (transforms.RandomZoomOut(p=1.0), None),
            (transforms.Resize([16, 16], antialias=True), None),
            (transforms.ScaleJitter((16, 16), scale_range=(0.8, 1.2), antialias=True), None),
            (transforms.ClampBoundingBoxes(), None),
            (transforms.ConvertBoundingBoxFormat(datapoints.BoundingBoxFormat.CXCYWH), None),
            (transforms.ConvertImageDtype(), None),
            (transforms.GaussianBlur(kernel_size=3), None),
            (
                transforms.LinearTransformation(
                    # These are just dummy values that will be filled by the adapter. We can't define them upfront,
                    # because for we neither know the spatial size nor the device at this point
                    transformation_matrix=torch.empty((1, 1)),
                    mean_vector=torch.empty((1,)),
                ),
                linear_transformation_adapter,
            ),
            (transforms.Normalize(mean=[0.485, 0.456, 0.406], std=[0.229, 0.224, 0.225]), normalize_adapter),
            (transforms.ToDtype(torch.float64), None),
            (transforms.UniformTemporalSubsample(num_samples=2), None),
        ],
        ids=lambda transform: type(transform).__name__,
    )
    @pytest.mark.parametrize("container_type", [dict, list, tuple])
    @pytest.mark.parametrize(
        "image_or_video",
        [
            make_image(),
            make_video(),
            next(make_pil_images(color_spaces=["RGB"])),
            next(make_vanilla_tensor_images()),
        ],
    )
    @pytest.mark.parametrize("device", cpu_and_cuda())
    def test_common(self, transform, adapter, container_type, image_or_video, device):
        canvas_size = F.get_size(image_or_video)
        input = dict(
            image_or_video=image_or_video,
            image_datapoint=make_image(size=canvas_size),
            video_datapoint=make_video(size=canvas_size),
            image_pil=next(make_pil_images(sizes=[canvas_size], color_spaces=["RGB"])),
            bounding_boxes_xyxy=make_bounding_boxes(
                format=datapoints.BoundingBoxFormat.XYXY, canvas_size=canvas_size, batch_dims=(3,)
            ),
            bounding_boxes_xywh=make_bounding_boxes(
                format=datapoints.BoundingBoxFormat.XYWH, canvas_size=canvas_size, batch_dims=(4,)
            ),
            bounding_boxes_cxcywh=make_bounding_boxes(
                format=datapoints.BoundingBoxFormat.CXCYWH, canvas_size=canvas_size, batch_dims=(5,)
            ),
            bounding_boxes_degenerate_xyxy=datapoints.BoundingBoxes(
                [
                    [0, 0, 0, 0],  # no height or width
                    [0, 0, 0, 1],  # no height
                    [0, 0, 1, 0],  # no width
                    [2, 0, 1, 1],  # x1 > x2, y1 < y2
                    [0, 2, 1, 1],  # x1 < x2, y1 > y2
                    [2, 2, 1, 1],  # x1 > x2, y1 > y2
                ],
                format=datapoints.BoundingBoxFormat.XYXY,
                canvas_size=canvas_size,
            ),
            bounding_boxes_degenerate_xywh=datapoints.BoundingBoxes(
                [
                    [0, 0, 0, 0],  # no height or width
                    [0, 0, 0, 1],  # no height
                    [0, 0, 1, 0],  # no width
                    [0, 0, 1, -1],  # negative height
                    [0, 0, -1, 1],  # negative width
                    [0, 0, -1, -1],  # negative height and width
                ],
                format=datapoints.BoundingBoxFormat.XYWH,
                canvas_size=canvas_size,
            ),
            bounding_boxes_degenerate_cxcywh=datapoints.BoundingBoxes(
                [
                    [0, 0, 0, 0],  # no height or width
                    [0, 0, 0, 1],  # no height
                    [0, 0, 1, 0],  # no width
                    [0, 0, 1, -1],  # negative height
                    [0, 0, -1, 1],  # negative width
                    [0, 0, -1, -1],  # negative height and width
                ],
                format=datapoints.BoundingBoxFormat.CXCYWH,
                canvas_size=canvas_size,
            ),
            detection_mask=make_detection_mask(size=canvas_size),
            segmentation_mask=make_segmentation_mask(size=canvas_size),
            int=0,
            float=0.0,
            bool=True,
            none=None,
            str="str",
            path=pathlib.Path.cwd(),
            object=object(),
            tensor=torch.empty(5),
            array=np.empty(5),
        )
        if adapter is not None:
            input = adapter(transform, input, device)

        if container_type in {tuple, list}:
            input = container_type(input.values())

        input_flat, input_spec = tree_flatten(input)
        input_flat = [item.to(device) if isinstance(item, torch.Tensor) else item for item in input_flat]
        input = tree_unflatten(input_flat, input_spec)

        torch.manual_seed(0)
        output = transform(input)
        output_flat, output_spec = tree_flatten(output)

        assert output_spec == input_spec

        for output_item, input_item, should_be_transformed in zip(
            output_flat, input_flat, transforms.Transform()._needs_transform_list(input_flat)
        ):
            if should_be_transformed:
                assert type(output_item) is type(input_item)
            else:
                assert output_item is input_item

            if isinstance(input_item, datapoints.BoundingBoxes) and not isinstance(
                transform, transforms.ConvertBoundingBoxFormat
            ):
                assert output_item.format == input_item.format

        # Enforce that the transform does not turn a degenerate box marked by RandomIoUCrop (or any other future
        # transform that does this), back into a valid one.
        # TODO: we should test that against all degenerate boxes above
        for format in list(datapoints.BoundingBoxFormat):
            sample = dict(
                boxes=datapoints.BoundingBoxes([[0, 0, 0, 0]], format=format, canvas_size=(224, 244)),
                labels=torch.tensor([3]),
            )
            assert transforms.SanitizeBoundingBoxes()(sample)["boxes"].shape == (0, 4)

    @parametrize(
        [
            (
                transform,
                itertools.chain.from_iterable(
                    fn(
                        color_spaces=[
                            "GRAY",
                            "RGB",
                        ],
                        dtypes=[torch.uint8],
                        extra_dims=[(), (4,)],
                        **(dict(num_frames=[3]) if fn is make_videos else dict()),
                    )
                    for fn in [
                        make_images,
                        make_vanilla_tensor_images,
                        make_pil_images,
                        make_videos,
                    ]
                ),
            )
            for transform in (
                transforms.RandAugment(),
                transforms.TrivialAugmentWide(),
                transforms.AutoAugment(),
                transforms.AugMix(),
            )
        ]
    )
    def test_auto_augment(self, transform, input):
        transform(input)

    @parametrize(
        [
            (
                transforms.Normalize(mean=[0.0, 0.0, 0.0], std=[1.0, 1.0, 1.0]),
                itertools.chain.from_iterable(
                    fn(color_spaces=["RGB"], dtypes=[torch.float32])
                    for fn in [
                        make_images,
                        make_vanilla_tensor_images,
                        make_videos,
                    ]
                ),
            ),
        ]
    )
    def test_normalize(self, transform, input):
        transform(input)

    @parametrize(
        [
            (
                transforms.RandomResizedCrop([16, 16], antialias=True),
                itertools.chain(
                    make_images(extra_dims=[(4,)]),
                    make_vanilla_tensor_images(),
                    make_pil_images(),
                    make_videos(extra_dims=[()]),
                ),
            )
        ]
    )
    def test_random_resized_crop(self, transform, input):
        transform(input)


@pytest.mark.parametrize(
    "flat_inputs",
    itertools.permutations(
        [
            next(make_vanilla_tensor_images()),
            next(make_vanilla_tensor_images()),
            next(make_pil_images()),
            make_image(),
            next(make_videos()),
        ],
        3,
    ),
)
def test_pure_tensor_heuristic(flat_inputs):
    def split_on_pure_tensor(to_split):
        # This takes a sequence that is structurally aligned with `flat_inputs` and splits its items into three parts:
        # 1. The first pure tensor. If none is present, this will be `None`
        # 2. A list of the remaining pure tensors
        # 3. A list of all other items
        pure_tensors = []
        others = []
        # Splitting always happens on the original `flat_inputs` to avoid any erroneous type changes by the transform to
        # affect the splitting.
        for item, inpt in zip(to_split, flat_inputs):
            (pure_tensors if is_pure_tensor(inpt) else others).append(item)
        return pure_tensors[0] if pure_tensors else None, pure_tensors[1:], others

    class CopyCloneTransform(transforms.Transform):
        def _transform(self, inpt, params):
            return inpt.clone() if isinstance(inpt, torch.Tensor) else inpt.copy()

        @staticmethod
        def was_applied(output, inpt):
            identity = output is inpt
            if identity:
                return False

            # Make sure nothing fishy is going on
            assert_equal(output, inpt)
            return True

    first_pure_tensor_input, other_pure_tensor_inputs, other_inputs = split_on_pure_tensor(flat_inputs)

    transform = CopyCloneTransform()
    transformed_sample = transform(flat_inputs)

    first_pure_tensor_output, other_pure_tensor_outputs, other_outputs = split_on_pure_tensor(transformed_sample)

    if first_pure_tensor_input is not None:
        if other_inputs:
            assert not transform.was_applied(first_pure_tensor_output, first_pure_tensor_input)
        else:
            assert transform.was_applied(first_pure_tensor_output, first_pure_tensor_input)

    for output, inpt in zip(other_pure_tensor_outputs, other_pure_tensor_inputs):
        assert not transform.was_applied(output, inpt)

    for input, output in zip(other_inputs, other_outputs):
        assert transform.was_applied(output, input)


class TestPad:
    def test_assertions(self):
        with pytest.raises(TypeError, match="Got inappropriate padding arg"):
            transforms.Pad("abc")

        with pytest.raises(ValueError, match="Padding must be an int or a 1, 2, or 4"):
            transforms.Pad([-0.7, 0, 0.7])

        with pytest.raises(TypeError, match="Got inappropriate fill arg"):
            transforms.Pad(12, fill="abc")

        with pytest.raises(ValueError, match="Padding mode should be either"):
            transforms.Pad(12, padding_mode="abc")


class TestRandomZoomOut:
    def test_assertions(self):
        with pytest.raises(TypeError, match="Got inappropriate fill arg"):
            transforms.RandomZoomOut(fill="abc")

        with pytest.raises(TypeError, match="should be a sequence of length"):
            transforms.RandomZoomOut(0, side_range=0)

        with pytest.raises(ValueError, match="Invalid canvas side range"):
            transforms.RandomZoomOut(0, side_range=[4.0, 1.0])

    @pytest.mark.parametrize("fill", [0, [1, 2, 3], (2, 3, 4)])
    @pytest.mark.parametrize("side_range", [(1.0, 4.0), [2.0, 5.0]])
    def test__get_params(self, fill, side_range):
        transform = transforms.RandomZoomOut(fill=fill, side_range=side_range)

        h, w = size = (24, 32)
        image = make_image(size)

        params = transform._get_params([image])

        assert len(params["padding"]) == 4
        assert 0 <= params["padding"][0] <= (side_range[1] - 1) * w
        assert 0 <= params["padding"][1] <= (side_range[1] - 1) * h
        assert 0 <= params["padding"][2] <= (side_range[1] - 1) * w
        assert 0 <= params["padding"][3] <= (side_range[1] - 1) * h


class TestRandomCrop:
    def test_assertions(self):
        with pytest.raises(ValueError, match="Please provide only two dimensions"):
            transforms.RandomCrop([10, 12, 14])

        with pytest.raises(TypeError, match="Got inappropriate padding arg"):
            transforms.RandomCrop([10, 12], padding="abc")

        with pytest.raises(ValueError, match="Padding must be an int or a 1, 2, or 4"):
            transforms.RandomCrop([10, 12], padding=[-0.7, 0, 0.7])

        with pytest.raises(TypeError, match="Got inappropriate fill arg"):
            transforms.RandomCrop([10, 12], padding=1, fill="abc")

        with pytest.raises(ValueError, match="Padding mode should be either"):
            transforms.RandomCrop([10, 12], padding=1, padding_mode="abc")

    @pytest.mark.parametrize("padding", [None, 1, [2, 3], [1, 2, 3, 4]])
    @pytest.mark.parametrize("size, pad_if_needed", [((10, 10), False), ((50, 25), True)])
    def test__get_params(self, padding, pad_if_needed, size):
        h, w = size = (24, 32)
        image = make_image(size)

        transform = transforms.RandomCrop(size, padding=padding, pad_if_needed=pad_if_needed)
        params = transform._get_params([image])

        if padding is not None:
            if isinstance(padding, int):
                pad_top = pad_bottom = pad_left = pad_right = padding
            elif isinstance(padding, list) and len(padding) == 2:
                pad_left = pad_right = padding[0]
                pad_top = pad_bottom = padding[1]
            elif isinstance(padding, list) and len(padding) == 4:
                pad_left, pad_top, pad_right, pad_bottom = padding

            h += pad_top + pad_bottom
            w += pad_left + pad_right
        else:
            pad_left = pad_right = pad_top = pad_bottom = 0

        if pad_if_needed:
            if w < size[1]:
                diff = size[1] - w
                pad_left += diff
                pad_right += diff
                w += 2 * diff
            if h < size[0]:
                diff = size[0] - h
                pad_top += diff
                pad_bottom += diff
                h += 2 * diff

        padding = [pad_left, pad_top, pad_right, pad_bottom]

        assert 0 <= params["top"] <= h - size[0] + 1
        assert 0 <= params["left"] <= w - size[1] + 1
        assert params["height"] == size[0]
        assert params["width"] == size[1]
        assert params["needs_pad"] is any(padding)
        assert params["padding"] == padding


class TestGaussianBlur:
    def test_assertions(self):
        with pytest.raises(ValueError, match="Kernel size should be a tuple/list of two integers"):
            transforms.GaussianBlur([10, 12, 14])

        with pytest.raises(ValueError, match="Kernel size value should be an odd and positive number"):
            transforms.GaussianBlur(4)

        with pytest.raises(
            TypeError, match="sigma should be a single int or float or a list/tuple with length 2 floats."
        ):
            transforms.GaussianBlur(3, sigma=[1, 2, 3])

        with pytest.raises(ValueError, match="If sigma is a single number, it must be positive"):
            transforms.GaussianBlur(3, sigma=-1.0)

        with pytest.raises(ValueError, match="sigma values should be positive and of the form"):
            transforms.GaussianBlur(3, sigma=[2.0, 1.0])

    @pytest.mark.parametrize("sigma", [10.0, [10.0, 12.0]])
    def test__get_params(self, sigma):
        transform = transforms.GaussianBlur(3, sigma=sigma)
        params = transform._get_params([])

        if isinstance(sigma, float):
            assert params["sigma"][0] == params["sigma"][1] == 10
        else:
            assert sigma[0] <= params["sigma"][0] <= sigma[1]
            assert sigma[0] <= params["sigma"][1] <= sigma[1]


class TestRandomPerspective:
    def test_assertions(self):
        with pytest.raises(ValueError, match="Argument distortion_scale value should be between 0 and 1"):
            transforms.RandomPerspective(distortion_scale=-1.0)

        with pytest.raises(TypeError, match="Got inappropriate fill arg"):
            transforms.RandomPerspective(0.5, fill="abc")

    def test__get_params(self):
        dscale = 0.5
        transform = transforms.RandomPerspective(dscale)

        image = make_image((24, 32))

        params = transform._get_params([image])

        assert "coefficients" in params
        assert len(params["coefficients"]) == 8


class TestElasticTransform:
    def test_assertions(self):

        with pytest.raises(TypeError, match="alpha should be float or a sequence of floats"):
            transforms.ElasticTransform({})

        with pytest.raises(ValueError, match="alpha is a sequence its length should be one of 2"):
            transforms.ElasticTransform([1.0, 2.0, 3.0])

        with pytest.raises(ValueError, match="alpha should be a sequence of floats"):
            transforms.ElasticTransform([1, 2])

        with pytest.raises(TypeError, match="sigma should be float or a sequence of floats"):
            transforms.ElasticTransform(1.0, {})

        with pytest.raises(ValueError, match="sigma is a sequence its length should be one of 2"):
            transforms.ElasticTransform(1.0, [1.0, 2.0, 3.0])

        with pytest.raises(ValueError, match="sigma should be a sequence of floats"):
            transforms.ElasticTransform(1.0, [1, 2])

        with pytest.raises(TypeError, match="Got inappropriate fill arg"):
            transforms.ElasticTransform(1.0, 2.0, fill="abc")

    def test__get_params(self):
        alpha = 2.0
        sigma = 3.0
        transform = transforms.ElasticTransform(alpha, sigma)

        h, w = size = (24, 32)
        image = make_image(size)

        params = transform._get_params([image])

        displacement = params["displacement"]
        assert displacement.shape == (1, h, w, 2)
        assert (-alpha / w <= displacement[0, ..., 0]).all() and (displacement[0, ..., 0] <= alpha / w).all()
        assert (-alpha / h <= displacement[0, ..., 1]).all() and (displacement[0, ..., 1] <= alpha / h).all()


class TestRandomErasing:
    def test_assertions(self):
        with pytest.raises(TypeError, match="Argument value should be either a number or str or a sequence"):
            transforms.RandomErasing(value={})

        with pytest.raises(ValueError, match="If value is str, it should be 'random'"):
            transforms.RandomErasing(value="abc")

        with pytest.raises(TypeError, match="Scale should be a sequence"):
            transforms.RandomErasing(scale=123)

        with pytest.raises(TypeError, match="Ratio should be a sequence"):
            transforms.RandomErasing(ratio=123)

        with pytest.raises(ValueError, match="Scale should be between 0 and 1"):
            transforms.RandomErasing(scale=[-1, 2])

        image = make_image((24, 32))

        transform = transforms.RandomErasing(value=[1, 2, 3, 4])

        with pytest.raises(ValueError, match="If value is a sequence, it should have either a single value"):
            transform._get_params([image])

    @pytest.mark.parametrize("value", [5.0, [1, 2, 3], "random"])
    def test__get_params(self, value):
        image = make_image((24, 32))
        num_channels, height, width = F.get_dimensions(image)

        transform = transforms.RandomErasing(value=value)
        params = transform._get_params([image])

        v = params["v"]
        h, w = params["h"], params["w"]
        i, j = params["i"], params["j"]
        assert isinstance(v, torch.Tensor)
        if value == "random":
            assert v.shape == (num_channels, h, w)
        elif isinstance(value, (int, float)):
            assert v.shape == (1, 1, 1)
        elif isinstance(value, (list, tuple)):
            assert v.shape == (num_channels, 1, 1)

        assert 0 <= i <= height - h
        assert 0 <= j <= width - w


class TestTransform:
    @pytest.mark.parametrize(
        "inpt_type",
        [torch.Tensor, PIL.Image.Image, datapoints.Image, np.ndarray, datapoints.BoundingBoxes, str, int],
    )
    def test_check_transformed_types(self, inpt_type, mocker):
        # This test ensures that we correctly handle which types to transform and which to bypass
        t = transforms.Transform()
        inpt = mocker.MagicMock(spec=inpt_type)

        if inpt_type in (np.ndarray, str, int):
            output = t(inpt)
            assert output is inpt
        else:
            with pytest.raises(NotImplementedError):
                t(inpt)


class TestToImage:
    @pytest.mark.parametrize(
        "inpt_type",
        [torch.Tensor, PIL.Image.Image, datapoints.Image, np.ndarray, datapoints.BoundingBoxes, str, int],
    )
    def test__transform(self, inpt_type, mocker):
        fn = mocker.patch(
            "torchvision.transforms.v2.functional.to_image",
            return_value=torch.rand(1, 3, 8, 8),
        )

        inpt = mocker.MagicMock(spec=inpt_type)
        transform = transforms.ToImage()
        transform(inpt)
        if inpt_type in (datapoints.BoundingBoxes, datapoints.Image, str, int):
            assert fn.call_count == 0
        else:
            fn.assert_called_once_with(inpt)


class TestToPILImage:
    @pytest.mark.parametrize(
        "inpt_type",
        [torch.Tensor, PIL.Image.Image, datapoints.Image, np.ndarray, datapoints.BoundingBoxes, str, int],
    )
    def test__transform(self, inpt_type, mocker):
        fn = mocker.patch("torchvision.transforms.v2.functional.to_pil_image")

        inpt = mocker.MagicMock(spec=inpt_type)
        transform = transforms.ToPILImage()
        transform(inpt)
        if inpt_type in (PIL.Image.Image, datapoints.BoundingBoxes, str, int):
            assert fn.call_count == 0
        else:
            fn.assert_called_once_with(inpt, mode=transform.mode)


class TestToTensor:
    @pytest.mark.parametrize(
        "inpt_type",
        [torch.Tensor, PIL.Image.Image, datapoints.Image, np.ndarray, datapoints.BoundingBoxes, str, int],
    )
    def test__transform(self, inpt_type, mocker):
        fn = mocker.patch("torchvision.transforms.functional.to_tensor")

        inpt = mocker.MagicMock(spec=inpt_type)
        with pytest.warns(UserWarning, match="deprecated and will be removed"):
            transform = transforms.ToTensor()
        transform(inpt)
        if inpt_type in (datapoints.Image, torch.Tensor, datapoints.BoundingBoxes, str, int):
            assert fn.call_count == 0
        else:
            fn.assert_called_once_with(inpt)


class TestContainers:
    @pytest.mark.parametrize("transform_cls", [transforms.Compose, transforms.RandomChoice, transforms.RandomOrder])
    def test_assertions(self, transform_cls):
        with pytest.raises(TypeError, match="Argument transforms should be a sequence of callables"):
            transform_cls(transforms.RandomCrop(28))

    @pytest.mark.parametrize("transform_cls", [transforms.Compose, transforms.RandomChoice, transforms.RandomOrder])
    @pytest.mark.parametrize(
        "trfms",
        [
            [transforms.Pad(2), transforms.RandomCrop(28)],
            [lambda x: 2.0 * x, transforms.Pad(2), transforms.RandomCrop(28)],
            [transforms.Pad(2), lambda x: 2.0 * x, transforms.RandomCrop(28)],
        ],
    )
    def test_ctor(self, transform_cls, trfms):
        c = transform_cls(trfms)
        inpt = torch.rand(1, 3, 32, 32)
        output = c(inpt)
        assert isinstance(output, torch.Tensor)
        assert output.ndim == 4


class TestRandomChoice:
    def test_assertions(self):
        with pytest.raises(ValueError, match="Length of p doesn't match the number of transforms"):
            transforms.RandomChoice([transforms.Pad(2), transforms.RandomCrop(28)], p=[1])


class TestRandomIoUCrop:
    @pytest.mark.parametrize("device", cpu_and_cuda())
    @pytest.mark.parametrize("options", [[0.5, 0.9], [2.0]])
    def test__get_params(self, device, options):
        orig_h, orig_w = size = (24, 32)
        image = make_image(size)
        bboxes = datapoints.BoundingBoxes(
            torch.tensor([[1, 1, 10, 10], [20, 20, 23, 23], [1, 20, 10, 23], [20, 1, 23, 10]]),
            format="XYXY",
            canvas_size=size,
            device=device,
        )
        sample = [image, bboxes]

        transform = transforms.RandomIoUCrop(sampler_options=options)

        n_samples = 5
        for _ in range(n_samples):

            params = transform._get_params(sample)

            if options == [2.0]:
                assert len(params) == 0
                return

            assert len(params["is_within_crop_area"]) > 0
            assert params["is_within_crop_area"].dtype == torch.bool

            assert int(transform.min_scale * orig_h) <= params["height"] <= int(transform.max_scale * orig_h)
            assert int(transform.min_scale * orig_w) <= params["width"] <= int(transform.max_scale * orig_w)

            left, top = params["left"], params["top"]
            new_h, new_w = params["height"], params["width"]
            ious = box_iou(
                bboxes,
                torch.tensor([[left, top, left + new_w, top + new_h]], dtype=bboxes.dtype, device=bboxes.device),
            )
            assert ious.max() >= options[0] or ious.max() >= options[1], f"{ious} vs {options}"

    def test__transform_empty_params(self, mocker):
        transform = transforms.RandomIoUCrop(sampler_options=[2.0])
        image = datapoints.Image(torch.rand(1, 3, 4, 4))
        bboxes = datapoints.BoundingBoxes(torch.tensor([[1, 1, 2, 2]]), format="XYXY", canvas_size=(4, 4))
        label = torch.tensor([1])
        sample = [image, bboxes, label]
        # Let's mock transform._get_params to control the output:
        transform._get_params = mocker.MagicMock(return_value={})
        output = transform(sample)
        torch.testing.assert_close(output, sample)

    def test_forward_assertion(self):
        transform = transforms.RandomIoUCrop()
        with pytest.raises(
            TypeError,
            match="requires input sample to contain tensor or PIL images and bounding boxes",
        ):
            transform(torch.tensor(0))

    def test__transform(self, mocker):
        transform = transforms.RandomIoUCrop()

        size = (32, 24)
        image = make_image(size)
        bboxes = make_bounding_boxes(format="XYXY", canvas_size=size, batch_dims=(6,))
        masks = make_detection_mask(size, num_objects=6)

        sample = [image, bboxes, masks]

        is_within_crop_area = torch.tensor([0, 1, 0, 1, 0, 1], dtype=torch.bool)

        params = dict(top=1, left=2, height=12, width=12, is_within_crop_area=is_within_crop_area)
        transform._get_params = mocker.MagicMock(return_value=params)
        output = transform(sample)

        # check number of bboxes vs number of labels:
        output_bboxes = output[1]
        assert isinstance(output_bboxes, datapoints.BoundingBoxes)
        assert (output_bboxes[~is_within_crop_area] == 0).all()

        output_masks = output[2]
        assert isinstance(output_masks, datapoints.Mask)


class TestScaleJitter:
    def test__get_params(self):
        canvas_size = (24, 32)
        target_size = (16, 12)
        scale_range = (0.5, 1.5)

        transform = transforms.ScaleJitter(target_size=target_size, scale_range=scale_range)

        sample = make_image(canvas_size)

        n_samples = 5
        for _ in range(n_samples):

            params = transform._get_params([sample])

            assert "size" in params
            size = params["size"]

            assert isinstance(size, tuple) and len(size) == 2
            height, width = size

            r_min = min(target_size[1] / canvas_size[0], target_size[0] / canvas_size[1]) * scale_range[0]
            r_max = min(target_size[1] / canvas_size[0], target_size[0] / canvas_size[1]) * scale_range[1]

            assert int(canvas_size[0] * r_min) <= height <= int(canvas_size[0] * r_max)
            assert int(canvas_size[1] * r_min) <= width <= int(canvas_size[1] * r_max)


class TestRandomShortestSize:
    @pytest.mark.parametrize("min_size,max_size", [([5, 9], 20), ([5, 9], None)])
    def test__get_params(self, min_size, max_size):
        canvas_size = (3, 10)

        transform = transforms.RandomShortestSize(min_size=min_size, max_size=max_size, antialias=True)

        sample = make_image(canvas_size)
        params = transform._get_params([sample])

        assert "size" in params
        size = params["size"]

        assert isinstance(size, tuple) and len(size) == 2

        longer = max(size)
        shorter = min(size)
        if max_size is not None:
            assert longer <= max_size
            assert shorter <= max_size
        else:
            assert shorter in min_size


class TestLinearTransformation:
    def test_assertions(self):
        with pytest.raises(ValueError, match="transformation_matrix should be square"):
            transforms.LinearTransformation(torch.rand(2, 3), torch.rand(5))

        with pytest.raises(ValueError, match="mean_vector should have the same length"):
            transforms.LinearTransformation(torch.rand(3, 3), torch.rand(5))

    @pytest.mark.parametrize(
        "inpt",
        [
            122 * torch.ones(1, 3, 8, 8),
            122.0 * torch.ones(1, 3, 8, 8),
            datapoints.Image(122 * torch.ones(1, 3, 8, 8)),
            PIL.Image.new("RGB", (8, 8), (122, 122, 122)),
        ],
    )
    def test__transform(self, inpt):

        v = 121 * torch.ones(3 * 8 * 8)
        m = torch.ones(3 * 8 * 8, 3 * 8 * 8)
        transform = transforms.LinearTransformation(m, v)

        if isinstance(inpt, PIL.Image.Image):
            with pytest.raises(TypeError, match="does not support PIL images"):
                transform(inpt)
        else:
            output = transform(inpt)
            assert isinstance(output, torch.Tensor)
            assert output.unique() == 3 * 8 * 8
            assert output.dtype == inpt.dtype


class TestRandomResize:
    def test__get_params(self):
        min_size = 3
        max_size = 6

        transform = transforms.RandomResize(min_size=min_size, max_size=max_size, antialias=True)

        for _ in range(10):
            params = transform._get_params([])

            assert isinstance(params["size"], list) and len(params["size"]) == 1
            size = params["size"][0]

            assert min_size <= size < max_size


class TestUniformTemporalSubsample:
    @pytest.mark.parametrize(
        "inpt",
        [
            torch.zeros(10, 3, 8, 8),
            torch.zeros(1, 10, 3, 8, 8),
            datapoints.Video(torch.zeros(1, 10, 3, 8, 8)),
        ],
    )
    def test__transform(self, inpt):
        num_samples = 5
        transform = transforms.UniformTemporalSubsample(num_samples)

        output = transform(inpt)
        assert type(output) is type(inpt)
        assert output.shape[-4] == num_samples
        assert output.dtype == inpt.dtype


# TODO: remove this test in 0.17 when the default of antialias changes to True
def test_antialias_warning():
    pil_img = PIL.Image.new("RGB", size=(10, 10), color=127)
    tensor_img = torch.randint(0, 256, size=(3, 10, 10), dtype=torch.uint8)
    tensor_video = torch.randint(0, 256, size=(2, 3, 10, 10), dtype=torch.uint8)

    match = "The default value of the antialias parameter"
    with pytest.warns(UserWarning, match=match):
        transforms.RandomResizedCrop((20, 20))(tensor_img)
    with pytest.warns(UserWarning, match=match):
        transforms.ScaleJitter((20, 20))(tensor_img)
    with pytest.warns(UserWarning, match=match):
        transforms.RandomShortestSize((20, 20))(tensor_img)
    with pytest.warns(UserWarning, match=match):
        transforms.RandomResize(10, 20)(tensor_img)

    with pytest.warns(UserWarning, match=match):
        F.resized_crop(datapoints.Image(tensor_img), 0, 0, 10, 10, (20, 20))

    with pytest.warns(UserWarning, match=match):
        F.resize(datapoints.Video(tensor_video), (20, 20))
    with pytest.warns(UserWarning, match=match):
        F.resized_crop(datapoints.Video(tensor_video), 0, 0, 10, 10, (20, 20))

    with warnings.catch_warnings():
        warnings.simplefilter("error")
        transforms.RandomResizedCrop((20, 20))(pil_img)
        transforms.ScaleJitter((20, 20))(pil_img)
        transforms.RandomShortestSize((20, 20))(pil_img)
        transforms.RandomResize(10, 20)(pil_img)

        transforms.RandomResizedCrop((20, 20), antialias=True)(tensor_img)
        transforms.ScaleJitter((20, 20), antialias=True)(tensor_img)
        transforms.RandomShortestSize((20, 20), antialias=True)(tensor_img)
        transforms.RandomResize(10, 20, antialias=True)(tensor_img)

        F.resized_crop(datapoints.Image(tensor_img), 0, 0, 10, 10, (20, 20), antialias=True)
        F.resized_crop(datapoints.Video(tensor_video), 0, 0, 10, 10, (20, 20), antialias=True)


@pytest.mark.parametrize("image_type", (PIL.Image, torch.Tensor, datapoints.Image))
@pytest.mark.parametrize("label_type", (torch.Tensor, int))
@pytest.mark.parametrize("dataset_return_type", (dict, tuple))
@pytest.mark.parametrize("to_tensor", (transforms.ToTensor, transforms.ToImage))
def test_classif_preset(image_type, label_type, dataset_return_type, to_tensor):

    image = datapoints.Image(torch.randint(0, 256, size=(1, 3, 250, 250), dtype=torch.uint8))
    if image_type is PIL.Image:
        image = to_pil_image(image[0])
    elif image_type is torch.Tensor:
        image = image.as_subclass(torch.Tensor)
        assert is_pure_tensor(image)

    label = 1 if label_type is int else torch.tensor([1])

    if dataset_return_type is dict:
        sample = {
            "image": image,
            "label": label,
        }
    else:
        sample = image, label

    if to_tensor is transforms.ToTensor:
        with pytest.warns(UserWarning, match="deprecated and will be removed"):
            to_tensor = to_tensor()
    else:
        to_tensor = to_tensor()

    t = transforms.Compose(
        [
            transforms.RandomResizedCrop((224, 224), antialias=True),
            transforms.RandomHorizontalFlip(p=1),
            transforms.RandAugment(),
            transforms.TrivialAugmentWide(),
            transforms.AugMix(),
            transforms.AutoAugment(),
            to_tensor,
            # TODO: ConvertImageDtype is a pass-through on PIL images, is that
            # intended?  This results in a failure if we convert to tensor after
            # it, because the image would still be uint8 which make Normalize
            # fail.
            transforms.ConvertImageDtype(torch.float),
            transforms.Normalize(mean=[0, 0, 0], std=[1, 1, 1]),
            transforms.RandomErasing(p=1),
        ]
    )

    out = t(sample)

    assert type(out) == type(sample)

    if dataset_return_type is tuple:
        out_image, out_label = out
    else:
        assert out.keys() == sample.keys()
        out_image, out_label = out.values()

    assert out_image.shape[-2:] == (224, 224)
    assert out_label == label


@pytest.mark.parametrize("image_type", (PIL.Image, torch.Tensor, datapoints.Image))
@pytest.mark.parametrize("data_augmentation", ("hflip", "lsj", "multiscale", "ssd", "ssdlite"))
@pytest.mark.parametrize("to_tensor", (transforms.ToTensor, transforms.ToImage))
@pytest.mark.parametrize("sanitize", (True, False))
def test_detection_preset(image_type, data_augmentation, to_tensor, sanitize):
    torch.manual_seed(0)

    if to_tensor is transforms.ToTensor:
        with pytest.warns(UserWarning, match="deprecated and will be removed"):
            to_tensor = to_tensor()
    else:
        to_tensor = to_tensor()

    if data_augmentation == "hflip":
        t = [
            transforms.RandomHorizontalFlip(p=1),
            to_tensor,
            transforms.ConvertImageDtype(torch.float),
        ]
    elif data_augmentation == "lsj":
        t = [
            transforms.ScaleJitter(target_size=(1024, 1024), antialias=True),
            # Note: replaced FixedSizeCrop with RandomCrop, becuase we're
            # leaving FixedSizeCrop in prototype for now, and it expects Label
            # classes which we won't release yet.
            # transforms.FixedSizeCrop(
            #     size=(1024, 1024), fill=defaultdict(lambda: (123.0, 117.0, 104.0), {datapoints.Mask: 0})
            # ),
            transforms.RandomCrop((1024, 1024), pad_if_needed=True),
            transforms.RandomHorizontalFlip(p=1),
            to_tensor,
            transforms.ConvertImageDtype(torch.float),
        ]
    elif data_augmentation == "multiscale":
        t = [
            transforms.RandomShortestSize(
                min_size=(480, 512, 544, 576, 608, 640, 672, 704, 736, 768, 800), max_size=1333, antialias=True
            ),
            transforms.RandomHorizontalFlip(p=1),
            to_tensor,
            transforms.ConvertImageDtype(torch.float),
        ]
    elif data_augmentation == "ssd":
        t = [
            transforms.RandomPhotometricDistort(p=1),
            transforms.RandomZoomOut(fill={"others": (123.0, 117.0, 104.0), datapoints.Mask: 0}, p=1),
            transforms.RandomIoUCrop(),
            transforms.RandomHorizontalFlip(p=1),
            to_tensor,
            transforms.ConvertImageDtype(torch.float),
        ]
    elif data_augmentation == "ssdlite":
        t = [
            transforms.RandomIoUCrop(),
            transforms.RandomHorizontalFlip(p=1),
            to_tensor,
            transforms.ConvertImageDtype(torch.float),
        ]
    if sanitize:
        t += [transforms.SanitizeBoundingBoxes()]
    t = transforms.Compose(t)

    num_boxes = 5
    H = W = 250

    image = datapoints.Image(torch.randint(0, 256, size=(1, 3, H, W), dtype=torch.uint8))
    if image_type is PIL.Image:
        image = to_pil_image(image[0])
    elif image_type is torch.Tensor:
        image = image.as_subclass(torch.Tensor)
        assert is_pure_tensor(image)

    label = torch.randint(0, 10, size=(num_boxes,))

    boxes = torch.randint(0, min(H, W) // 2, size=(num_boxes, 4))
    boxes[:, 2:] += boxes[:, :2]
    boxes = boxes.clamp(min=0, max=min(H, W))
    boxes = datapoints.BoundingBoxes(boxes, format="XYXY", canvas_size=(H, W))

    masks = datapoints.Mask(torch.randint(0, 2, size=(num_boxes, H, W), dtype=torch.uint8))

    sample = {
        "image": image,
        "label": label,
        "boxes": boxes,
        "masks": masks,
    }

    out = t(sample)

    if isinstance(to_tensor, transforms.ToTensor) and image_type is not datapoints.Image:
        assert is_pure_tensor(out["image"])
    else:
        assert isinstance(out["image"], datapoints.Image)
    assert isinstance(out["label"], type(sample["label"]))

    num_boxes_expected = {
        # ssd and ssdlite contain RandomIoUCrop which may "remove" some bbox. It
        # doesn't remove them strictly speaking, it just marks some boxes as
        # degenerate and those boxes will be later removed by
        # SanitizeBoundingBoxes(), which we add to the pipelines if the sanitize
        # param is True.
        # Note that the values below are probably specific to the random seed
        # set above (which is fine).
        (True, "ssd"): 5,
        (True, "ssdlite"): 4,
    }.get((sanitize, data_augmentation), num_boxes)

    assert out["boxes"].shape[0] == out["masks"].shape[0] == out["label"].shape[0] == num_boxes_expected


@pytest.mark.parametrize("min_size", (1, 10))
@pytest.mark.parametrize("labels_getter", ("default", lambda inputs: inputs["labels"], None, lambda inputs: None))
@pytest.mark.parametrize("sample_type", (tuple, dict))
def test_sanitize_bounding_boxes(min_size, labels_getter, sample_type):

    if sample_type is tuple and not isinstance(labels_getter, str):
        # The "lambda inputs: inputs["labels"]" labels_getter used in this test
        # doesn't work if the input is a tuple.
        return

    H, W = 256, 128

    boxes_and_validity = [
        ([0, 1, 10, 1], False),  # Y1 == Y2
        ([0, 1, 0, 20], False),  # X1 == X2
        ([0, 0, min_size - 1, 10], False),  # H < min_size
        ([0, 0, 10, min_size - 1], False),  # W < min_size
        ([0, 0, 10, H + 1], False),  # Y2 > H
        ([0, 0, W + 1, 10], False),  # X2 > W
        ([-1, 1, 10, 20], False),  # any < 0
        ([0, 0, -1, 20], False),  # any < 0
        ([0, 0, -10, -1], False),  # any < 0
        ([0, 0, min_size, 10], True),  # H < min_size
        ([0, 0, 10, min_size], True),  # W < min_size
        ([0, 0, W, H], True),  # TODO: Is that actually OK?? Should it be -1?
        ([1, 1, 30, 20], True),
        ([0, 0, 10, 10], True),
        ([1, 1, 30, 20], True),
    ]

    random.shuffle(boxes_and_validity)  # For test robustness: mix order of wrong and correct cases
    boxes, is_valid_mask = zip(*boxes_and_validity)
    valid_indices = [i for (i, is_valid) in enumerate(is_valid_mask) if is_valid]

    boxes = torch.tensor(boxes)
    labels = torch.arange(boxes.shape[0])

    boxes = datapoints.BoundingBoxes(
        boxes,
        format=datapoints.BoundingBoxFormat.XYXY,
        canvas_size=(H, W),
    )

    masks = datapoints.Mask(torch.randint(0, 2, size=(boxes.shape[0], H, W)))
    whatever = torch.rand(10)
    input_img = torch.randint(0, 256, size=(1, 3, H, W), dtype=torch.uint8)
    sample = {
        "image": input_img,
        "labels": labels,
        "boxes": boxes,
        "whatever": whatever,
        "None": None,
        "masks": masks,
    }

    if sample_type is tuple:
        img = sample.pop("image")
        sample = (img, sample)

    out = transforms.SanitizeBoundingBoxes(min_size=min_size, labels_getter=labels_getter)(sample)

    if sample_type is tuple:
        out_image = out[0]
        out_labels = out[1]["labels"]
        out_boxes = out[1]["boxes"]
        out_masks = out[1]["masks"]
        out_whatever = out[1]["whatever"]
    else:
        out_image = out["image"]
        out_labels = out["labels"]
        out_boxes = out["boxes"]
        out_masks = out["masks"]
        out_whatever = out["whatever"]

    assert out_image is input_img
    assert out_whatever is whatever

    assert isinstance(out_boxes, datapoints.BoundingBoxes)
    assert isinstance(out_masks, datapoints.Mask)

    if labels_getter is None or (callable(labels_getter) and labels_getter({"labels": "blah"}) is None):
        assert out_labels is labels
    else:
        assert isinstance(out_labels, torch.Tensor)
        assert out_boxes.shape[0] == out_labels.shape[0] == out_masks.shape[0]
        # This works because we conveniently set labels to arange(num_boxes)
        assert out_labels.tolist() == valid_indices


def test_sanitize_bounding_boxes_errors():

    good_bbox = datapoints.BoundingBoxes(
        [[0, 0, 10, 10]],
        format=datapoints.BoundingBoxFormat.XYXY,
        canvas_size=(20, 20),
    )

    with pytest.raises(ValueError, match="min_size must be >= 1"):
        transforms.SanitizeBoundingBoxes(min_size=0)
    with pytest.raises(ValueError, match="labels_getter should either be 'default'"):
        transforms.SanitizeBoundingBoxes(labels_getter=12)

    with pytest.raises(ValueError, match="Could not infer where the labels are"):
        bad_labels_key = {"bbox": good_bbox, "BAD_KEY": torch.arange(good_bbox.shape[0])}
        transforms.SanitizeBoundingBoxes()(bad_labels_key)

    with pytest.raises(ValueError, match="must be a tensor"):
        not_a_tensor = {"bbox": good_bbox, "labels": torch.arange(good_bbox.shape[0]).tolist()}
        transforms.SanitizeBoundingBoxes()(not_a_tensor)

    with pytest.raises(ValueError, match="Number of boxes"):
        different_sizes = {"bbox": good_bbox, "labels": torch.arange(good_bbox.shape[0] + 3)}
        transforms.SanitizeBoundingBoxes()(different_sizes)


@pytest.mark.parametrize(
    "import_statement",
    (
        "from torchvision.transforms import v2",
        "import torchvision.transforms.v2",
        "from torchvision.transforms.v2 import Resize",
        "import torchvision.transforms.v2.functional",
        "from torchvision.transforms.v2.functional import resize",
        "from torchvision import datapoints",
        "from torchvision.datapoints import Image",
        "from torchvision.datasets import wrap_dataset_for_transforms_v2",
    ),
)
@pytest.mark.parametrize("call_disable_warning", (True, False))
def test_warnings_v2_namespaces(import_statement, call_disable_warning):
    if call_disable_warning:
        source = f"""
        import warnings
        import torchvision
        torchvision.disable_beta_transforms_warning()
        with warnings.catch_warnings():
            warnings.simplefilter("error")
            {import_statement}
        """
    else:
        source = f"""
        import pytest
        with pytest.warns(UserWarning, match="v2 namespaces are still Beta"):
            {import_statement}
        """
    assert_run_python_script(textwrap.dedent(source))


def test_no_warnings_v1_namespace():
    source = """
    import warnings
    with warnings.catch_warnings():
        warnings.simplefilter("error")
        import torchvision.transforms
        from torchvision import transforms
        import torchvision.transforms.functional
        from torchvision.transforms import Resize
        from torchvision.transforms.functional import resize
        from torchvision import datasets
        from torchvision.datasets import ImageNet
    """
    assert_run_python_script(textwrap.dedent(source))


class TestLambda:
    inputs = pytest.mark.parametrize("input", [object(), torch.empty(()), np.empty(()), "string", 1, 0.0])

    @inputs
    def test_default(self, input):
        was_applied = False

        def was_applied_fn(input):
            nonlocal was_applied
            was_applied = True
            return input

        transform = transforms.Lambda(was_applied_fn)

        transform(input)

        assert was_applied

    @inputs
    def test_with_types(self, input):
        was_applied = False

        def was_applied_fn(input):
            nonlocal was_applied
            was_applied = True
            return input

        types = (torch.Tensor, np.ndarray)
        transform = transforms.Lambda(was_applied_fn, *types)

        transform(input)

        assert was_applied is isinstance(input, types)<|MERGE_RESOLUTION|>--- conflicted
+++ resolved
@@ -17,7 +17,7 @@
 from torchvision.ops.boxes import box_iou
 from torchvision.transforms.functional import to_pil_image
 from torchvision.transforms.v2 import functional as F
-from torchvision.transforms.v2.utils import check_type, is_simple_tensor, query_chw
+from torchvision.transforms.v2.utils import check_type, is_pure_tensor, query_chw
 from transforms_v2_legacy_utils import (
     make_bounding_boxes,
     make_detection_mask,
@@ -28,15 +28,6 @@
     make_video,
     make_videos,
 )
-<<<<<<< HEAD
-=======
-from torch.utils._pytree import tree_flatten, tree_unflatten
-from torchvision import datapoints
-from torchvision.ops.boxes import box_iou
-from torchvision.transforms.functional import to_pil_image
-from torchvision.transforms.v2 import functional as F
-from torchvision.transforms.v2.utils import check_type, is_pure_tensor, query_chw
->>>>>>> 74f50d93
 
 
 def make_vanilla_tensor_images(*args, **kwargs):
