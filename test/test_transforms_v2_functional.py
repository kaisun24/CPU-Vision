import inspect
import math
import os
import re

from typing import get_type_hints

import numpy as np
import PIL.Image
import pytest

import torch

from common_utils import (
    assert_close,
    cache,
    cpu_and_cuda,
    DEFAULT_SQUARE_SPATIAL_SIZE,
    make_bounding_boxes,
    needs_cuda,
    parametrized_error_message,
    set_rng_seed,
)
from torch.utils._pytree import tree_map
from torchvision import datapoints
from torchvision.transforms.functional import _get_perspective_coeffs
from torchvision.transforms.v2 import functional as F
from torchvision.transforms.v2.functional._geometry import _center_crop_compute_padding
from torchvision.transforms.v2.functional._meta import clamp_bounding_boxes, convert_format_bounding_boxes
from torchvision.transforms.v2.utils import is_simple_tensor
from transforms_v2_dispatcher_infos import DISPATCHER_INFOS
from transforms_v2_kernel_infos import KERNEL_INFOS


KERNEL_INFOS_MAP = {info.kernel: info for info in KERNEL_INFOS}
DISPATCHER_INFOS_MAP = {info.dispatcher: info for info in DISPATCHER_INFOS}


@cache
def script(fn):
    try:
        return torch.jit.script(fn)
    except Exception as error:
        raise AssertionError(f"Trying to `torch.jit.script` '{fn.__name__}' raised the error above.") from error


# Scripting a function often triggers a warning like
# `UserWarning: operator() profile_node %$INT1 : int[] = prim::profile_ivalue($INT2) does not have profile information`
# with varying `INT1` and `INT2`. Since these are uninteresting for us and only clutter the test summary, we ignore
# them.
ignore_jit_warning_no_profile = pytest.mark.filterwarnings(
    f"ignore:{re.escape('operator() profile_node %')}:UserWarning"
)


def make_info_args_kwargs_params(info, *, args_kwargs_fn, test_id=None):
    args_kwargs = list(args_kwargs_fn(info))
    if not args_kwargs:
        raise pytest.UsageError(
            f"Couldn't collect a single `ArgsKwargs` for `{info.id}`{f' in {test_id}' if test_id else ''}"
        )
    idx_field_len = len(str(len(args_kwargs)))
    return [
        pytest.param(
            info,
            args_kwargs_,
            marks=info.get_marks(test_id, args_kwargs_) if test_id else [],
            id=f"{info.id}-{idx:0{idx_field_len}}",
        )
        for idx, args_kwargs_ in enumerate(args_kwargs)
    ]


def make_info_args_kwargs_parametrization(infos, *, args_kwargs_fn):
    def decorator(test_fn):
        parts = test_fn.__qualname__.split(".")
        if len(parts) == 1:
            test_class_name = None
            test_function_name = parts[0]
        elif len(parts) == 2:
            test_class_name, test_function_name = parts
        else:
            raise pytest.UsageError("Unable to parse the test class name and test function name from test function")
        test_id = (test_class_name, test_function_name)

        argnames = ("info", "args_kwargs")
        argvalues = []
        for info in infos:
            argvalues.extend(make_info_args_kwargs_params(info, args_kwargs_fn=args_kwargs_fn, test_id=test_id))

        return pytest.mark.parametrize(argnames, argvalues)(test_fn)

    return decorator


@pytest.fixture(autouse=True)
def fix_rng_seed():
    set_rng_seed(0)
    yield


@pytest.fixture()
def test_id(request):
    test_class_name = request.cls.__name__ if request.cls is not None else None
    test_function_name = request.node.originalname
    return test_class_name, test_function_name


class TestKernels:
    sample_inputs = make_info_args_kwargs_parametrization(
        KERNEL_INFOS,
        args_kwargs_fn=lambda kernel_info: kernel_info.sample_inputs_fn(),
    )
    reference_inputs = make_info_args_kwargs_parametrization(
        [info for info in KERNEL_INFOS if info.reference_fn is not None],
        args_kwargs_fn=lambda info: info.reference_inputs_fn(),
    )

    @make_info_args_kwargs_parametrization(
        [info for info in KERNEL_INFOS if info.logs_usage],
        args_kwargs_fn=lambda info: info.sample_inputs_fn(),
    )
    @pytest.mark.parametrize("device", cpu_and_cuda())
    def test_logging(self, spy_on, info, args_kwargs, device):
        spy = spy_on(torch._C._log_api_usage_once)

        (input, *other_args), kwargs = args_kwargs.load(device)
        info.kernel(input.as_subclass(torch.Tensor), *other_args, **kwargs)

        spy.assert_any_call(f"{info.kernel.__module__}.{info.id}")

    @ignore_jit_warning_no_profile
    @sample_inputs
    @pytest.mark.parametrize("device", cpu_and_cuda())
    def test_scripted_vs_eager(self, test_id, info, args_kwargs, device):
        kernel_eager = info.kernel
        kernel_scripted = script(kernel_eager)

        (input, *other_args), kwargs = args_kwargs.load(device)
        input = input.as_subclass(torch.Tensor)

        actual = kernel_scripted(input, *other_args, **kwargs)
        expected = kernel_eager(input, *other_args, **kwargs)

        assert_close(
            actual,
            expected,
            **info.get_closeness_kwargs(test_id, dtype=input.dtype, device=input.device),
            msg=parametrized_error_message(input, other_args, **kwargs),
        )

    def _unbatch(self, batch, *, data_dims):
        if isinstance(batch, torch.Tensor):
            batched_tensor = batch
            metadata = ()
        else:
            batched_tensor, *metadata = batch

        if batched_tensor.ndim == data_dims:
            return batch

        return [
            self._unbatch(unbatched, data_dims=data_dims)
            for unbatched in (
                batched_tensor.unbind(0) if not metadata else [(t, *metadata) for t in batched_tensor.unbind(0)]
            )
        ]

    @sample_inputs
    @pytest.mark.parametrize("device", cpu_and_cuda())
    def test_batched_vs_single(self, test_id, info, args_kwargs, device):
        (batched_input, *other_args), kwargs = args_kwargs.load(device)

        datapoint_type = datapoints.Image if is_simple_tensor(batched_input) else type(batched_input)
        # This dictionary contains the number of rightmost dimensions that contain the actual data.
        # Everything to the left is considered a batch dimension.
        data_dims = {
            datapoints.Image: 3,
            datapoints.BoundingBoxes: 1,
            # `Mask`'s are special in the sense that the data dimensions depend on the type of mask. For detection masks
            # it is 3 `(*, N, H, W)`, but for segmentation masks it is 2 `(*, H, W)`. Since both a grouped under one
            # type all kernels should also work without differentiating between the two. Thus, we go with 2 here as
            # common ground.
            datapoints.Mask: 2,
            datapoints.Video: 4,
        }.get(datapoint_type)
        if data_dims is None:
            raise pytest.UsageError(
                f"The number of data dimensions cannot be determined for input of type {datapoint_type.__name__}."
            ) from None
        elif batched_input.ndim <= data_dims:
            pytest.skip("Input is not batched.")
        elif not all(batched_input.shape[:-data_dims]):
            pytest.skip("Input has a degenerate batch shape.")

        batched_input = batched_input.as_subclass(torch.Tensor)
        batched_output = info.kernel(batched_input, *other_args, **kwargs)
        actual = self._unbatch(batched_output, data_dims=data_dims)

        single_inputs = self._unbatch(batched_input, data_dims=data_dims)
        expected = tree_map(lambda single_input: info.kernel(single_input, *other_args, **kwargs), single_inputs)

        assert_close(
            actual,
            expected,
            **info.get_closeness_kwargs(test_id, dtype=batched_input.dtype, device=batched_input.device),
            msg=parametrized_error_message(batched_input, *other_args, **kwargs),
        )

    @sample_inputs
    @pytest.mark.parametrize("device", cpu_and_cuda())
    def test_no_inplace(self, info, args_kwargs, device):
        (input, *other_args), kwargs = args_kwargs.load(device)
        input = input.as_subclass(torch.Tensor)

        if input.numel() == 0:
            pytest.skip("The input has a degenerate shape.")

        input_version = input._version
        info.kernel(input, *other_args, **kwargs)

        assert input._version == input_version

    @sample_inputs
    @needs_cuda
    def test_cuda_vs_cpu(self, test_id, info, args_kwargs):
        (input_cpu, *other_args), kwargs = args_kwargs.load("cpu")
        input_cpu = input_cpu.as_subclass(torch.Tensor)
        input_cuda = input_cpu.to("cuda")

        output_cpu = info.kernel(input_cpu, *other_args, **kwargs)
        output_cuda = info.kernel(input_cuda, *other_args, **kwargs)

        assert_close(
            output_cuda,
            output_cpu,
            check_device=False,
            **info.get_closeness_kwargs(test_id, dtype=input_cuda.dtype, device=input_cuda.device),
            msg=parametrized_error_message(input_cpu, *other_args, **kwargs),
        )

    @sample_inputs
    @pytest.mark.parametrize("device", cpu_and_cuda())
    def test_dtype_and_device_consistency(self, info, args_kwargs, device):
        (input, *other_args), kwargs = args_kwargs.load(device)
        input = input.as_subclass(torch.Tensor)

        output = info.kernel(input, *other_args, **kwargs)
        # Most kernels just return a tensor, but some also return some additional metadata
        if not isinstance(output, torch.Tensor):
            output, *_ = output

        assert output.dtype == input.dtype
        assert output.device == input.device

    @reference_inputs
    def test_against_reference(self, test_id, info, args_kwargs):
        (input, *other_args), kwargs = args_kwargs.load("cpu")

        actual = info.kernel(input.as_subclass(torch.Tensor), *other_args, **kwargs)
        # We intnetionally don't unwrap the input of the reference function in order for it to have access to all
        # metadata regardless of whether the kernel takes it explicitly or not
        expected = info.reference_fn(input, *other_args, **kwargs)

        assert_close(
            actual,
            expected,
            **info.get_closeness_kwargs(test_id, dtype=input.dtype, device=input.device),
            msg=parametrized_error_message(input, *other_args, **kwargs),
        )

    @make_info_args_kwargs_parametrization(
        [info for info in KERNEL_INFOS if info.float32_vs_uint8],
        args_kwargs_fn=lambda info: info.reference_inputs_fn(),
    )
    def test_float32_vs_uint8(self, test_id, info, args_kwargs):
        (input, *other_args), kwargs = args_kwargs.load("cpu")
        input = input.as_subclass(torch.Tensor)

        if input.dtype != torch.uint8:
            pytest.skip(f"Input dtype is {input.dtype}.")

        adapted_other_args, adapted_kwargs = info.float32_vs_uint8(other_args, kwargs)

        actual = info.kernel(
            F.to_dtype_image_tensor(input, dtype=torch.float32, scale=True),
            *adapted_other_args,
            **adapted_kwargs,
        )

        expected = F.to_dtype_image_tensor(info.kernel(input, *other_args, **kwargs), dtype=torch.float32, scale=True)

        assert_close(
            actual,
            expected,
            **info.get_closeness_kwargs(test_id, dtype=torch.float32, device=input.device),
            msg=parametrized_error_message(input, *other_args, **kwargs),
        )


@pytest.fixture
def spy_on(mocker):
    def make_spy(fn, *, module=None, name=None):
        # TODO: we can probably get rid of the non-default modules and names if we eliminate aliasing
        module = module or fn.__module__
        name = name or fn.__name__
        spy = mocker.patch(f"{module}.{name}", wraps=fn)
        return spy

    return make_spy


class TestDispatchers:
    image_sample_inputs = make_info_args_kwargs_parametrization(
        [info for info in DISPATCHER_INFOS if datapoints.Image in info.kernels],
        args_kwargs_fn=lambda info: info.sample_inputs(datapoints.Image),
    )

    @make_info_args_kwargs_parametrization(
        DISPATCHER_INFOS,
        args_kwargs_fn=lambda info: info.sample_inputs(),
    )
    @pytest.mark.parametrize("device", cpu_and_cuda())
    def test_logging(self, spy_on, info, args_kwargs, device):
        spy = spy_on(torch._C._log_api_usage_once)

        args, kwargs = args_kwargs.load(device)
        info.dispatcher(*args, **kwargs)

        spy.assert_any_call(f"{info.dispatcher.__module__}.{info.id}")

    @ignore_jit_warning_no_profile
    @image_sample_inputs
    @pytest.mark.parametrize("device", cpu_and_cuda())
    def test_scripted_smoke(self, info, args_kwargs, device):
        dispatcher = script(info.dispatcher)

        (image_datapoint, *other_args), kwargs = args_kwargs.load(device)
        image_simple_tensor = torch.Tensor(image_datapoint)

        dispatcher(image_simple_tensor, *other_args, **kwargs)

    # TODO: We need this until the dispatchers below also have `DispatcherInfo`'s. If they do, `test_scripted_smoke`
    #  replaces this test for them.
    @ignore_jit_warning_no_profile
    @pytest.mark.parametrize(
        "dispatcher",
        [
            F.get_dimensions,
            F.get_image_num_channels,
            F.get_image_size,
            F.get_num_channels,
            F.get_num_frames,
            F.get_size,
            F.rgb_to_grayscale,
            F.uniform_temporal_subsample,
        ],
        ids=lambda dispatcher: dispatcher.__name__,
    )
    def test_scriptable(self, dispatcher):
        script(dispatcher)

    @image_sample_inputs
    def test_dispatch_simple_tensor(self, info, args_kwargs, spy_on):
        (image_datapoint, *other_args), kwargs = args_kwargs.load()
        image_simple_tensor = torch.Tensor(image_datapoint)

        kernel_info = info.kernel_infos[datapoints.Image]
        spy = spy_on(kernel_info.kernel, module=info.dispatcher.__module__, name=kernel_info.id)

        info.dispatcher(image_simple_tensor, *other_args, **kwargs)

        spy.assert_called_once()

    @image_sample_inputs
    def test_simple_tensor_output_type(self, info, args_kwargs):
        (image_datapoint, *other_args), kwargs = args_kwargs.load()
        image_simple_tensor = image_datapoint.as_subclass(torch.Tensor)

        output = info.dispatcher(image_simple_tensor, *other_args, **kwargs)

        # We cannot use `isinstance` here since all datapoints are instances of `torch.Tensor` as well
        assert type(output) is torch.Tensor

    @make_info_args_kwargs_parametrization(
        [info for info in DISPATCHER_INFOS if info.pil_kernel_info is not None],
        args_kwargs_fn=lambda info: info.sample_inputs(datapoints.Image),
    )
    def test_dispatch_pil(self, info, args_kwargs, spy_on):
        (image_datapoint, *other_args), kwargs = args_kwargs.load()

        if image_datapoint.ndim > 3:
            pytest.skip("Input is batched")

        image_pil = F.to_image_pil(image_datapoint)

        pil_kernel_info = info.pil_kernel_info
        spy = spy_on(pil_kernel_info.kernel, module=info.dispatcher.__module__, name=pil_kernel_info.id)

        info.dispatcher(image_pil, *other_args, **kwargs)

        spy.assert_called_once()

    @make_info_args_kwargs_parametrization(
        [info for info in DISPATCHER_INFOS if info.pil_kernel_info is not None],
        args_kwargs_fn=lambda info: info.sample_inputs(datapoints.Image),
    )
    def test_pil_output_type(self, info, args_kwargs):
        (image_datapoint, *other_args), kwargs = args_kwargs.load()

        if image_datapoint.ndim > 3:
            pytest.skip("Input is batched")

        image_pil = F.to_image_pil(image_datapoint)

        output = info.dispatcher(image_pil, *other_args, **kwargs)

        assert isinstance(output, PIL.Image.Image)

    @make_info_args_kwargs_parametrization(
        DISPATCHER_INFOS,
        args_kwargs_fn=lambda info: info.sample_inputs(),
    )
    def test_dispatch_datapoint(self, info, args_kwargs, spy_on):
        (datapoint, *other_args), kwargs = args_kwargs.load()

        method_name = info.id
        method = getattr(datapoint, method_name)
        datapoint_type = type(datapoint)
        spy = spy_on(method, module=datapoint_type.__module__, name=f"{datapoint_type.__name__}.{method_name}")

        info.dispatcher(datapoint, *other_args, **kwargs)

        spy.assert_called_once()

    @make_info_args_kwargs_parametrization(
        DISPATCHER_INFOS,
        args_kwargs_fn=lambda info: info.sample_inputs(),
    )
    def test_datapoint_output_type(self, info, args_kwargs):
        (datapoint, *other_args), kwargs = args_kwargs.load()

        output = info.dispatcher(datapoint, *other_args, **kwargs)

        assert isinstance(output, type(datapoint))

    @pytest.mark.parametrize(
        ("dispatcher_info", "datapoint_type", "kernel_info"),
        [
            pytest.param(
                dispatcher_info, datapoint_type, kernel_info, id=f"{dispatcher_info.id}-{datapoint_type.__name__}"
            )
            for dispatcher_info in DISPATCHER_INFOS
            for datapoint_type, kernel_info in dispatcher_info.kernel_infos.items()
        ],
    )
    def test_dispatcher_kernel_signatures_consistency(self, dispatcher_info, datapoint_type, kernel_info):
        dispatcher_signature = inspect.signature(dispatcher_info.dispatcher)
        dispatcher_params = list(dispatcher_signature.parameters.values())[1:]

        kernel_signature = inspect.signature(kernel_info.kernel)
        kernel_params = list(kernel_signature.parameters.values())[1:]

        # We filter out metadata that is implicitly passed to the dispatcher through the input datapoint, but has to be
        # explicit passed to the kernel.
        datapoint_type_metadata = datapoint_type.__annotations__.keys()
        kernel_params = [param for param in kernel_params if param.name not in datapoint_type_metadata]

        dispatcher_params = iter(dispatcher_params)
        for dispatcher_param, kernel_param in zip(dispatcher_params, kernel_params):
            try:
                # In general, the dispatcher parameters are a superset of the kernel parameters. Thus, we filter out
                # dispatcher parameters that have no kernel equivalent while keeping the order intact.
                while dispatcher_param.name != kernel_param.name:
                    dispatcher_param = next(dispatcher_params)
            except StopIteration:
                raise AssertionError(
                    f"Parameter `{kernel_param.name}` of kernel `{kernel_info.id}` "
                    f"has no corresponding parameter on the dispatcher `{dispatcher_info.id}`."
                ) from None

            assert dispatcher_param == kernel_param

    @pytest.mark.parametrize("info", DISPATCHER_INFOS, ids=lambda info: info.id)
    def test_dispatcher_datapoint_signatures_consistency(self, info):
        try:
            datapoint_method = getattr(datapoints._datapoint.Datapoint, info.id)
        except AttributeError:
            pytest.skip("Dispatcher doesn't support arbitrary datapoint dispatch.")

        dispatcher_signature = inspect.signature(info.dispatcher)
        dispatcher_params = list(dispatcher_signature.parameters.values())[1:]

        datapoint_signature = inspect.signature(datapoint_method)
        datapoint_params = list(datapoint_signature.parameters.values())[1:]

        # Because we use `from __future__ import annotations` inside the module where `datapoints._datapoint` is
        # defined, the annotations are stored as strings. This makes them concrete again, so they can be compared to the
        # natively concrete dispatcher annotations.
        datapoint_annotations = get_type_hints(datapoint_method)
        for param in datapoint_params:
            param._annotation = datapoint_annotations[param.name]

        assert dispatcher_params == datapoint_params

    @pytest.mark.parametrize("info", DISPATCHER_INFOS, ids=lambda info: info.id)
    def test_unkown_type(self, info):
        unkown_input = object()
        (_, *other_args), kwargs = next(iter(info.sample_inputs())).load("cpu")

        with pytest.raises(TypeError, match=re.escape(str(type(unkown_input)))):
            info.dispatcher(unkown_input, *other_args, **kwargs)

    @make_info_args_kwargs_parametrization(
        [
            info
            for info in DISPATCHER_INFOS
            if datapoints.BoundingBoxes in info.kernels and info.dispatcher is not F.convert_format_bounding_boxes
        ],
        args_kwargs_fn=lambda info: info.sample_inputs(datapoints.BoundingBoxes),
    )
    def test_bounding_boxes_format_consistency(self, info, args_kwargs):
        (bounding_boxes, *other_args), kwargs = args_kwargs.load()
        format = bounding_boxes.format

        output = info.dispatcher(bounding_boxes, *other_args, **kwargs)

        assert output.format == format


@pytest.mark.parametrize(
    ("alias", "target"),
    [
        pytest.param(alias, target, id=alias.__name__)
        for alias, target in [
            (F.hflip, F.horizontal_flip),
            (F.vflip, F.vertical_flip),
            (F.get_image_num_channels, F.get_num_channels),
            (F.to_pil_image, F.to_image_pil),
            (F.elastic_transform, F.elastic),
            (F.to_grayscale, F.rgb_to_grayscale),
        ]
    ],
)
def test_alias(alias, target):
    assert alias is target


@pytest.mark.parametrize("device", cpu_and_cuda())
@pytest.mark.parametrize("num_channels", [1, 3])
def test_normalize_image_tensor_stats(device, num_channels):
    stats = pytest.importorskip("scipy.stats", reason="SciPy is not available")

    def assert_samples_from_standard_normal(t):
        p_value = stats.kstest(t.flatten(), cdf="norm", args=(0, 1)).pvalue
        return p_value > 1e-4

    image = torch.rand(num_channels, DEFAULT_SQUARE_SPATIAL_SIZE, DEFAULT_SQUARE_SPATIAL_SIZE)
    mean = image.mean(dim=(1, 2)).tolist()
    std = image.std(dim=(1, 2)).tolist()

    assert_samples_from_standard_normal(F.normalize_image_tensor(image, mean, std))


class TestClampBoundingBoxes:
    @pytest.mark.parametrize(
        "metadata",
        [
            dict(),
            dict(format=datapoints.BoundingBoxFormat.XYXY),
            dict(canvas_size=(1, 1)),
        ],
    )
    def test_simple_tensor_insufficient_metadata(self, metadata):
        simple_tensor = next(make_bounding_boxes()).as_subclass(torch.Tensor)

<<<<<<< HEAD
        with pytest.raises(ValueError, match=re.escape("`format` and `canvas_size` has to be passed")):
            F.clamp_bounding_box(simple_tensor, **metadata)
=======
        with pytest.raises(ValueError, match=re.escape("`format` and `spatial_size` has to be passed")):
            F.clamp_bounding_boxes(simple_tensor, **metadata)
>>>>>>> 332bff93

    @pytest.mark.parametrize(
        "metadata",
        [
            dict(format=datapoints.BoundingBoxFormat.XYXY),
            dict(canvas_size=(1, 1)),
            dict(format=datapoints.BoundingBoxFormat.XYXY, canvas_size=(1, 1)),
        ],
    )
    def test_datapoint_explicit_metadata(self, metadata):
        datapoint = next(make_bounding_boxes())

<<<<<<< HEAD
        with pytest.raises(ValueError, match=re.escape("`format` and `canvas_size` must not be passed")):
            F.clamp_bounding_box(datapoint, **metadata)
=======
        with pytest.raises(ValueError, match=re.escape("`format` and `spatial_size` must not be passed")):
            F.clamp_bounding_boxes(datapoint, **metadata)
>>>>>>> 332bff93


class TestConvertFormatBoundingBoxes:
    @pytest.mark.parametrize(
        ("inpt", "old_format"),
        [
            (next(make_bounding_boxes()), None),
            (next(make_bounding_boxes()).as_subclass(torch.Tensor), datapoints.BoundingBoxFormat.XYXY),
        ],
    )
    def test_missing_new_format(self, inpt, old_format):
        with pytest.raises(TypeError, match=re.escape("missing 1 required argument: 'new_format'")):
            F.convert_format_bounding_boxes(inpt, old_format)

    def test_simple_tensor_insufficient_metadata(self):
        simple_tensor = next(make_bounding_boxes()).as_subclass(torch.Tensor)

        with pytest.raises(ValueError, match=re.escape("`old_format` has to be passed")):
            F.convert_format_bounding_boxes(simple_tensor, new_format=datapoints.BoundingBoxFormat.CXCYWH)

    def test_datapoint_explicit_metadata(self):
        datapoint = next(make_bounding_boxes())

        with pytest.raises(ValueError, match=re.escape("`old_format` must not be passed")):
            F.convert_format_bounding_boxes(
                datapoint, old_format=datapoint.format, new_format=datapoints.BoundingBoxFormat.CXCYWH
            )


# TODO: All correctness checks below this line should be ported to be references on a `KernelInfo` in
#  `transforms_v2_kernel_infos.py`


def _compute_affine_matrix(angle_, translate_, scale_, shear_, center_):
    rot = math.radians(angle_)
    cx, cy = center_
    tx, ty = translate_
    sx, sy = [math.radians(sh_) for sh_ in shear_]

    c_matrix = np.array([[1, 0, cx], [0, 1, cy], [0, 0, 1]])
    t_matrix = np.array([[1, 0, tx], [0, 1, ty], [0, 0, 1]])
    c_matrix_inv = np.linalg.inv(c_matrix)
    rs_matrix = np.array(
        [
            [scale_ * math.cos(rot), -scale_ * math.sin(rot), 0],
            [scale_ * math.sin(rot), scale_ * math.cos(rot), 0],
            [0, 0, 1],
        ]
    )
    shear_x_matrix = np.array([[1, -math.tan(sx), 0], [0, 1, 0], [0, 0, 1]])
    shear_y_matrix = np.array([[1, 0, 0], [-math.tan(sy), 1, 0], [0, 0, 1]])
    rss_matrix = np.matmul(rs_matrix, np.matmul(shear_y_matrix, shear_x_matrix))
    true_matrix = np.matmul(t_matrix, np.matmul(c_matrix, np.matmul(rss_matrix, c_matrix_inv)))
    return true_matrix


@pytest.mark.parametrize("device", cpu_and_cuda())
@pytest.mark.parametrize(
    "format",
    [datapoints.BoundingBoxFormat.XYXY, datapoints.BoundingBoxFormat.XYWH, datapoints.BoundingBoxFormat.CXCYWH],
)
@pytest.mark.parametrize(
    "top, left, height, width, expected_bboxes",
    [
        [8, 12, 30, 40, [(-2.0, 7.0, 13.0, 27.0), (38.0, -3.0, 58.0, 14.0), (33.0, 38.0, 44.0, 54.0)]],
        [-8, 12, 70, 40, [(-2.0, 23.0, 13.0, 43.0), (38.0, 13.0, 58.0, 30.0), (33.0, 54.0, 44.0, 70.0)]],
    ],
)
def test_correctness_crop_bounding_boxes(device, format, top, left, height, width, expected_bboxes):

    # Expected bboxes computed using Albumentations:
    # import numpy as np
    # from albumentations.augmentations.crops.functional import crop_bbox_by_coords, normalize_bbox, denormalize_bbox
    # expected_bboxes = []
    # for in_box in in_boxes:
    #     n_in_box = normalize_bbox(in_box, *size)
    #     n_out_box = crop_bbox_by_coords(
    #         n_in_box, (left, top, left + width, top + height), height, width, *size
    #     )
    #     out_box = denormalize_bbox(n_out_box, height, width)
    #     expected_bboxes.append(out_box)

    format = datapoints.BoundingBoxFormat.XYXY
    canvas_size = (64, 76)
    in_boxes = [
        [10.0, 15.0, 25.0, 35.0],
        [50.0, 5.0, 70.0, 22.0],
        [45.0, 46.0, 56.0, 62.0],
    ]
    in_boxes = torch.tensor(in_boxes, device=device)
    if format != datapoints.BoundingBoxFormat.XYXY:
        in_boxes = convert_format_bounding_boxes(in_boxes, datapoints.BoundingBoxFormat.XYXY, format)

<<<<<<< HEAD
    expected_bboxes = clamp_bounding_box(
        datapoints.BoundingBox(expected_bboxes, format="XYXY", canvas_size=canvas_size)
    ).tolist()

    output_boxes, output_canvas_size = F.crop_bounding_box(
=======
    expected_bboxes = clamp_bounding_boxes(
        datapoints.BoundingBoxes(expected_bboxes, format="XYXY", spatial_size=spatial_size)
    ).tolist()

    output_boxes, output_spatial_size = F.crop_bounding_boxes(
>>>>>>> 332bff93
        in_boxes,
        format,
        top,
        left,
        canvas_size[0],
        canvas_size[1],
    )

    if format != datapoints.BoundingBoxFormat.XYXY:
        output_boxes = convert_format_bounding_boxes(output_boxes, format, datapoints.BoundingBoxFormat.XYXY)

    torch.testing.assert_close(output_boxes.tolist(), expected_bboxes)
    torch.testing.assert_close(output_canvas_size, canvas_size)


@pytest.mark.parametrize("device", cpu_and_cuda())
def test_correctness_vertical_flip_segmentation_mask_on_fixed_input(device):
    mask = torch.zeros((3, 3, 3), dtype=torch.long, device=device)
    mask[:, 0, :] = 1

    out_mask = F.vertical_flip_mask(mask)

    expected_mask = torch.zeros((3, 3, 3), dtype=torch.long, device=device)
    expected_mask[:, -1, :] = 1
    torch.testing.assert_close(out_mask, expected_mask)


@pytest.mark.parametrize("device", cpu_and_cuda())
@pytest.mark.parametrize(
    "format",
    [datapoints.BoundingBoxFormat.XYXY, datapoints.BoundingBoxFormat.XYWH, datapoints.BoundingBoxFormat.CXCYWH],
)
@pytest.mark.parametrize(
    "top, left, height, width, size",
    [
        [0, 0, 30, 30, (60, 60)],
        [-5, 5, 35, 45, (32, 34)],
    ],
)
def test_correctness_resized_crop_bounding_boxes(device, format, top, left, height, width, size):
    def _compute_expected_bbox(bbox, top_, left_, height_, width_, size_):
        # bbox should be xyxy
        bbox[0] = (bbox[0] - left_) * size_[1] / width_
        bbox[1] = (bbox[1] - top_) * size_[0] / height_
        bbox[2] = (bbox[2] - left_) * size_[1] / width_
        bbox[3] = (bbox[3] - top_) * size_[0] / height_
        return bbox

    format = datapoints.BoundingBoxFormat.XYXY
    canvas_size = (100, 100)
    in_boxes = [
        [10.0, 10.0, 20.0, 20.0],
        [5.0, 10.0, 15.0, 20.0],
    ]
    expected_bboxes = []
    for in_box in in_boxes:
        expected_bboxes.append(_compute_expected_bbox(list(in_box), top, left, height, width, size))
    expected_bboxes = torch.tensor(expected_bboxes, device=device)

<<<<<<< HEAD
    in_boxes = datapoints.BoundingBox(
        in_boxes, format=datapoints.BoundingBoxFormat.XYXY, canvas_size=canvas_size, device=device
=======
    in_boxes = datapoints.BoundingBoxes(
        in_boxes, format=datapoints.BoundingBoxFormat.XYXY, spatial_size=spatial_size, device=device
>>>>>>> 332bff93
    )
    if format != datapoints.BoundingBoxFormat.XYXY:
        in_boxes = convert_format_bounding_boxes(in_boxes, datapoints.BoundingBoxFormat.XYXY, format)

<<<<<<< HEAD
    output_boxes, output_canvas_size = F.resized_crop_bounding_box(in_boxes, format, top, left, height, width, size)
=======
    output_boxes, output_spatial_size = F.resized_crop_bounding_boxes(in_boxes, format, top, left, height, width, size)
>>>>>>> 332bff93

    if format != datapoints.BoundingBoxFormat.XYXY:
        output_boxes = convert_format_bounding_boxes(output_boxes, format, datapoints.BoundingBoxFormat.XYXY)

    torch.testing.assert_close(output_boxes, expected_bboxes)
    torch.testing.assert_close(output_canvas_size, size)


def _parse_padding(padding):
    if isinstance(padding, int):
        return [padding] * 4
    if isinstance(padding, list):
        if len(padding) == 1:
            return padding * 4
        if len(padding) == 2:
            return padding * 2  # [left, up, right, down]

    return padding


@pytest.mark.parametrize("device", cpu_and_cuda())
@pytest.mark.parametrize("padding", [[1], [1, 1], [1, 1, 2, 2]])
def test_correctness_pad_bounding_boxes(device, padding):
    def _compute_expected_bbox(bbox, padding_):
        pad_left, pad_up, _, _ = _parse_padding(padding_)

        dtype = bbox.dtype
        format = bbox.format
        bbox = (
            bbox.clone()
            if format == datapoints.BoundingBoxFormat.XYXY
            else convert_format_bounding_boxes(bbox, new_format=datapoints.BoundingBoxFormat.XYXY)
        )

        bbox[0::2] += pad_left
        bbox[1::2] += pad_up

        bbox = convert_format_bounding_boxes(bbox, new_format=format)
        if bbox.dtype != dtype:
            # Temporary cast to original dtype
            # e.g. float32 -> int
            bbox = bbox.to(dtype)
        return bbox

    def _compute_expected_canvas_size(bbox, padding_):
        pad_left, pad_up, pad_right, pad_down = _parse_padding(padding_)
        height, width = bbox.canvas_size
        return height + pad_up + pad_down, width + pad_left + pad_right

    for bboxes in make_bounding_boxes():
        bboxes = bboxes.to(device)
        bboxes_format = bboxes.format
        bboxes_canvas_size = bboxes.canvas_size

<<<<<<< HEAD
        output_boxes, output_canvas_size = F.pad_bounding_box(
            bboxes, format=bboxes_format, canvas_size=bboxes_canvas_size, padding=padding
=======
        output_boxes, output_spatial_size = F.pad_bounding_boxes(
            bboxes, format=bboxes_format, spatial_size=bboxes_spatial_size, padding=padding
>>>>>>> 332bff93
        )

        torch.testing.assert_close(output_canvas_size, _compute_expected_canvas_size(bboxes, padding))

        if bboxes.ndim < 2 or bboxes.shape[0] == 0:
            bboxes = [bboxes]

        expected_bboxes = []
        for bbox in bboxes:
<<<<<<< HEAD
            bbox = datapoints.BoundingBox(bbox, format=bboxes_format, canvas_size=bboxes_canvas_size)
=======
            bbox = datapoints.BoundingBoxes(bbox, format=bboxes_format, spatial_size=bboxes_spatial_size)
>>>>>>> 332bff93
            expected_bboxes.append(_compute_expected_bbox(bbox, padding))

        if len(expected_bboxes) > 1:
            expected_bboxes = torch.stack(expected_bboxes)
        else:
            expected_bboxes = expected_bboxes[0]
        torch.testing.assert_close(output_boxes, expected_bboxes, atol=1, rtol=0)


@pytest.mark.parametrize("device", cpu_and_cuda())
def test_correctness_pad_segmentation_mask_on_fixed_input(device):
    mask = torch.ones((1, 3, 3), dtype=torch.long, device=device)

    out_mask = F.pad_mask(mask, padding=[1, 1, 1, 1])

    expected_mask = torch.zeros((1, 5, 5), dtype=torch.long, device=device)
    expected_mask[:, 1:-1, 1:-1] = 1
    torch.testing.assert_close(out_mask, expected_mask)


@pytest.mark.parametrize("device", cpu_and_cuda())
@pytest.mark.parametrize(
    "startpoints, endpoints",
    [
        [[[0, 0], [33, 0], [33, 25], [0, 25]], [[3, 2], [32, 3], [30, 24], [2, 25]]],
        [[[3, 2], [32, 3], [30, 24], [2, 25]], [[0, 0], [33, 0], [33, 25], [0, 25]]],
        [[[3, 2], [32, 3], [30, 24], [2, 25]], [[5, 5], [30, 3], [33, 19], [4, 25]]],
    ],
)
def test_correctness_perspective_bounding_boxes(device, startpoints, endpoints):
    def _compute_expected_bbox(bbox, pcoeffs_):
        m1 = np.array(
            [
                [pcoeffs_[0], pcoeffs_[1], pcoeffs_[2]],
                [pcoeffs_[3], pcoeffs_[4], pcoeffs_[5]],
            ]
        )
        m2 = np.array(
            [
                [pcoeffs_[6], pcoeffs_[7], 1.0],
                [pcoeffs_[6], pcoeffs_[7], 1.0],
            ]
        )

        bbox_xyxy = convert_format_bounding_boxes(bbox, new_format=datapoints.BoundingBoxFormat.XYXY)
        points = np.array(
            [
                [bbox_xyxy[0].item(), bbox_xyxy[1].item(), 1.0],
                [bbox_xyxy[2].item(), bbox_xyxy[1].item(), 1.0],
                [bbox_xyxy[0].item(), bbox_xyxy[3].item(), 1.0],
                [bbox_xyxy[2].item(), bbox_xyxy[3].item(), 1.0],
            ]
        )
        numer = np.matmul(points, m1.T)
        denom = np.matmul(points, m2.T)
        transformed_points = numer / denom
        out_bbox = np.array(
            [
                np.min(transformed_points[:, 0]),
                np.min(transformed_points[:, 1]),
                np.max(transformed_points[:, 0]),
                np.max(transformed_points[:, 1]),
            ]
        )
        out_bbox = datapoints.BoundingBoxes(
            out_bbox,
            format=datapoints.BoundingBoxFormat.XYXY,
            canvas_size=bbox.canvas_size,
            dtype=bbox.dtype,
            device=bbox.device,
        )
        return clamp_bounding_boxes(convert_format_bounding_boxes(out_bbox, new_format=bbox.format))

    canvas_size = (32, 38)

    pcoeffs = _get_perspective_coeffs(startpoints, endpoints)
    inv_pcoeffs = _get_perspective_coeffs(endpoints, startpoints)

    for bboxes in make_bounding_boxes(spatial_size=canvas_size, extra_dims=((4,),)):
        bboxes = bboxes.to(device)

        output_bboxes = F.perspective_bounding_boxes(
            bboxes.as_subclass(torch.Tensor),
            format=bboxes.format,
            canvas_size=bboxes.canvas_size,
            startpoints=None,
            endpoints=None,
            coefficients=pcoeffs,
        )

        if bboxes.ndim < 2:
            bboxes = [bboxes]

        expected_bboxes = []
        for bbox in bboxes:
<<<<<<< HEAD
            bbox = datapoints.BoundingBox(bbox, format=bboxes.format, canvas_size=bboxes.canvas_size)
=======
            bbox = datapoints.BoundingBoxes(bbox, format=bboxes.format, spatial_size=bboxes.spatial_size)
>>>>>>> 332bff93
            expected_bboxes.append(_compute_expected_bbox(bbox, inv_pcoeffs))
        if len(expected_bboxes) > 1:
            expected_bboxes = torch.stack(expected_bboxes)
        else:
            expected_bboxes = expected_bboxes[0]
        torch.testing.assert_close(output_bboxes, expected_bboxes, rtol=0, atol=1)


@pytest.mark.parametrize("device", cpu_and_cuda())
@pytest.mark.parametrize(
    "output_size",
    [(18, 18), [18, 15], (16, 19), [12], [46, 48]],
)
def test_correctness_center_crop_bounding_boxes(device, output_size):
    def _compute_expected_bbox(bbox, output_size_):
        format_ = bbox.format
        canvas_size_ = bbox.canvas_size
        dtype = bbox.dtype
        bbox = convert_format_bounding_boxes(bbox.float(), format_, datapoints.BoundingBoxFormat.XYWH)

        if len(output_size_) == 1:
            output_size_.append(output_size_[-1])

        cy = int(round((canvas_size_[0] - output_size_[0]) * 0.5))
        cx = int(round((canvas_size_[1] - output_size_[1]) * 0.5))
        out_bbox = [
            bbox[0].item() - cx,
            bbox[1].item() - cy,
            bbox[2].item(),
            bbox[3].item(),
        ]
        out_bbox = torch.tensor(out_bbox)
<<<<<<< HEAD
        out_bbox = convert_format_bounding_box(out_bbox, datapoints.BoundingBoxFormat.XYWH, format_)
        out_bbox = clamp_bounding_box(out_bbox, format=format_, canvas_size=output_size)
=======
        out_bbox = convert_format_bounding_boxes(out_bbox, datapoints.BoundingBoxFormat.XYWH, format_)
        out_bbox = clamp_bounding_boxes(out_bbox, format=format_, spatial_size=output_size)
>>>>>>> 332bff93
        return out_bbox.to(dtype=dtype, device=bbox.device)

    for bboxes in make_bounding_boxes(extra_dims=((4,),)):
        bboxes = bboxes.to(device)
        bboxes_format = bboxes.format
        bboxes_canvas_size = bboxes.canvas_size

<<<<<<< HEAD
        output_boxes, output_canvas_size = F.center_crop_bounding_box(
            bboxes, bboxes_format, bboxes_canvas_size, output_size
=======
        output_boxes, output_spatial_size = F.center_crop_bounding_boxes(
            bboxes, bboxes_format, bboxes_spatial_size, output_size
>>>>>>> 332bff93
        )

        if bboxes.ndim < 2:
            bboxes = [bboxes]

        expected_bboxes = []
        for bbox in bboxes:
<<<<<<< HEAD
            bbox = datapoints.BoundingBox(bbox, format=bboxes_format, canvas_size=bboxes_canvas_size)
=======
            bbox = datapoints.BoundingBoxes(bbox, format=bboxes_format, spatial_size=bboxes_spatial_size)
>>>>>>> 332bff93
            expected_bboxes.append(_compute_expected_bbox(bbox, output_size))

        if len(expected_bboxes) > 1:
            expected_bboxes = torch.stack(expected_bboxes)
        else:
            expected_bboxes = expected_bboxes[0]

        torch.testing.assert_close(output_boxes, expected_bboxes, atol=1, rtol=0)
        torch.testing.assert_close(output_canvas_size, output_size)


@pytest.mark.parametrize("device", cpu_and_cuda())
@pytest.mark.parametrize("output_size", [[4, 2], [4], [7, 6]])
def test_correctness_center_crop_mask(device, output_size):
    def _compute_expected_mask(mask, output_size):
        crop_height, crop_width = output_size if len(output_size) > 1 else [output_size[0], output_size[0]]

        _, image_height, image_width = mask.shape
        if crop_width > image_height or crop_height > image_width:
            padding = _center_crop_compute_padding(crop_height, crop_width, image_height, image_width)
            mask = F.pad_image_tensor(mask, padding, fill=0)

        left = round((image_width - crop_width) * 0.5)
        top = round((image_height - crop_height) * 0.5)

        return mask[:, top : top + crop_height, left : left + crop_width]

    mask = torch.randint(0, 2, size=(1, 6, 6), dtype=torch.long, device=device)
    actual = F.center_crop_mask(mask, output_size)

    expected = _compute_expected_mask(mask, output_size)
    torch.testing.assert_close(expected, actual)


# Copied from test/test_functional_tensor.py
@pytest.mark.parametrize("device", cpu_and_cuda())
@pytest.mark.parametrize("canvas_size", ("small", "large"))
@pytest.mark.parametrize("dt", [None, torch.float32, torch.float64, torch.float16])
@pytest.mark.parametrize("ksize", [(3, 3), [3, 5], (23, 23)])
@pytest.mark.parametrize("sigma", [[0.5, 0.5], (0.5, 0.5), (0.8, 0.8), (1.7, 1.7)])
def test_correctness_gaussian_blur_image_tensor(device, canvas_size, dt, ksize, sigma):
    fn = F.gaussian_blur_image_tensor

    # true_cv2_results = {
    #     # np_img = np.arange(3 * 10 * 12, dtype="uint8").reshape((10, 12, 3))
    #     # cv2.GaussianBlur(np_img, ksize=(3, 3), sigmaX=0.8)
    #     "3_3_0.8": ...
    #     # cv2.GaussianBlur(np_img, ksize=(3, 3), sigmaX=0.5)
    #     "3_3_0.5": ...
    #     # cv2.GaussianBlur(np_img, ksize=(3, 5), sigmaX=0.8)
    #     "3_5_0.8": ...
    #     # cv2.GaussianBlur(np_img, ksize=(3, 5), sigmaX=0.5)
    #     "3_5_0.5": ...
    #     # np_img2 = np.arange(26 * 28, dtype="uint8").reshape((26, 28))
    #     # cv2.GaussianBlur(np_img2, ksize=(23, 23), sigmaX=1.7)
    #     "23_23_1.7": ...
    # }
    p = os.path.join(os.path.dirname(os.path.abspath(__file__)), "assets", "gaussian_blur_opencv_results.pt")
    true_cv2_results = torch.load(p)

    if canvas_size == "small":
        tensor = (
            torch.from_numpy(np.arange(3 * 10 * 12, dtype="uint8").reshape((10, 12, 3))).permute(2, 0, 1).to(device)
        )
    else:
        tensor = torch.from_numpy(np.arange(26 * 28, dtype="uint8").reshape((1, 26, 28))).to(device)

    if dt == torch.float16 and device == "cpu":
        # skip float16 on CPU case
        return

    if dt is not None:
        tensor = tensor.to(dtype=dt)

    _ksize = (ksize, ksize) if isinstance(ksize, int) else ksize
    _sigma = sigma[0] if sigma is not None else None
    shape = tensor.shape
    gt_key = f"{shape[-2]}_{shape[-1]}_{shape[-3]}__{_ksize[0]}_{_ksize[1]}_{_sigma}"
    if gt_key not in true_cv2_results:
        return

    true_out = (
        torch.tensor(true_cv2_results[gt_key]).reshape(shape[-2], shape[-1], shape[-3]).permute(2, 0, 1).to(tensor)
    )

    image = datapoints.Image(tensor)

    out = fn(image, kernel_size=ksize, sigma=sigma)
    torch.testing.assert_close(out, true_out, rtol=0.0, atol=1.0, msg=f"{ksize}, {sigma}")


@pytest.mark.parametrize(
    "inpt",
    [
        127 * np.ones((32, 32, 3), dtype="uint8"),
        PIL.Image.new("RGB", (32, 32), 122),
    ],
)
def test_to_image_tensor(inpt):
    output = F.to_image_tensor(inpt)
    assert isinstance(output, torch.Tensor)
    assert output.shape == (3, 32, 32)

    assert np.asarray(inpt).sum() == output.sum().item()


@pytest.mark.parametrize(
    "inpt",
    [
        torch.randint(0, 256, size=(3, 32, 32), dtype=torch.uint8),
        127 * np.ones((32, 32, 3), dtype="uint8"),
    ],
)
@pytest.mark.parametrize("mode", [None, "RGB"])
def test_to_image_pil(inpt, mode):
    output = F.to_image_pil(inpt, mode=mode)
    assert isinstance(output, PIL.Image.Image)

    assert np.asarray(inpt).sum() == np.asarray(output).sum()


def test_equalize_image_tensor_edge_cases():
    inpt = torch.zeros(3, 200, 200, dtype=torch.uint8)
    output = F.equalize_image_tensor(inpt)
    torch.testing.assert_close(inpt, output)

    inpt = torch.zeros(5, 3, 200, 200, dtype=torch.uint8)
    inpt[..., 100:, 100:] = 1
    output = F.equalize_image_tensor(inpt)
    assert output.unique().tolist() == [0, 255]


@pytest.mark.parametrize("device", cpu_and_cuda())
def test_correctness_uniform_temporal_subsample(device):
    video = torch.arange(10, device=device)[:, None, None, None].expand(-1, 3, 8, 8)
    out_video = F.uniform_temporal_subsample(video, 5)
    assert out_video.unique().tolist() == [0, 2, 4, 6, 9]

    out_video = F.uniform_temporal_subsample(video, 8)
    assert out_video.unique().tolist() == [0, 1, 2, 3, 5, 6, 7, 9]


# TODO: We can remove this test and related torchvision workaround
# once we fixed related pytorch issue: https://github.com/pytorch/pytorch/issues/68430
@make_info_args_kwargs_parametrization(
    [info for info in KERNEL_INFOS if info.kernel is F.resize_image_tensor],
    args_kwargs_fn=lambda info: info.reference_inputs_fn(),
)
def test_memory_format_consistency_resize_image_tensor(test_id, info, args_kwargs):
    (input, *other_args), kwargs = args_kwargs.load("cpu")

    output = info.kernel(input.as_subclass(torch.Tensor), *other_args, **kwargs)

    error_msg_fn = parametrized_error_message(input, *other_args, **kwargs)
    assert input.ndim == 3, error_msg_fn
    input_stride = input.stride()
    output_stride = output.stride()
    # Here we check output memory format according to the input:
    # if input_stride is (..., 1) then input is most likely channels first and thus
    #   output strides should match channels first strides (H * W, H, 1)
    # if input_stride is (1, ...) then input is most likely channels last and thus
    #   output strides should match channels last strides (1, W * C, C)
    if input_stride[-1] == 1:
        expected_stride = (output.shape[-2] * output.shape[-1], output.shape[-1], 1)
        assert expected_stride == output_stride, error_msg_fn("")
    elif input_stride[0] == 1:
        expected_stride = (1, output.shape[0] * output.shape[-1], output.shape[0])
        assert expected_stride == output_stride, error_msg_fn("")
    else:
        assert False, error_msg_fn("")


def test_resize_float16_no_rounding():
    # Make sure Resize() doesn't round float16 images
    # Non-regression test for https://github.com/pytorch/vision/issues/7667

    img = torch.randint(0, 256, size=(1, 3, 100, 100), dtype=torch.float16)
    out = F.resize(img, size=(10, 10))
    assert out.dtype == torch.float16
    assert (out.round() - out).sum() > 0<|MERGE_RESOLUTION|>--- conflicted
+++ resolved
@@ -574,13 +574,8 @@
     def test_simple_tensor_insufficient_metadata(self, metadata):
         simple_tensor = next(make_bounding_boxes()).as_subclass(torch.Tensor)
 
-<<<<<<< HEAD
         with pytest.raises(ValueError, match=re.escape("`format` and `canvas_size` has to be passed")):
-            F.clamp_bounding_box(simple_tensor, **metadata)
-=======
-        with pytest.raises(ValueError, match=re.escape("`format` and `spatial_size` has to be passed")):
             F.clamp_bounding_boxes(simple_tensor, **metadata)
->>>>>>> 332bff93
 
     @pytest.mark.parametrize(
         "metadata",
@@ -593,13 +588,8 @@
     def test_datapoint_explicit_metadata(self, metadata):
         datapoint = next(make_bounding_boxes())
 
-<<<<<<< HEAD
         with pytest.raises(ValueError, match=re.escape("`format` and `canvas_size` must not be passed")):
-            F.clamp_bounding_box(datapoint, **metadata)
-=======
-        with pytest.raises(ValueError, match=re.escape("`format` and `spatial_size` must not be passed")):
             F.clamp_bounding_boxes(datapoint, **metadata)
->>>>>>> 332bff93
 
 
 class TestConvertFormatBoundingBoxes:
@@ -693,19 +683,11 @@
     if format != datapoints.BoundingBoxFormat.XYXY:
         in_boxes = convert_format_bounding_boxes(in_boxes, datapoints.BoundingBoxFormat.XYXY, format)
 
-<<<<<<< HEAD
-    expected_bboxes = clamp_bounding_box(
-        datapoints.BoundingBox(expected_bboxes, format="XYXY", canvas_size=canvas_size)
+    expected_bboxes = clamp_bounding_boxes(
+        datapoints.BoundingBoxes(expected_bboxes, format="XYXY", canvas_size=canvas_size)
     ).tolist()
 
-    output_boxes, output_canvas_size = F.crop_bounding_box(
-=======
-    expected_bboxes = clamp_bounding_boxes(
-        datapoints.BoundingBoxes(expected_bboxes, format="XYXY", spatial_size=spatial_size)
-    ).tolist()
-
-    output_boxes, output_spatial_size = F.crop_bounding_boxes(
->>>>>>> 332bff93
+    output_boxes, output_canvas_size = F.crop_bounding_boxes(
         in_boxes,
         format,
         top,
@@ -765,22 +747,13 @@
         expected_bboxes.append(_compute_expected_bbox(list(in_box), top, left, height, width, size))
     expected_bboxes = torch.tensor(expected_bboxes, device=device)
 
-<<<<<<< HEAD
-    in_boxes = datapoints.BoundingBox(
+    in_boxes = datapoints.BoundingBoxes(
         in_boxes, format=datapoints.BoundingBoxFormat.XYXY, canvas_size=canvas_size, device=device
-=======
-    in_boxes = datapoints.BoundingBoxes(
-        in_boxes, format=datapoints.BoundingBoxFormat.XYXY, spatial_size=spatial_size, device=device
->>>>>>> 332bff93
     )
     if format != datapoints.BoundingBoxFormat.XYXY:
         in_boxes = convert_format_bounding_boxes(in_boxes, datapoints.BoundingBoxFormat.XYXY, format)
 
-<<<<<<< HEAD
-    output_boxes, output_canvas_size = F.resized_crop_bounding_box(in_boxes, format, top, left, height, width, size)
-=======
-    output_boxes, output_spatial_size = F.resized_crop_bounding_boxes(in_boxes, format, top, left, height, width, size)
->>>>>>> 332bff93
+    output_boxes, output_canvas_size = F.resized_crop_bounding_boxes(in_boxes, format, top, left, height, width, size)
 
     if format != datapoints.BoundingBoxFormat.XYXY:
         output_boxes = convert_format_bounding_boxes(output_boxes, format, datapoints.BoundingBoxFormat.XYXY)
@@ -835,13 +808,8 @@
         bboxes_format = bboxes.format
         bboxes_canvas_size = bboxes.canvas_size
 
-<<<<<<< HEAD
-        output_boxes, output_canvas_size = F.pad_bounding_box(
+        output_boxes, output_canvas_size = F.pad_bounding_boxes(
             bboxes, format=bboxes_format, canvas_size=bboxes_canvas_size, padding=padding
-=======
-        output_boxes, output_spatial_size = F.pad_bounding_boxes(
-            bboxes, format=bboxes_format, spatial_size=bboxes_spatial_size, padding=padding
->>>>>>> 332bff93
         )
 
         torch.testing.assert_close(output_canvas_size, _compute_expected_canvas_size(bboxes, padding))
@@ -851,11 +819,7 @@
 
         expected_bboxes = []
         for bbox in bboxes:
-<<<<<<< HEAD
-            bbox = datapoints.BoundingBox(bbox, format=bboxes_format, canvas_size=bboxes_canvas_size)
-=======
-            bbox = datapoints.BoundingBoxes(bbox, format=bboxes_format, spatial_size=bboxes_spatial_size)
->>>>>>> 332bff93
+            bbox = datapoints.BoundingBoxes(bbox, format=bboxes_format, canvas_size=bboxes_canvas_size)
             expected_bboxes.append(_compute_expected_bbox(bbox, padding))
 
         if len(expected_bboxes) > 1:
@@ -934,7 +898,7 @@
     pcoeffs = _get_perspective_coeffs(startpoints, endpoints)
     inv_pcoeffs = _get_perspective_coeffs(endpoints, startpoints)
 
-    for bboxes in make_bounding_boxes(spatial_size=canvas_size, extra_dims=((4,),)):
+    for bboxes in make_bounding_boxes(canvas_size=canvas_size, extra_dims=((4,),)):
         bboxes = bboxes.to(device)
 
         output_bboxes = F.perspective_bounding_boxes(
@@ -951,11 +915,7 @@
 
         expected_bboxes = []
         for bbox in bboxes:
-<<<<<<< HEAD
-            bbox = datapoints.BoundingBox(bbox, format=bboxes.format, canvas_size=bboxes.canvas_size)
-=======
-            bbox = datapoints.BoundingBoxes(bbox, format=bboxes.format, spatial_size=bboxes.spatial_size)
->>>>>>> 332bff93
+            bbox = datapoints.BoundingBoxes(bbox, format=bboxes.format, canvas_size=bboxes.canvas_size)
             expected_bboxes.append(_compute_expected_bbox(bbox, inv_pcoeffs))
         if len(expected_bboxes) > 1:
             expected_bboxes = torch.stack(expected_bboxes)
@@ -988,13 +948,8 @@
             bbox[3].item(),
         ]
         out_bbox = torch.tensor(out_bbox)
-<<<<<<< HEAD
-        out_bbox = convert_format_bounding_box(out_bbox, datapoints.BoundingBoxFormat.XYWH, format_)
-        out_bbox = clamp_bounding_box(out_bbox, format=format_, canvas_size=output_size)
-=======
         out_bbox = convert_format_bounding_boxes(out_bbox, datapoints.BoundingBoxFormat.XYWH, format_)
-        out_bbox = clamp_bounding_boxes(out_bbox, format=format_, spatial_size=output_size)
->>>>>>> 332bff93
+        out_bbox = clamp_bounding_boxes(out_bbox, format=format_, canvas_size=output_size)
         return out_bbox.to(dtype=dtype, device=bbox.device)
 
     for bboxes in make_bounding_boxes(extra_dims=((4,),)):
@@ -1002,13 +957,8 @@
         bboxes_format = bboxes.format
         bboxes_canvas_size = bboxes.canvas_size
 
-<<<<<<< HEAD
-        output_boxes, output_canvas_size = F.center_crop_bounding_box(
+        output_boxes, output_canvas_size = F.center_crop_bounding_boxes(
             bboxes, bboxes_format, bboxes_canvas_size, output_size
-=======
-        output_boxes, output_spatial_size = F.center_crop_bounding_boxes(
-            bboxes, bboxes_format, bboxes_spatial_size, output_size
->>>>>>> 332bff93
         )
 
         if bboxes.ndim < 2:
@@ -1016,11 +966,7 @@
 
         expected_bboxes = []
         for bbox in bboxes:
-<<<<<<< HEAD
-            bbox = datapoints.BoundingBox(bbox, format=bboxes_format, canvas_size=bboxes_canvas_size)
-=======
-            bbox = datapoints.BoundingBoxes(bbox, format=bboxes_format, spatial_size=bboxes_spatial_size)
->>>>>>> 332bff93
+            bbox = datapoints.BoundingBoxes(bbox, format=bboxes_format, canvas_size=bboxes_canvas_size)
             expected_bboxes.append(_compute_expected_bbox(bbox, output_size))
 
         if len(expected_bboxes) > 1:
