--- conflicted
+++ resolved
@@ -3947,7 +3947,61 @@
         assert mae < 2
 
 
-<<<<<<< HEAD
+class TestRgbToGrayscale:
+    @pytest.mark.parametrize("dtype", [torch.uint8, torch.float32])
+    @pytest.mark.parametrize("device", cpu_and_cuda())
+    def test_kernel_image(self, dtype, device):
+        check_kernel(F.rgb_to_grayscale_image, make_image(dtype=dtype, device=device))
+
+    @pytest.mark.parametrize("make_input", [make_image_tensor, make_image_pil, make_image])
+    def test_functional(self, make_input):
+        check_functional(F.rgb_to_grayscale, make_input())
+
+    @pytest.mark.parametrize(
+        ("kernel", "input_type"),
+        [
+            (F.rgb_to_grayscale_image, torch.Tensor),
+            (F._rgb_to_grayscale_image_pil, PIL.Image.Image),
+            (F.rgb_to_grayscale_image, tv_tensors.Image),
+        ],
+    )
+    def test_functional_signature(self, kernel, input_type):
+        check_functional_kernel_signature_match(F.rgb_to_grayscale, kernel=kernel, input_type=input_type)
+
+    @pytest.mark.parametrize("transform", [transforms.Grayscale(), transforms.RandomGrayscale(p=1)])
+    @pytest.mark.parametrize("make_input", [make_image_tensor, make_image_pil, make_image])
+    def test_transform(self, transform, make_input):
+        check_transform(transform, make_input())
+
+    @pytest.mark.parametrize("num_output_channels", [1, 3])
+    @pytest.mark.parametrize("fn", [F.rgb_to_grayscale, transform_cls_to_functional(transforms.Grayscale)])
+    def test_image_correctness(self, num_output_channels, fn):
+        image = make_image(dtype=torch.uint8, device="cpu")
+
+        actual = fn(image, num_output_channels=num_output_channels)
+        expected = F.to_image(F.rgb_to_grayscale(F.to_pil_image(image), num_output_channels=num_output_channels))
+
+        assert_equal(actual, expected, rtol=0, atol=1)
+
+    @pytest.mark.parametrize("num_input_channels", [1, 3])
+    def test_random_transform_correctness(self, num_input_channels):
+        image = make_image(
+            color_space={
+                1: "GRAY",
+                3: "RGB",
+            }[num_input_channels],
+            dtype=torch.uint8,
+            device="cpu",
+        )
+
+        transform = transforms.RandomGrayscale(p=1)
+
+        actual = transform(image)
+        expected = F.to_image(F.rgb_to_grayscale(F.to_pil_image(image), num_output_channels=num_input_channels))
+
+        assert_equal(actual, expected, rtol=0, atol=1)
+
+
 class TestRandomZoomOut:
     @pytest.mark.parametrize(
         "make_input",
@@ -4007,59 +4061,4 @@
         assert 0 <= padding[0] <= (side_range[1] - 1) * width
         assert 0 <= padding[1] <= (side_range[1] - 1) * height
         assert 0 <= padding[2] <= (side_range[1] - 1) * width
-        assert 0 <= padding[3] <= (side_range[1] - 1) * height
-=======
-class TestRgbToGrayscale:
-    @pytest.mark.parametrize("dtype", [torch.uint8, torch.float32])
-    @pytest.mark.parametrize("device", cpu_and_cuda())
-    def test_kernel_image(self, dtype, device):
-        check_kernel(F.rgb_to_grayscale_image, make_image(dtype=dtype, device=device))
-
-    @pytest.mark.parametrize("make_input", [make_image_tensor, make_image_pil, make_image])
-    def test_functional(self, make_input):
-        check_functional(F.rgb_to_grayscale, make_input())
-
-    @pytest.mark.parametrize(
-        ("kernel", "input_type"),
-        [
-            (F.rgb_to_grayscale_image, torch.Tensor),
-            (F._rgb_to_grayscale_image_pil, PIL.Image.Image),
-            (F.rgb_to_grayscale_image, tv_tensors.Image),
-        ],
-    )
-    def test_functional_signature(self, kernel, input_type):
-        check_functional_kernel_signature_match(F.rgb_to_grayscale, kernel=kernel, input_type=input_type)
-
-    @pytest.mark.parametrize("transform", [transforms.Grayscale(), transforms.RandomGrayscale(p=1)])
-    @pytest.mark.parametrize("make_input", [make_image_tensor, make_image_pil, make_image])
-    def test_transform(self, transform, make_input):
-        check_transform(transform, make_input())
-
-    @pytest.mark.parametrize("num_output_channels", [1, 3])
-    @pytest.mark.parametrize("fn", [F.rgb_to_grayscale, transform_cls_to_functional(transforms.Grayscale)])
-    def test_image_correctness(self, num_output_channels, fn):
-        image = make_image(dtype=torch.uint8, device="cpu")
-
-        actual = fn(image, num_output_channels=num_output_channels)
-        expected = F.to_image(F.rgb_to_grayscale(F.to_pil_image(image), num_output_channels=num_output_channels))
-
-        assert_equal(actual, expected, rtol=0, atol=1)
-
-    @pytest.mark.parametrize("num_input_channels", [1, 3])
-    def test_random_transform_correctness(self, num_input_channels):
-        image = make_image(
-            color_space={
-                1: "GRAY",
-                3: "RGB",
-            }[num_input_channels],
-            dtype=torch.uint8,
-            device="cpu",
-        )
-
-        transform = transforms.RandomGrayscale(p=1)
-
-        actual = transform(image)
-        expected = F.to_image(F.rgb_to_grayscale(F.to_pil_image(image), num_output_channels=num_input_channels))
-
-        assert_equal(actual, expected, rtol=0, atol=1)
->>>>>>> c3aee873
+        assert 0 <= padding[3] <= (side_range[1] - 1) * height