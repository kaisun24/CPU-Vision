--- conflicted
+++ resolved
@@ -2222,7 +2222,64 @@
         assert _get_kernel(F.resize, MyDatapoint) is resize_my_datapoint
 
 
-<<<<<<< HEAD
+class TestPermuteChannels:
+    _DEFAULT_PERMUTATION = [2, 0, 1]
+
+    @pytest.mark.parametrize(
+        ("kernel", "make_input"),
+        [
+            (F.permute_channels_image_tensor, make_image_tensor),
+            # FIXME
+            # check_kernel does not support PIL kernel, but it should
+            (F.permute_channels_image_tensor, make_image),
+            (F.permute_channels_video, make_video),
+        ],
+    )
+    @pytest.mark.parametrize("dtype", [torch.float32, torch.uint8])
+    @pytest.mark.parametrize("device", cpu_and_cuda())
+    def test_kernel(self, kernel, make_input, dtype, device):
+        check_kernel(kernel, make_input(dtype=dtype, device=device), permutation=self._DEFAULT_PERMUTATION)
+
+    @pytest.mark.parametrize(
+        ("kernel", "make_input"),
+        [
+            (F.permute_channels_image_tensor, make_image_tensor),
+            (F.permute_channels_image_pil, make_image_pil),
+            (F.permute_channels_image_tensor, make_image),
+            (F.permute_channels_video, make_video),
+        ],
+    )
+    def test_dispatcher(self, kernel, make_input):
+        check_dispatcher(F.permute_channels, kernel, make_input(), permutation=self._DEFAULT_PERMUTATION)
+
+    @pytest.mark.parametrize(
+        ("kernel", "input_type"),
+        [
+            (F.permute_channels_image_tensor, torch.Tensor),
+            (F.permute_channels_image_pil, PIL.Image.Image),
+            (F.permute_channels_image_tensor, datapoints.Image),
+            (F.permute_channels_video, datapoints.Video),
+        ],
+    )
+    def test_dispatcher_signature(self, kernel, input_type):
+        check_dispatcher_kernel_signature_match(F.permute_channels, kernel=kernel, input_type=input_type)
+
+    def reference_image_correctness(self, image, permutation):
+        channel_images = image.split(1, dim=-3)
+        permuted_channel_images = [channel_images[channel_idx] for channel_idx in permutation]
+        return datapoints.Image(torch.concat(permuted_channel_images, dim=-3))
+
+    @pytest.mark.parametrize("permutation", [[2, 0, 1], [1, 2, 0], [2, 0, 1], [0, 1, 2]])
+    @pytest.mark.parametrize("batch_dims", [(), (2,), (2, 1)])
+    def test_image_correctness(self, permutation, batch_dims):
+        image = make_image(batch_dims=batch_dims)
+
+        actual = F.permute_channels(image, permutation=permutation)
+        expected = self.reference_image_correctness(image, permutation=permutation)
+
+        torch.testing.assert_close(actual, expected)
+
+
 def test_operations():
 
     img = datapoints.Image(torch.rand(3, 10, 10))
@@ -2303,62 +2360,4 @@
     ):
         assert isinstance(out, datapoints.BoundingBoxes)
         assert hasattr(out, "format")
-        assert hasattr(out, "canvas_size")
-=======
-class TestPermuteChannels:
-    _DEFAULT_PERMUTATION = [2, 0, 1]
-
-    @pytest.mark.parametrize(
-        ("kernel", "make_input"),
-        [
-            (F.permute_channels_image_tensor, make_image_tensor),
-            # FIXME
-            # check_kernel does not support PIL kernel, but it should
-            (F.permute_channels_image_tensor, make_image),
-            (F.permute_channels_video, make_video),
-        ],
-    )
-    @pytest.mark.parametrize("dtype", [torch.float32, torch.uint8])
-    @pytest.mark.parametrize("device", cpu_and_cuda())
-    def test_kernel(self, kernel, make_input, dtype, device):
-        check_kernel(kernel, make_input(dtype=dtype, device=device), permutation=self._DEFAULT_PERMUTATION)
-
-    @pytest.mark.parametrize(
-        ("kernel", "make_input"),
-        [
-            (F.permute_channels_image_tensor, make_image_tensor),
-            (F.permute_channels_image_pil, make_image_pil),
-            (F.permute_channels_image_tensor, make_image),
-            (F.permute_channels_video, make_video),
-        ],
-    )
-    def test_dispatcher(self, kernel, make_input):
-        check_dispatcher(F.permute_channels, kernel, make_input(), permutation=self._DEFAULT_PERMUTATION)
-
-    @pytest.mark.parametrize(
-        ("kernel", "input_type"),
-        [
-            (F.permute_channels_image_tensor, torch.Tensor),
-            (F.permute_channels_image_pil, PIL.Image.Image),
-            (F.permute_channels_image_tensor, datapoints.Image),
-            (F.permute_channels_video, datapoints.Video),
-        ],
-    )
-    def test_dispatcher_signature(self, kernel, input_type):
-        check_dispatcher_kernel_signature_match(F.permute_channels, kernel=kernel, input_type=input_type)
-
-    def reference_image_correctness(self, image, permutation):
-        channel_images = image.split(1, dim=-3)
-        permuted_channel_images = [channel_images[channel_idx] for channel_idx in permutation]
-        return datapoints.Image(torch.concat(permuted_channel_images, dim=-3))
-
-    @pytest.mark.parametrize("permutation", [[2, 0, 1], [1, 2, 0], [2, 0, 1], [0, 1, 2]])
-    @pytest.mark.parametrize("batch_dims", [(), (2,), (2, 1)])
-    def test_image_correctness(self, permutation, batch_dims):
-        image = make_image(batch_dims=batch_dims)
-
-        actual = F.permute_channels(image, permutation=permutation)
-        expected = self.reference_image_correctness(image, permutation=permutation)
-
-        torch.testing.assert_close(actual, expected)
->>>>>>> 1db6907b
+        assert hasattr(out, "canvas_size")