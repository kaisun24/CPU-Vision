--- conflicted
+++ resolved
@@ -1,6 +1,5 @@
 import random
 import warnings
-<<<<<<< HEAD
 
 import numpy as np
 import pytest
@@ -8,10 +7,7 @@
 import torch
 from torchvision.transforms import Compose
 
-from _assert_utils import assert_equal
-=======
 from common_utils import assert_equal
->>>>>>> 90a2402b
 
 try:
     from scipy import stats
