--- conflicted
+++ resolved
@@ -11,13 +11,8 @@
 import torchvision.io as io
 from torchvision import set_video_backend
 from torchvision.io import _HAS_VIDEO_OPT
-<<<<<<< HEAD
-=======
+
 from common_utils import PY39_SKIP, assert_equal
->>>>>>> 90a2402b
-
-from _assert_utils import assert_equal
-from common_utils import PY39_SKIP
 
 try:
     import av
