import collections.abc

import pytest
import torchvision.transforms.v2.functional as F
from torchvision import tv_tensors
from transforms_v2_kernel_infos import KERNEL_INFOS, pad_xfail_jit_fill_condition
from transforms_v2_legacy_utils import InfoBase, TestMark

__all__ = ["DispatcherInfo", "DISPATCHER_INFOS"]


class PILKernelInfo(InfoBase):
    def __init__(
        self,
        kernel,
        *,
        # Defaults to `kernel.__name__`. Should be set if the function is exposed under a different name
        # TODO: This can probably be removed after roll-out since we shouldn't have any aliasing then
        kernel_name=None,
    ):
        super().__init__(id=kernel_name or kernel.__name__)
        self.kernel = kernel


class DispatcherInfo(InfoBase):
    _KERNEL_INFO_MAP = {info.kernel: info for info in KERNEL_INFOS}

    def __init__(
        self,
        dispatcher,
        *,
        # Dictionary of types that map to the kernel the dispatcher dispatches to.
        kernels,
        # If omitted, no PIL dispatch test will be performed.
        pil_kernel_info=None,
        # See InfoBase
        test_marks=None,
        # See InfoBase
        closeness_kwargs=None,
    ):
        super().__init__(id=dispatcher.__name__, test_marks=test_marks, closeness_kwargs=closeness_kwargs)
        self.dispatcher = dispatcher
        self.kernels = kernels
        self.pil_kernel_info = pil_kernel_info

        kernel_infos = {}
        for tv_tensor_type, kernel in self.kernels.items():
            kernel_info = self._KERNEL_INFO_MAP.get(kernel)
            if not kernel_info:
                raise pytest.UsageError(
                    f"Can't register {kernel.__name__} for type {tv_tensor_type} since there is no `KernelInfo` for it. "
                    f"Please add a `KernelInfo` for it in `transforms_v2_kernel_infos.py`."
                )
            kernel_infos[tv_tensor_type] = kernel_info
        self.kernel_infos = kernel_infos

    def sample_inputs(self, *tv_tensor_types, filter_metadata=True):
        for tv_tensor_type in tv_tensor_types or self.kernel_infos.keys():
            kernel_info = self.kernel_infos.get(tv_tensor_type)
            if not kernel_info:
                raise pytest.UsageError(f"There is no kernel registered for type {type.__name__}")

            sample_inputs = kernel_info.sample_inputs_fn()

            if not filter_metadata:
                yield from sample_inputs
                return

            import itertools

            for args_kwargs in sample_inputs:
                if hasattr(tv_tensor_type, "__annotations__"):
                    for name in itertools.chain(
                        tv_tensor_type.__annotations__.keys(),
                        # FIXME: this seems ok for conversion dispatchers, but we should probably handle this on a
                        #  per-dispatcher level. However, so far there is no option for that.
                        (f"old_{name}" for name in tv_tensor_type.__annotations__.keys()),
                    ):
                        if name in args_kwargs.kwargs:
                            del args_kwargs.kwargs[name]

                yield args_kwargs


def xfail_jit(reason, *, condition=None):
    return TestMark(
        ("TestDispatchers", "test_scripted_smoke"),
        pytest.mark.xfail(reason=reason),
        condition=condition,
    )


def xfail_jit_python_scalar_arg(name, *, reason=None):
    return xfail_jit(
        reason or f"Python scalar int or float for `{name}` is not supported when scripting",
        condition=lambda args_kwargs: isinstance(args_kwargs.kwargs.get(name), (int, float)),
    )


skip_dispatch_tv_tensor = TestMark(
    ("TestDispatchers", "test_dispatch_tv_tensor"),
    pytest.mark.skip(reason="Dispatcher doesn't support arbitrary tv_tensor dispatch."),
)

multi_crop_skips = [
    TestMark(
        ("TestDispatchers", test_name),
        pytest.mark.skip(reason="Multi-crop dispatchers return a sequence of items rather than a single one."),
    )
    for test_name in ["test_pure_tensor_output_type", "test_pil_output_type", "test_tv_tensor_output_type"]
]
multi_crop_skips.append(skip_dispatch_tv_tensor)


def xfails_pil(reason, *, condition=None):
    return [
        TestMark(("TestDispatchers", test_name), pytest.mark.xfail(reason=reason), condition=condition)
        for test_name in ["test_dispatch_pil", "test_pil_output_type"]
    ]


def fill_sequence_needs_broadcast(args_kwargs):
    (image_loader, *_), kwargs = args_kwargs
    try:
        fill = kwargs["fill"]
    except KeyError:
        return False

    if not isinstance(fill, collections.abc.Sequence) or len(fill) > 1:
        return False

    return image_loader.num_channels > 1


xfails_pil_if_fill_sequence_needs_broadcast = xfails_pil(
    "PIL kernel doesn't support sequences of length 1 for `fill` if the number of color channels is larger.",
    condition=fill_sequence_needs_broadcast,
)


DISPATCHER_INFOS = [
    DispatcherInfo(
<<<<<<< HEAD
=======
        F.crop,
        kernels={
            tv_tensors.Image: F.crop_image,
            tv_tensors.Video: F.crop_video,
            tv_tensors.BoundingBoxes: F.crop_bounding_boxes,
            tv_tensors.Mask: F.crop_mask,
        },
        pil_kernel_info=PILKernelInfo(F._crop_image_pil, kernel_name="crop_image_pil"),
    ),
    DispatcherInfo(
>>>>>>> d5f4cc38
        F.resized_crop,
        kernels={
            tv_tensors.Image: F.resized_crop_image,
            tv_tensors.Video: F.resized_crop_video,
            tv_tensors.BoundingBoxes: F.resized_crop_bounding_boxes,
            tv_tensors.Mask: F.resized_crop_mask,
        },
        pil_kernel_info=PILKernelInfo(F._resized_crop_image_pil),
    ),
    DispatcherInfo(
        F.pad,
        kernels={
            tv_tensors.Image: F.pad_image,
            tv_tensors.Video: F.pad_video,
            tv_tensors.BoundingBoxes: F.pad_bounding_boxes,
            tv_tensors.Mask: F.pad_mask,
        },
        pil_kernel_info=PILKernelInfo(F._pad_image_pil, kernel_name="pad_image_pil"),
        test_marks=[
            *xfails_pil(
                reason=(
                    "PIL kernel doesn't support sequences of length 1 for argument `fill` and "
                    "`padding_mode='constant'`, if the number of color channels is larger."
                ),
                condition=lambda args_kwargs: fill_sequence_needs_broadcast(args_kwargs)
                and args_kwargs.kwargs.get("padding_mode", "constant") == "constant",
            ),
            xfail_jit("F.pad only supports vector fills for list of floats", condition=pad_xfail_jit_fill_condition),
            xfail_jit_python_scalar_arg("padding"),
        ],
    ),
    DispatcherInfo(
        F.perspective,
        kernels={
            tv_tensors.Image: F.perspective_image,
            tv_tensors.Video: F.perspective_video,
            tv_tensors.BoundingBoxes: F.perspective_bounding_boxes,
            tv_tensors.Mask: F.perspective_mask,
        },
        pil_kernel_info=PILKernelInfo(F._perspective_image_pil),
        test_marks=[
            *xfails_pil_if_fill_sequence_needs_broadcast,
            xfail_jit_python_scalar_arg("fill"),
        ],
    ),
    DispatcherInfo(
        F.elastic,
        kernels={
            tv_tensors.Image: F.elastic_image,
            tv_tensors.Video: F.elastic_video,
            tv_tensors.BoundingBoxes: F.elastic_bounding_boxes,
            tv_tensors.Mask: F.elastic_mask,
        },
        pil_kernel_info=PILKernelInfo(F._elastic_image_pil),
        test_marks=[xfail_jit_python_scalar_arg("fill")],
    ),
    DispatcherInfo(
        F.center_crop,
        kernels={
            tv_tensors.Image: F.center_crop_image,
            tv_tensors.Video: F.center_crop_video,
            tv_tensors.BoundingBoxes: F.center_crop_bounding_boxes,
            tv_tensors.Mask: F.center_crop_mask,
        },
        pil_kernel_info=PILKernelInfo(F._center_crop_image_pil),
        test_marks=[
            xfail_jit_python_scalar_arg("output_size"),
        ],
    ),
    DispatcherInfo(
        F.gaussian_blur,
        kernels={
            tv_tensors.Image: F.gaussian_blur_image,
            tv_tensors.Video: F.gaussian_blur_video,
        },
        pil_kernel_info=PILKernelInfo(F._gaussian_blur_image_pil),
        test_marks=[
            xfail_jit_python_scalar_arg("kernel_size"),
            xfail_jit_python_scalar_arg("sigma"),
        ],
    ),
    DispatcherInfo(
        F.equalize,
        kernels={
            tv_tensors.Image: F.equalize_image,
            tv_tensors.Video: F.equalize_video,
        },
        pil_kernel_info=PILKernelInfo(F._equalize_image_pil, kernel_name="equalize_image_pil"),
    ),
    DispatcherInfo(
        F.invert,
        kernels={
            tv_tensors.Image: F.invert_image,
            tv_tensors.Video: F.invert_video,
        },
        pil_kernel_info=PILKernelInfo(F._invert_image_pil, kernel_name="invert_image_pil"),
    ),
    DispatcherInfo(
        F.posterize,
        kernels={
            tv_tensors.Image: F.posterize_image,
            tv_tensors.Video: F.posterize_video,
        },
        pil_kernel_info=PILKernelInfo(F._posterize_image_pil, kernel_name="posterize_image_pil"),
    ),
    DispatcherInfo(
        F.solarize,
        kernels={
            tv_tensors.Image: F.solarize_image,
            tv_tensors.Video: F.solarize_video,
        },
        pil_kernel_info=PILKernelInfo(F._solarize_image_pil, kernel_name="solarize_image_pil"),
    ),
    DispatcherInfo(
        F.autocontrast,
        kernels={
            tv_tensors.Image: F.autocontrast_image,
            tv_tensors.Video: F.autocontrast_video,
        },
        pil_kernel_info=PILKernelInfo(F._autocontrast_image_pil, kernel_name="autocontrast_image_pil"),
    ),
    DispatcherInfo(
        F.adjust_sharpness,
        kernels={
            tv_tensors.Image: F.adjust_sharpness_image,
            tv_tensors.Video: F.adjust_sharpness_video,
        },
        pil_kernel_info=PILKernelInfo(F._adjust_sharpness_image_pil, kernel_name="adjust_sharpness_image_pil"),
    ),
    DispatcherInfo(
        F.erase,
        kernels={
            tv_tensors.Image: F.erase_image,
            tv_tensors.Video: F.erase_video,
        },
        pil_kernel_info=PILKernelInfo(F._erase_image_pil),
        test_marks=[
            skip_dispatch_tv_tensor,
        ],
    ),
    DispatcherInfo(
        F.adjust_contrast,
        kernels={
            tv_tensors.Image: F.adjust_contrast_image,
            tv_tensors.Video: F.adjust_contrast_video,
        },
        pil_kernel_info=PILKernelInfo(F._adjust_contrast_image_pil, kernel_name="adjust_contrast_image_pil"),
    ),
    DispatcherInfo(
        F.adjust_gamma,
        kernels={
            tv_tensors.Image: F.adjust_gamma_image,
            tv_tensors.Video: F.adjust_gamma_video,
        },
        pil_kernel_info=PILKernelInfo(F._adjust_gamma_image_pil, kernel_name="adjust_gamma_image_pil"),
    ),
    DispatcherInfo(
        F.adjust_hue,
        kernels={
            tv_tensors.Image: F.adjust_hue_image,
            tv_tensors.Video: F.adjust_hue_video,
        },
        pil_kernel_info=PILKernelInfo(F._adjust_hue_image_pil, kernel_name="adjust_hue_image_pil"),
    ),
    DispatcherInfo(
        F.adjust_saturation,
        kernels={
            tv_tensors.Image: F.adjust_saturation_image,
            tv_tensors.Video: F.adjust_saturation_video,
        },
        pil_kernel_info=PILKernelInfo(F._adjust_saturation_image_pil, kernel_name="adjust_saturation_image_pil"),
    ),
    DispatcherInfo(
        F.five_crop,
        kernels={
            tv_tensors.Image: F.five_crop_image,
            tv_tensors.Video: F.five_crop_video,
        },
        pil_kernel_info=PILKernelInfo(F._five_crop_image_pil),
        test_marks=[
            xfail_jit_python_scalar_arg("size"),
            *multi_crop_skips,
        ],
    ),
    DispatcherInfo(
        F.ten_crop,
        kernels={
            tv_tensors.Image: F.ten_crop_image,
            tv_tensors.Video: F.ten_crop_video,
        },
        test_marks=[
            xfail_jit_python_scalar_arg("size"),
            *multi_crop_skips,
        ],
        pil_kernel_info=PILKernelInfo(F._ten_crop_image_pil),
    ),
    DispatcherInfo(
        F.normalize,
        kernels={
            tv_tensors.Image: F.normalize_image,
            tv_tensors.Video: F.normalize_video,
        },
        test_marks=[
            xfail_jit_python_scalar_arg("mean"),
            xfail_jit_python_scalar_arg("std"),
        ],
    ),
    DispatcherInfo(
        F.uniform_temporal_subsample,
        kernels={
            tv_tensors.Video: F.uniform_temporal_subsample_video,
        },
        test_marks=[
            skip_dispatch_tv_tensor,
        ],
    ),
    DispatcherInfo(
        F.clamp_bounding_boxes,
        kernels={tv_tensors.BoundingBoxes: F.clamp_bounding_boxes},
        test_marks=[
            skip_dispatch_tv_tensor,
        ],
    ),
    DispatcherInfo(
        F.convert_bounding_box_format,
        kernels={tv_tensors.BoundingBoxes: F.convert_bounding_box_format},
        test_marks=[
            skip_dispatch_tv_tensor,
        ],
    ),
]<|MERGE_RESOLUTION|>--- conflicted
+++ resolved
@@ -140,19 +140,6 @@
 
 DISPATCHER_INFOS = [
     DispatcherInfo(
-<<<<<<< HEAD
-=======
-        F.crop,
-        kernels={
-            tv_tensors.Image: F.crop_image,
-            tv_tensors.Video: F.crop_video,
-            tv_tensors.BoundingBoxes: F.crop_bounding_boxes,
-            tv_tensors.Mask: F.crop_mask,
-        },
-        pil_kernel_info=PILKernelInfo(F._crop_image_pil, kernel_name="crop_image_pil"),
-    ),
-    DispatcherInfo(
->>>>>>> d5f4cc38
         F.resized_crop,
         kernels={
             tv_tensors.Image: F.resized_crop_image,
