import functools
import itertools

import numpy as np
import PIL.Image
import pytest
import torch.testing
import torchvision.ops
import torchvision.transforms.v2.functional as F
from common_utils import (
    ArgsKwargs,
    combinations_grid,
    DEFAULT_PORTRAIT_SPATIAL_SIZE,
    get_num_channels,
    ImageLoader,
    InfoBase,
    make_bounding_box_loader,
    make_bounding_box_loaders,
    make_detection_mask_loader,
    make_image_loader,
    make_image_loaders,
    make_image_loaders_for_interpolation,
    make_mask_loaders,
    make_video_loader,
    make_video_loaders,
    mark_framework_limitation,
    TestMark,
)
from torchvision import datapoints
from torchvision.transforms._functional_tensor import _max_value as get_max_value, _parse_pad_padding

__all__ = ["KernelInfo", "KERNEL_INFOS"]


class KernelInfo(InfoBase):
    def __init__(
        self,
        kernel,
        *,
        # Defaults to `kernel.__name__`. Should be set if the function is exposed under a different name
        # TODO: This can probably be removed after roll-out since we shouldn't have any aliasing then
        kernel_name=None,
        # Most common tests use these inputs to check the kernel. As such it should cover all valid code paths, but
        # should not include extensive parameter combinations to keep to overall test count moderate.
        sample_inputs_fn,
        # This function should mirror the kernel. It should have the same signature as the `kernel` and as such also
        # take tensors as inputs. Any conversion into another object type, e.g. PIL images or numpy arrays, should
        # happen inside the function. It should return a tensor or to be more precise an object that can be compared to
        # a tensor by `assert_close`. If omitted, no reference test will be performed.
        reference_fn=None,
        # These inputs are only used for the reference tests and thus can be comprehensive with regard to the parameter
        # values to be tested. If not specified, `sample_inputs_fn` will be used.
        reference_inputs_fn=None,
        # If true-ish, triggers a test that checks the kernel for consistency between uint8 and float32 inputs with the
        # reference inputs. This is usually used whenever we use a PIL kernel as reference.
        # Can be a callable in which case it will be called with `other_args, kwargs`. It should return the same
        # structure, but with adapted parameters. This is useful in case a parameter value is closely tied to the input
        # dtype.
        float32_vs_uint8=False,
        # Some kernels don't have dispatchers that would handle logging the usage. Thus, the kernel has to do it
        # manually. If set, triggers a test that makes sure this happens.
        logs_usage=False,
        # See InfoBase
        test_marks=None,
        # See InfoBase
        closeness_kwargs=None,
    ):
        super().__init__(id=kernel_name or kernel.__name__, test_marks=test_marks, closeness_kwargs=closeness_kwargs)
        self.kernel = kernel
        self.sample_inputs_fn = sample_inputs_fn
        self.reference_fn = reference_fn
        self.reference_inputs_fn = reference_inputs_fn

        if float32_vs_uint8 and not callable(float32_vs_uint8):
            float32_vs_uint8 = lambda other_args, kwargs: (other_args, kwargs)  # noqa: E731
        self.float32_vs_uint8 = float32_vs_uint8
        self.logs_usage = logs_usage


def pixel_difference_closeness_kwargs(uint8_atol, *, dtype=torch.uint8, mae=False):
    return dict(atol=uint8_atol / 255 * get_max_value(dtype), rtol=0, mae=mae)


def cuda_vs_cpu_pixel_difference(atol=1):
    return {
        (("TestKernels", "test_cuda_vs_cpu"), dtype, "cuda"): pixel_difference_closeness_kwargs(atol, dtype=dtype)
        for dtype in [torch.uint8, torch.float32]
    }


def pil_reference_pixel_difference(atol=1, mae=False):
    return {
        (("TestKernels", "test_against_reference"), torch.uint8, "cpu"): pixel_difference_closeness_kwargs(
            atol, mae=mae
        )
    }


def float32_vs_uint8_pixel_difference(atol=1, mae=False):
    return {
        (
            ("TestKernels", "test_float32_vs_uint8"),
            torch.float32,
            "cpu",
        ): pixel_difference_closeness_kwargs(atol, dtype=torch.float32, mae=mae)
    }


def scripted_vs_eager_float64_tolerances(device, atol=1e-6, rtol=1e-6):
    return {
        (("TestKernels", "test_scripted_vs_eager"), torch.float64, device): {"atol": atol, "rtol": rtol, "mae": False},
    }


def pil_reference_wrapper(pil_kernel):
    @functools.wraps(pil_kernel)
    def wrapper(input_tensor, *other_args, **kwargs):
        if input_tensor.dtype != torch.uint8:
            raise pytest.UsageError(f"Can only test uint8 tensor images against PIL, but input is {input_tensor.dtype}")
        if input_tensor.ndim > 3:
            raise pytest.UsageError(
                f"Can only test single tensor images against PIL, but input has shape {input_tensor.shape}"
            )

        input_pil = F.to_image_pil(input_tensor)
        output_pil = pil_kernel(input_pil, *other_args, **kwargs)
        if not isinstance(output_pil, PIL.Image.Image):
            return output_pil

        output_tensor = F.to_image_tensor(output_pil)

        # 2D mask shenanigans
        if output_tensor.ndim == 2 and input_tensor.ndim == 3:
            output_tensor = output_tensor.unsqueeze(0)
        elif output_tensor.ndim == 3 and input_tensor.ndim == 2:
            output_tensor = output_tensor.squeeze(0)

        return output_tensor

    return wrapper


def xfail_jit(reason, *, condition=None):
    return TestMark(("TestKernels", "test_scripted_vs_eager"), pytest.mark.xfail(reason=reason), condition=condition)


def xfail_jit_python_scalar_arg(name, *, reason=None):
    return xfail_jit(
        reason or f"Python scalar int or float for `{name}` is not supported when scripting",
        condition=lambda args_kwargs: isinstance(args_kwargs.kwargs.get(name), (int, float)),
    )


KERNEL_INFOS = []


def get_fills(*, num_channels, dtype):
    yield None

    int_value = get_max_value(dtype)
    float_value = int_value / 2
    yield int_value
    yield float_value

    for vector_type in [list, tuple]:
        yield vector_type([int_value])
        yield vector_type([float_value])

        if num_channels > 1:
            yield vector_type(float_value * c / 10 for c in range(num_channels))
            yield vector_type(int_value if c % 2 == 0 else 0 for c in range(num_channels))


def float32_vs_uint8_fill_adapter(other_args, kwargs):
    fill = kwargs.get("fill")
    if fill is None:
        return other_args, kwargs

    if isinstance(fill, (int, float)):
        fill /= 255
    else:
        fill = type(fill)(fill_ / 255 for fill_ in fill)

    return other_args, dict(kwargs, fill=fill)


<<<<<<< HEAD
def reference_affine_bounding_box_helper(bounding_box, *, format, canvas_size, affine_matrix):
    def transform(bbox, affine_matrix_, format_, canvas_size_):
=======
def reference_affine_bounding_boxes_helper(bounding_boxes, *, format, spatial_size, affine_matrix):
    def transform(bbox, affine_matrix_, format_, spatial_size_):
>>>>>>> 332bff93
        # Go to float before converting to prevent precision loss in case of CXCYWH -> XYXY and W or H is 1
        in_dtype = bbox.dtype
        if not torch.is_floating_point(bbox):
            bbox = bbox.float()
        bbox_xyxy = F.convert_format_bounding_boxes(
            bbox.as_subclass(torch.Tensor),
            old_format=format_,
            new_format=datapoints.BoundingBoxFormat.XYXY,
            inplace=True,
        )
        points = np.array(
            [
                [bbox_xyxy[0].item(), bbox_xyxy[1].item(), 1.0],
                [bbox_xyxy[2].item(), bbox_xyxy[1].item(), 1.0],
                [bbox_xyxy[0].item(), bbox_xyxy[3].item(), 1.0],
                [bbox_xyxy[2].item(), bbox_xyxy[3].item(), 1.0],
            ]
        )
        transformed_points = np.matmul(points, affine_matrix_.T)
        out_bbox = torch.tensor(
            [
                np.min(transformed_points[:, 0]).item(),
                np.min(transformed_points[:, 1]).item(),
                np.max(transformed_points[:, 0]).item(),
                np.max(transformed_points[:, 1]).item(),
            ],
            dtype=bbox_xyxy.dtype,
        )
        out_bbox = F.convert_format_bounding_boxes(
            out_bbox, old_format=datapoints.BoundingBoxFormat.XYXY, new_format=format_, inplace=True
        )
        # It is important to clamp before casting, especially for CXCYWH format, dtype=int64
<<<<<<< HEAD
        out_bbox = F.clamp_bounding_box(out_bbox, format=format_, canvas_size=canvas_size_)
=======
        out_bbox = F.clamp_bounding_boxes(out_bbox, format=format_, spatial_size=spatial_size_)
>>>>>>> 332bff93
        out_bbox = out_bbox.to(dtype=in_dtype)
        return out_bbox

    if bounding_boxes.ndim < 2:
        bounding_boxes = [bounding_boxes]

<<<<<<< HEAD
    expected_bboxes = [transform(bbox, affine_matrix, format, canvas_size) for bbox in bounding_box]
=======
    expected_bboxes = [transform(bbox, affine_matrix, format, spatial_size) for bbox in bounding_boxes]
>>>>>>> 332bff93
    if len(expected_bboxes) > 1:
        expected_bboxes = torch.stack(expected_bboxes)
    else:
        expected_bboxes = expected_bboxes[0]

    return expected_bboxes


def sample_inputs_convert_format_bounding_boxes():
    formats = list(datapoints.BoundingBoxFormat)
    for bounding_boxes_loader, new_format in itertools.product(make_bounding_box_loaders(formats=formats), formats):
        yield ArgsKwargs(bounding_boxes_loader, old_format=bounding_boxes_loader.format, new_format=new_format)


def reference_convert_format_bounding_boxes(bounding_boxes, old_format, new_format):
    return torchvision.ops.box_convert(
        bounding_boxes, in_fmt=old_format.name.lower(), out_fmt=new_format.name.lower()
    ).to(bounding_boxes.dtype)


def reference_inputs_convert_format_bounding_boxes():
    for args_kwargs in sample_inputs_convert_format_bounding_boxes():
        if len(args_kwargs.args[0].shape) == 2:
            yield args_kwargs


KERNEL_INFOS.append(
    KernelInfo(
        F.convert_format_bounding_boxes,
        sample_inputs_fn=sample_inputs_convert_format_bounding_boxes,
        reference_fn=reference_convert_format_bounding_boxes,
        reference_inputs_fn=reference_inputs_convert_format_bounding_boxes,
        logs_usage=True,
        closeness_kwargs={
            (("TestKernels", "test_against_reference"), torch.int64, "cpu"): dict(atol=1, rtol=0),
        },
    ),
)


_CROP_PARAMS = combinations_grid(top=[-8, 0, 9], left=[-8, 0, 9], height=[12, 20], width=[12, 20])


def sample_inputs_crop_image_tensor():
    for image_loader, params in itertools.product(
        make_image_loaders(sizes=[(16, 17)], color_spaces=["RGB"], dtypes=[torch.float32]),
        [
            dict(top=4, left=3, height=7, width=8),
            dict(top=-1, left=3, height=7, width=8),
            dict(top=4, left=-1, height=7, width=8),
            dict(top=4, left=3, height=17, width=8),
            dict(top=4, left=3, height=7, width=18),
        ],
    ):
        yield ArgsKwargs(image_loader, **params)


def reference_inputs_crop_image_tensor():
    for image_loader, params in itertools.product(
        make_image_loaders(extra_dims=[()], dtypes=[torch.uint8]), _CROP_PARAMS
    ):
        yield ArgsKwargs(image_loader, **params)


def sample_inputs_crop_bounding_boxes():
    for bounding_boxes_loader, params in itertools.product(
        make_bounding_box_loaders(), [_CROP_PARAMS[0], _CROP_PARAMS[-1]]
    ):
        yield ArgsKwargs(bounding_boxes_loader, format=bounding_boxes_loader.format, **params)


def sample_inputs_crop_mask():
    for mask_loader in make_mask_loaders(sizes=[(16, 17)], num_categories=[10], num_objects=[5]):
        yield ArgsKwargs(mask_loader, top=4, left=3, height=7, width=8)


def reference_inputs_crop_mask():
    for mask_loader, params in itertools.product(make_mask_loaders(extra_dims=[()], num_objects=[1]), _CROP_PARAMS):
        yield ArgsKwargs(mask_loader, **params)


def sample_inputs_crop_video():
    for video_loader in make_video_loaders(sizes=[(16, 17)], num_frames=[3]):
        yield ArgsKwargs(video_loader, top=4, left=3, height=7, width=8)


def reference_crop_bounding_boxes(bounding_boxes, *, format, top, left, height, width):
    affine_matrix = np.array(
        [
            [1, 0, -left],
            [0, 1, -top],
        ],
        dtype="float64" if bounding_boxes.dtype == torch.float64 else "float32",
    )

<<<<<<< HEAD
    canvas_size = (height, width)
    expected_bboxes = reference_affine_bounding_box_helper(
        bounding_box, format=format, canvas_size=canvas_size, affine_matrix=affine_matrix
=======
    spatial_size = (height, width)
    expected_bboxes = reference_affine_bounding_boxes_helper(
        bounding_boxes, format=format, spatial_size=spatial_size, affine_matrix=affine_matrix
>>>>>>> 332bff93
    )
    return expected_bboxes, canvas_size


def reference_inputs_crop_bounding_boxes():
    for bounding_boxes_loader, params in itertools.product(
        make_bounding_box_loaders(extra_dims=((), (4,))), [_CROP_PARAMS[0], _CROP_PARAMS[-1]]
    ):
        yield ArgsKwargs(bounding_boxes_loader, format=bounding_boxes_loader.format, **params)


KERNEL_INFOS.extend(
    [
        KernelInfo(
            F.crop_image_tensor,
            kernel_name="crop_image_tensor",
            sample_inputs_fn=sample_inputs_crop_image_tensor,
            reference_fn=pil_reference_wrapper(F.crop_image_pil),
            reference_inputs_fn=reference_inputs_crop_image_tensor,
            float32_vs_uint8=True,
        ),
        KernelInfo(
            F.crop_bounding_boxes,
            sample_inputs_fn=sample_inputs_crop_bounding_boxes,
            reference_fn=reference_crop_bounding_boxes,
            reference_inputs_fn=reference_inputs_crop_bounding_boxes,
        ),
        KernelInfo(
            F.crop_mask,
            sample_inputs_fn=sample_inputs_crop_mask,
            reference_fn=pil_reference_wrapper(F.crop_image_pil),
            reference_inputs_fn=reference_inputs_crop_mask,
            float32_vs_uint8=True,
        ),
        KernelInfo(
            F.crop_video,
            sample_inputs_fn=sample_inputs_crop_video,
        ),
    ]
)

_RESIZED_CROP_PARAMS = combinations_grid(top=[-8, 9], left=[-8, 9], height=[12], width=[12], size=[(16, 18)])


def sample_inputs_resized_crop_image_tensor():
    for image_loader in make_image_loaders():
        yield ArgsKwargs(image_loader, **_RESIZED_CROP_PARAMS[0])


@pil_reference_wrapper
def reference_resized_crop_image_tensor(*args, **kwargs):
    if not kwargs.pop("antialias", False) and kwargs.get("interpolation", F.InterpolationMode.BILINEAR) in {
        F.InterpolationMode.BILINEAR,
        F.InterpolationMode.BICUBIC,
    }:
        raise pytest.UsageError("Anti-aliasing is always active in PIL")
    return F.resized_crop_image_pil(*args, **kwargs)


def reference_inputs_resized_crop_image_tensor():
    for image_loader, interpolation, params in itertools.product(
        make_image_loaders_for_interpolation(),
        [
            F.InterpolationMode.NEAREST,
            F.InterpolationMode.NEAREST_EXACT,
            F.InterpolationMode.BILINEAR,
            F.InterpolationMode.BICUBIC,
        ],
        _RESIZED_CROP_PARAMS,
    ):
        yield ArgsKwargs(
            image_loader,
            interpolation=interpolation,
            antialias=interpolation
            in {
                F.InterpolationMode.BILINEAR,
                F.InterpolationMode.BICUBIC,
            },
            **params,
        )


def sample_inputs_resized_crop_bounding_boxes():
    for bounding_boxes_loader in make_bounding_box_loaders():
        yield ArgsKwargs(bounding_boxes_loader, format=bounding_boxes_loader.format, **_RESIZED_CROP_PARAMS[0])


def sample_inputs_resized_crop_mask():
    for mask_loader in make_mask_loaders():
        yield ArgsKwargs(mask_loader, **_RESIZED_CROP_PARAMS[0])


def sample_inputs_resized_crop_video():
    for video_loader in make_video_loaders(sizes=[DEFAULT_PORTRAIT_SPATIAL_SIZE], num_frames=[3]):
        yield ArgsKwargs(video_loader, **_RESIZED_CROP_PARAMS[0])


KERNEL_INFOS.extend(
    [
        KernelInfo(
            F.resized_crop_image_tensor,
            sample_inputs_fn=sample_inputs_resized_crop_image_tensor,
            reference_fn=reference_resized_crop_image_tensor,
            reference_inputs_fn=reference_inputs_resized_crop_image_tensor,
            float32_vs_uint8=True,
            closeness_kwargs={
                **cuda_vs_cpu_pixel_difference(),
                **pil_reference_pixel_difference(3, mae=True),
                **float32_vs_uint8_pixel_difference(3, mae=True),
            },
        ),
        KernelInfo(
            F.resized_crop_bounding_boxes,
            sample_inputs_fn=sample_inputs_resized_crop_bounding_boxes,
        ),
        KernelInfo(
            F.resized_crop_mask,
            sample_inputs_fn=sample_inputs_resized_crop_mask,
        ),
        KernelInfo(
            F.resized_crop_video,
            sample_inputs_fn=sample_inputs_resized_crop_video,
            closeness_kwargs=cuda_vs_cpu_pixel_difference(),
        ),
    ]
)

_PAD_PARAMS = combinations_grid(
    padding=[[1], [1, 1], [1, 1, 2, 2]],
    padding_mode=["constant", "symmetric", "edge", "reflect"],
)


def sample_inputs_pad_image_tensor():
    make_pad_image_loaders = functools.partial(
        make_image_loaders, sizes=[DEFAULT_PORTRAIT_SPATIAL_SIZE], color_spaces=["RGB"], dtypes=[torch.float32]
    )

    for image_loader, padding in itertools.product(
        make_pad_image_loaders(),
        [1, (1,), (1, 2), (1, 2, 3, 4), [1], [1, 2], [1, 2, 3, 4]],
    ):
        yield ArgsKwargs(image_loader, padding=padding)

    for image_loader in make_pad_image_loaders():
        for fill in get_fills(num_channels=image_loader.num_channels, dtype=image_loader.dtype):
            yield ArgsKwargs(image_loader, padding=[1], fill=fill)

    for image_loader, padding_mode in itertools.product(
        # We branch for non-constant padding and integer inputs
        make_pad_image_loaders(dtypes=[torch.uint8]),
        ["constant", "symmetric", "edge", "reflect"],
    ):
        yield ArgsKwargs(image_loader, padding=[1], padding_mode=padding_mode)

    # `torch.nn.functional.pad` does not support symmetric padding, and thus we have a custom implementation. Besides
    # negative padding, this is already handled by the inputs above.
    for image_loader in make_pad_image_loaders():
        yield ArgsKwargs(image_loader, padding=[-1], padding_mode="symmetric")


def reference_inputs_pad_image_tensor():
    for image_loader, params in itertools.product(
        make_image_loaders(extra_dims=[()], dtypes=[torch.uint8]), _PAD_PARAMS
    ):
        for fill in get_fills(
            num_channels=image_loader.num_channels,
            dtype=image_loader.dtype,
        ):
            # FIXME: PIL kernel doesn't support sequences of length 1 if the number of channels is larger. Shouldn't it?
            if isinstance(fill, (list, tuple)):
                continue

            yield ArgsKwargs(image_loader, fill=fill, **params)


def sample_inputs_pad_bounding_boxes():
    for bounding_boxes_loader, padding in itertools.product(
        make_bounding_box_loaders(), [1, (1,), (1, 2), (1, 2, 3, 4), [1], [1, 2], [1, 2, 3, 4]]
    ):
        yield ArgsKwargs(
<<<<<<< HEAD
            bounding_box_loader,
            format=bounding_box_loader.format,
            canvas_size=bounding_box_loader.canvas_size,
=======
            bounding_boxes_loader,
            format=bounding_boxes_loader.format,
            spatial_size=bounding_boxes_loader.spatial_size,
>>>>>>> 332bff93
            padding=padding,
            padding_mode="constant",
        )


def sample_inputs_pad_mask():
    for mask_loader in make_mask_loaders(sizes=[DEFAULT_PORTRAIT_SPATIAL_SIZE], num_categories=[10], num_objects=[5]):
        yield ArgsKwargs(mask_loader, padding=[1])


def reference_inputs_pad_mask():
    for mask_loader, fill, params in itertools.product(
        make_mask_loaders(num_objects=[1], extra_dims=[()]), [None, 127], _PAD_PARAMS
    ):
        yield ArgsKwargs(mask_loader, fill=fill, **params)


def sample_inputs_pad_video():
    for video_loader in make_video_loaders(sizes=[DEFAULT_PORTRAIT_SPATIAL_SIZE], num_frames=[3]):
        yield ArgsKwargs(video_loader, padding=[1])


<<<<<<< HEAD
def reference_pad_bounding_box(bounding_box, *, format, canvas_size, padding, padding_mode):
=======
def reference_pad_bounding_boxes(bounding_boxes, *, format, spatial_size, padding, padding_mode):
>>>>>>> 332bff93

    left, right, top, bottom = _parse_pad_padding(padding)

    affine_matrix = np.array(
        [
            [1, 0, left],
            [0, 1, top],
        ],
        dtype="float64" if bounding_boxes.dtype == torch.float64 else "float32",
    )

    height = canvas_size[0] + top + bottom
    width = canvas_size[1] + left + right

<<<<<<< HEAD
    expected_bboxes = reference_affine_bounding_box_helper(
        bounding_box, format=format, canvas_size=(height, width), affine_matrix=affine_matrix
=======
    expected_bboxes = reference_affine_bounding_boxes_helper(
        bounding_boxes, format=format, spatial_size=(height, width), affine_matrix=affine_matrix
>>>>>>> 332bff93
    )
    return expected_bboxes, (height, width)


def reference_inputs_pad_bounding_boxes():
    for bounding_boxes_loader, padding in itertools.product(
        make_bounding_box_loaders(extra_dims=((), (4,))), [1, (1,), (1, 2), (1, 2, 3, 4), [1], [1, 2], [1, 2, 3, 4]]
    ):
        yield ArgsKwargs(
<<<<<<< HEAD
            bounding_box_loader,
            format=bounding_box_loader.format,
            canvas_size=bounding_box_loader.canvas_size,
=======
            bounding_boxes_loader,
            format=bounding_boxes_loader.format,
            spatial_size=bounding_boxes_loader.spatial_size,
>>>>>>> 332bff93
            padding=padding,
            padding_mode="constant",
        )


def pad_xfail_jit_fill_condition(args_kwargs):
    fill = args_kwargs.kwargs.get("fill")
    if not isinstance(fill, (list, tuple)):
        return False
    elif isinstance(fill, tuple):
        return True
    else:  # isinstance(fill, list):
        return all(isinstance(f, int) for f in fill)


KERNEL_INFOS.extend(
    [
        KernelInfo(
            F.pad_image_tensor,
            sample_inputs_fn=sample_inputs_pad_image_tensor,
            reference_fn=pil_reference_wrapper(F.pad_image_pil),
            reference_inputs_fn=reference_inputs_pad_image_tensor,
            float32_vs_uint8=float32_vs_uint8_fill_adapter,
            closeness_kwargs=float32_vs_uint8_pixel_difference(),
            test_marks=[
                xfail_jit_python_scalar_arg("padding"),
                xfail_jit(
                    "F.pad only supports vector fills for list of floats", condition=pad_xfail_jit_fill_condition
                ),
            ],
        ),
        KernelInfo(
            F.pad_bounding_boxes,
            sample_inputs_fn=sample_inputs_pad_bounding_boxes,
            reference_fn=reference_pad_bounding_boxes,
            reference_inputs_fn=reference_inputs_pad_bounding_boxes,
            test_marks=[
                xfail_jit_python_scalar_arg("padding"),
            ],
        ),
        KernelInfo(
            F.pad_mask,
            sample_inputs_fn=sample_inputs_pad_mask,
            reference_fn=pil_reference_wrapper(F.pad_image_pil),
            reference_inputs_fn=reference_inputs_pad_mask,
            float32_vs_uint8=float32_vs_uint8_fill_adapter,
        ),
        KernelInfo(
            F.pad_video,
            sample_inputs_fn=sample_inputs_pad_video,
        ),
    ]
)

_PERSPECTIVE_COEFFS = [
    [1.2405, 0.1772, -6.9113, 0.0463, 1.251, -5.235, 0.00013, 0.0018],
    [0.7366, -0.11724, 1.45775, -0.15012, 0.73406, 2.6019, -0.0072, -0.0063],
]
_STARTPOINTS = [[0, 1], [2, 3], [4, 5], [6, 7]]
_ENDPOINTS = [[9, 8], [7, 6], [5, 4], [3, 2]]


def sample_inputs_perspective_image_tensor():
    for image_loader in make_image_loaders(sizes=[DEFAULT_PORTRAIT_SPATIAL_SIZE]):
        for fill in get_fills(num_channels=image_loader.num_channels, dtype=image_loader.dtype):
            yield ArgsKwargs(
                image_loader, startpoints=None, endpoints=None, fill=fill, coefficients=_PERSPECTIVE_COEFFS[0]
            )

    yield ArgsKwargs(make_image_loader(), startpoints=_STARTPOINTS, endpoints=_ENDPOINTS)


def reference_inputs_perspective_image_tensor():
    for image_loader, coefficients, interpolation in itertools.product(
        make_image_loaders_for_interpolation(),
        _PERSPECTIVE_COEFFS,
        [
            F.InterpolationMode.NEAREST,
            F.InterpolationMode.BILINEAR,
        ],
    ):
        for fill in get_fills(num_channels=image_loader.num_channels, dtype=image_loader.dtype):
            # FIXME: PIL kernel doesn't support sequences of length 1 if the number of channels is larger. Shouldn't it?
            if isinstance(fill, (list, tuple)):
                continue

            yield ArgsKwargs(
                image_loader,
                startpoints=None,
                endpoints=None,
                interpolation=interpolation,
                fill=fill,
                coefficients=coefficients,
            )


def sample_inputs_perspective_bounding_boxes():
    for bounding_boxes_loader in make_bounding_box_loaders():
        yield ArgsKwargs(
<<<<<<< HEAD
            bounding_box_loader,
            format=bounding_box_loader.format,
            canvas_size=bounding_box_loader.canvas_size,
=======
            bounding_boxes_loader,
            format=bounding_boxes_loader.format,
            spatial_size=bounding_boxes_loader.spatial_size,
>>>>>>> 332bff93
            startpoints=None,
            endpoints=None,
            coefficients=_PERSPECTIVE_COEFFS[0],
        )

    format = datapoints.BoundingBoxFormat.XYXY
    loader = make_bounding_box_loader(format=format)
    yield ArgsKwargs(
        loader, format=format, canvas_size=loader.canvas_size, startpoints=_STARTPOINTS, endpoints=_ENDPOINTS
    )


def sample_inputs_perspective_mask():
    for mask_loader in make_mask_loaders(sizes=[DEFAULT_PORTRAIT_SPATIAL_SIZE]):
        yield ArgsKwargs(mask_loader, startpoints=None, endpoints=None, coefficients=_PERSPECTIVE_COEFFS[0])

    yield ArgsKwargs(make_detection_mask_loader(), startpoints=_STARTPOINTS, endpoints=_ENDPOINTS)


def reference_inputs_perspective_mask():
    for mask_loader, perspective_coeffs in itertools.product(
        make_mask_loaders(extra_dims=[()], num_objects=[1]), _PERSPECTIVE_COEFFS
    ):
        yield ArgsKwargs(mask_loader, startpoints=None, endpoints=None, coefficients=perspective_coeffs)


def sample_inputs_perspective_video():
    for video_loader in make_video_loaders(sizes=[DEFAULT_PORTRAIT_SPATIAL_SIZE], num_frames=[3]):
        yield ArgsKwargs(video_loader, startpoints=None, endpoints=None, coefficients=_PERSPECTIVE_COEFFS[0])

    yield ArgsKwargs(make_video_loader(), startpoints=_STARTPOINTS, endpoints=_ENDPOINTS)


KERNEL_INFOS.extend(
    [
        KernelInfo(
            F.perspective_image_tensor,
            sample_inputs_fn=sample_inputs_perspective_image_tensor,
            reference_fn=pil_reference_wrapper(F.perspective_image_pil),
            reference_inputs_fn=reference_inputs_perspective_image_tensor,
            float32_vs_uint8=float32_vs_uint8_fill_adapter,
            closeness_kwargs={
                **pil_reference_pixel_difference(2, mae=True),
                **cuda_vs_cpu_pixel_difference(),
                **float32_vs_uint8_pixel_difference(),
                **scripted_vs_eager_float64_tolerances("cpu", atol=1e-5, rtol=1e-5),
                **scripted_vs_eager_float64_tolerances("cuda", atol=1e-5, rtol=1e-5),
            },
            test_marks=[xfail_jit_python_scalar_arg("fill")],
        ),
        KernelInfo(
            F.perspective_bounding_boxes,
            sample_inputs_fn=sample_inputs_perspective_bounding_boxes,
            closeness_kwargs={
                **scripted_vs_eager_float64_tolerances("cpu", atol=1e-6, rtol=1e-6),
                **scripted_vs_eager_float64_tolerances("cuda", atol=1e-6, rtol=1e-6),
            },
        ),
        KernelInfo(
            F.perspective_mask,
            sample_inputs_fn=sample_inputs_perspective_mask,
            reference_fn=pil_reference_wrapper(F.perspective_image_pil),
            reference_inputs_fn=reference_inputs_perspective_mask,
            float32_vs_uint8=True,
            closeness_kwargs={
                (("TestKernels", "test_against_reference"), torch.uint8, "cpu"): dict(atol=10, rtol=0),
            },
        ),
        KernelInfo(
            F.perspective_video,
            sample_inputs_fn=sample_inputs_perspective_video,
            closeness_kwargs={
                **cuda_vs_cpu_pixel_difference(),
                **scripted_vs_eager_float64_tolerances("cpu", atol=1e-5, rtol=1e-5),
                **scripted_vs_eager_float64_tolerances("cuda", atol=1e-5, rtol=1e-5),
            },
        ),
    ]
)


def _get_elastic_displacement(canvas_size):
    return torch.rand(1, *canvas_size, 2)


def sample_inputs_elastic_image_tensor():
    for image_loader in make_image_loaders(sizes=[DEFAULT_PORTRAIT_SPATIAL_SIZE]):
        displacement = _get_elastic_displacement(image_loader.canvas_size)
        for fill in get_fills(num_channels=image_loader.num_channels, dtype=image_loader.dtype):
            yield ArgsKwargs(image_loader, displacement=displacement, fill=fill)


def reference_inputs_elastic_image_tensor():
    for image_loader, interpolation in itertools.product(
        make_image_loaders_for_interpolation(),
        [
            F.InterpolationMode.NEAREST,
            F.InterpolationMode.BILINEAR,
            F.InterpolationMode.BICUBIC,
        ],
    ):
        displacement = _get_elastic_displacement(image_loader.canvas_size)
        for fill in get_fills(num_channels=image_loader.num_channels, dtype=image_loader.dtype):
            yield ArgsKwargs(image_loader, interpolation=interpolation, displacement=displacement, fill=fill)


<<<<<<< HEAD
def sample_inputs_elastic_bounding_box():
    for bounding_box_loader in make_bounding_box_loaders():
        displacement = _get_elastic_displacement(bounding_box_loader.canvas_size)
        yield ArgsKwargs(
            bounding_box_loader,
            format=bounding_box_loader.format,
            canvas_size=bounding_box_loader.canvas_size,
=======
def sample_inputs_elastic_bounding_boxes():
    for bounding_boxes_loader in make_bounding_box_loaders():
        displacement = _get_elastic_displacement(bounding_boxes_loader.spatial_size)
        yield ArgsKwargs(
            bounding_boxes_loader,
            format=bounding_boxes_loader.format,
            spatial_size=bounding_boxes_loader.spatial_size,
>>>>>>> 332bff93
            displacement=displacement,
        )


def sample_inputs_elastic_mask():
    for mask_loader in make_mask_loaders(sizes=[DEFAULT_PORTRAIT_SPATIAL_SIZE]):
        displacement = _get_elastic_displacement(mask_loader.shape[-2:])
        yield ArgsKwargs(mask_loader, displacement=displacement)


def sample_inputs_elastic_video():
    for video_loader in make_video_loaders(sizes=[DEFAULT_PORTRAIT_SPATIAL_SIZE], num_frames=[3]):
        displacement = _get_elastic_displacement(video_loader.shape[-2:])
        yield ArgsKwargs(video_loader, displacement=displacement)


KERNEL_INFOS.extend(
    [
        KernelInfo(
            F.elastic_image_tensor,
            sample_inputs_fn=sample_inputs_elastic_image_tensor,
            reference_inputs_fn=reference_inputs_elastic_image_tensor,
            float32_vs_uint8=float32_vs_uint8_fill_adapter,
            closeness_kwargs={
                **float32_vs_uint8_pixel_difference(6, mae=True),
                **cuda_vs_cpu_pixel_difference(),
            },
            test_marks=[xfail_jit_python_scalar_arg("fill")],
        ),
        KernelInfo(
            F.elastic_bounding_boxes,
            sample_inputs_fn=sample_inputs_elastic_bounding_boxes,
        ),
        KernelInfo(
            F.elastic_mask,
            sample_inputs_fn=sample_inputs_elastic_mask,
        ),
        KernelInfo(
            F.elastic_video,
            sample_inputs_fn=sample_inputs_elastic_video,
            closeness_kwargs=cuda_vs_cpu_pixel_difference(),
        ),
    ]
)


_CENTER_CROP_SPATIAL_SIZES = [(16, 16), (7, 33), (31, 9)]
_CENTER_CROP_OUTPUT_SIZES = [[4, 3], [42, 70], [4], 3, (5, 2), (6,)]


def sample_inputs_center_crop_image_tensor():
    for image_loader, output_size in itertools.product(
        make_image_loaders(sizes=[(16, 17)], color_spaces=["RGB"], dtypes=[torch.float32]),
        [
            # valid `output_size` types for which cropping is applied to both dimensions
            *[5, (4,), (2, 3), [6], [3, 2]],
            # `output_size`'s for which at least one dimension needs to be padded
            *[[4, 18], [17, 5], [17, 18]],
        ],
    ):
        yield ArgsKwargs(image_loader, output_size=output_size)


def reference_inputs_center_crop_image_tensor():
    for image_loader, output_size in itertools.product(
        make_image_loaders(sizes=_CENTER_CROP_SPATIAL_SIZES, extra_dims=[()], dtypes=[torch.uint8]),
        _CENTER_CROP_OUTPUT_SIZES,
    ):
        yield ArgsKwargs(image_loader, output_size=output_size)


def sample_inputs_center_crop_bounding_boxes():
    for bounding_boxes_loader, output_size in itertools.product(make_bounding_box_loaders(), _CENTER_CROP_OUTPUT_SIZES):
        yield ArgsKwargs(
<<<<<<< HEAD
            bounding_box_loader,
            format=bounding_box_loader.format,
            canvas_size=bounding_box_loader.canvas_size,
=======
            bounding_boxes_loader,
            format=bounding_boxes_loader.format,
            spatial_size=bounding_boxes_loader.spatial_size,
>>>>>>> 332bff93
            output_size=output_size,
        )


def sample_inputs_center_crop_mask():
    for mask_loader in make_mask_loaders(sizes=[DEFAULT_PORTRAIT_SPATIAL_SIZE], num_categories=[10], num_objects=[5]):
        height, width = mask_loader.shape[-2:]
        yield ArgsKwargs(mask_loader, output_size=(height // 2, width // 2))


def reference_inputs_center_crop_mask():
    for mask_loader, output_size in itertools.product(
        make_mask_loaders(sizes=_CENTER_CROP_SPATIAL_SIZES, extra_dims=[()], num_objects=[1]), _CENTER_CROP_OUTPUT_SIZES
    ):
        yield ArgsKwargs(mask_loader, output_size=output_size)


def sample_inputs_center_crop_video():
    for video_loader in make_video_loaders(sizes=[DEFAULT_PORTRAIT_SPATIAL_SIZE], num_frames=[3]):
        height, width = video_loader.shape[-2:]
        yield ArgsKwargs(video_loader, output_size=(height // 2, width // 2))


KERNEL_INFOS.extend(
    [
        KernelInfo(
            F.center_crop_image_tensor,
            sample_inputs_fn=sample_inputs_center_crop_image_tensor,
            reference_fn=pil_reference_wrapper(F.center_crop_image_pil),
            reference_inputs_fn=reference_inputs_center_crop_image_tensor,
            float32_vs_uint8=True,
            test_marks=[
                xfail_jit_python_scalar_arg("output_size"),
            ],
        ),
        KernelInfo(
            F.center_crop_bounding_boxes,
            sample_inputs_fn=sample_inputs_center_crop_bounding_boxes,
            test_marks=[
                xfail_jit_python_scalar_arg("output_size"),
            ],
        ),
        KernelInfo(
            F.center_crop_mask,
            sample_inputs_fn=sample_inputs_center_crop_mask,
            reference_fn=pil_reference_wrapper(F.center_crop_image_pil),
            reference_inputs_fn=reference_inputs_center_crop_mask,
            float32_vs_uint8=True,
            test_marks=[
                xfail_jit_python_scalar_arg("output_size"),
            ],
        ),
        KernelInfo(
            F.center_crop_video,
            sample_inputs_fn=sample_inputs_center_crop_video,
        ),
    ]
)


def sample_inputs_gaussian_blur_image_tensor():
    make_gaussian_blur_image_loaders = functools.partial(make_image_loaders, sizes=[(7, 33)], color_spaces=["RGB"])

    for image_loader, kernel_size in itertools.product(make_gaussian_blur_image_loaders(), [5, (3, 3), [3, 3]]):
        yield ArgsKwargs(image_loader, kernel_size=kernel_size)

    for image_loader, sigma in itertools.product(
        make_gaussian_blur_image_loaders(), [None, (3.0, 3.0), [2.0, 2.0], 4.0, [1.5], (3.14,)]
    ):
        yield ArgsKwargs(image_loader, kernel_size=5, sigma=sigma)


def sample_inputs_gaussian_blur_video():
    for video_loader in make_video_loaders(sizes=[(7, 33)], num_frames=[5]):
        yield ArgsKwargs(video_loader, kernel_size=[3, 3])


KERNEL_INFOS.extend(
    [
        KernelInfo(
            F.gaussian_blur_image_tensor,
            sample_inputs_fn=sample_inputs_gaussian_blur_image_tensor,
            closeness_kwargs=cuda_vs_cpu_pixel_difference(),
            test_marks=[
                xfail_jit_python_scalar_arg("kernel_size"),
                xfail_jit_python_scalar_arg("sigma"),
            ],
        ),
        KernelInfo(
            F.gaussian_blur_video,
            sample_inputs_fn=sample_inputs_gaussian_blur_video,
            closeness_kwargs=cuda_vs_cpu_pixel_difference(),
        ),
    ]
)


def sample_inputs_equalize_image_tensor():
    for image_loader in make_image_loaders(sizes=[DEFAULT_PORTRAIT_SPATIAL_SIZE], color_spaces=("GRAY", "RGB")):
        yield ArgsKwargs(image_loader)


def reference_inputs_equalize_image_tensor():
    # We are not using `make_image_loaders` here since that uniformly samples the values over the whole value range.
    # Since the whole point of this kernel is to transform an arbitrary distribution of values into a uniform one,
    # the information gain is low if we already provide something really close to the expected value.
    def make_uniform_band_image(shape, dtype, device, *, low_factor, high_factor, memory_format):
        if dtype.is_floating_point:
            low = low_factor
            high = high_factor
        else:
            max_value = torch.iinfo(dtype).max
            low = int(low_factor * max_value)
            high = int(high_factor * max_value)
        return torch.testing.make_tensor(shape, dtype=dtype, device=device, low=low, high=high).to(
            memory_format=memory_format, copy=True
        )

    def make_beta_distributed_image(shape, dtype, device, *, alpha, beta, memory_format):
        image = torch.distributions.Beta(alpha, beta).sample(shape)
        if not dtype.is_floating_point:
            image.mul_(torch.iinfo(dtype).max).round_()
        return image.to(dtype=dtype, device=device, memory_format=memory_format, copy=True)

    canvas_size = (256, 256)
    for dtype, color_space, fn in itertools.product(
        [torch.uint8],
        ["GRAY", "RGB"],
        [
            lambda shape, dtype, device, memory_format: torch.zeros(shape, dtype=dtype, device=device).to(
                memory_format=memory_format, copy=True
            ),
            lambda shape, dtype, device, memory_format: torch.full(
                shape, 1.0 if dtype.is_floating_point else torch.iinfo(dtype).max, dtype=dtype, device=device
            ).to(memory_format=memory_format, copy=True),
            *[
                functools.partial(make_uniform_band_image, low_factor=low_factor, high_factor=high_factor)
                for low_factor, high_factor in [
                    (0.0, 0.25),
                    (0.25, 0.75),
                    (0.75, 1.0),
                ]
            ],
            *[
                functools.partial(make_beta_distributed_image, alpha=alpha, beta=beta)
                for alpha, beta in [
                    (0.5, 0.5),
                    (2, 2),
                    (2, 5),
                    (5, 2),
                ]
            ],
        ],
    ):
        image_loader = ImageLoader(fn, shape=(get_num_channels(color_space), *canvas_size), dtype=dtype)
        yield ArgsKwargs(image_loader)


def sample_inputs_equalize_video():
    for video_loader in make_video_loaders(sizes=[DEFAULT_PORTRAIT_SPATIAL_SIZE], num_frames=[3]):
        yield ArgsKwargs(video_loader)


KERNEL_INFOS.extend(
    [
        KernelInfo(
            F.equalize_image_tensor,
            kernel_name="equalize_image_tensor",
            sample_inputs_fn=sample_inputs_equalize_image_tensor,
            reference_fn=pil_reference_wrapper(F.equalize_image_pil),
            float32_vs_uint8=True,
            reference_inputs_fn=reference_inputs_equalize_image_tensor,
        ),
        KernelInfo(
            F.equalize_video,
            sample_inputs_fn=sample_inputs_equalize_video,
        ),
    ]
)


def sample_inputs_invert_image_tensor():
    for image_loader in make_image_loaders(sizes=[DEFAULT_PORTRAIT_SPATIAL_SIZE], color_spaces=("GRAY", "RGB")):
        yield ArgsKwargs(image_loader)


def reference_inputs_invert_image_tensor():
    for image_loader in make_image_loaders(color_spaces=("GRAY", "RGB"), extra_dims=[()], dtypes=[torch.uint8]):
        yield ArgsKwargs(image_loader)


def sample_inputs_invert_video():
    for video_loader in make_video_loaders(sizes=[DEFAULT_PORTRAIT_SPATIAL_SIZE], num_frames=[3]):
        yield ArgsKwargs(video_loader)


KERNEL_INFOS.extend(
    [
        KernelInfo(
            F.invert_image_tensor,
            kernel_name="invert_image_tensor",
            sample_inputs_fn=sample_inputs_invert_image_tensor,
            reference_fn=pil_reference_wrapper(F.invert_image_pil),
            reference_inputs_fn=reference_inputs_invert_image_tensor,
            float32_vs_uint8=True,
        ),
        KernelInfo(
            F.invert_video,
            sample_inputs_fn=sample_inputs_invert_video,
        ),
    ]
)


_POSTERIZE_BITS = [1, 4, 8]


def sample_inputs_posterize_image_tensor():
    for image_loader in make_image_loaders(sizes=[DEFAULT_PORTRAIT_SPATIAL_SIZE], color_spaces=("GRAY", "RGB")):
        yield ArgsKwargs(image_loader, bits=_POSTERIZE_BITS[0])


def reference_inputs_posterize_image_tensor():
    for image_loader, bits in itertools.product(
        make_image_loaders(color_spaces=("GRAY", "RGB"), extra_dims=[()], dtypes=[torch.uint8]),
        _POSTERIZE_BITS,
    ):
        yield ArgsKwargs(image_loader, bits=bits)


def sample_inputs_posterize_video():
    for video_loader in make_video_loaders(sizes=[DEFAULT_PORTRAIT_SPATIAL_SIZE], num_frames=[3]):
        yield ArgsKwargs(video_loader, bits=_POSTERIZE_BITS[0])


KERNEL_INFOS.extend(
    [
        KernelInfo(
            F.posterize_image_tensor,
            kernel_name="posterize_image_tensor",
            sample_inputs_fn=sample_inputs_posterize_image_tensor,
            reference_fn=pil_reference_wrapper(F.posterize_image_pil),
            reference_inputs_fn=reference_inputs_posterize_image_tensor,
            float32_vs_uint8=True,
            closeness_kwargs=float32_vs_uint8_pixel_difference(),
        ),
        KernelInfo(
            F.posterize_video,
            sample_inputs_fn=sample_inputs_posterize_video,
        ),
    ]
)


def _get_solarize_thresholds(dtype):
    for factor in [0.1, 0.5]:
        max_value = get_max_value(dtype)
        yield (float if dtype.is_floating_point else int)(max_value * factor)


def sample_inputs_solarize_image_tensor():
    for image_loader in make_image_loaders(sizes=[DEFAULT_PORTRAIT_SPATIAL_SIZE], color_spaces=("GRAY", "RGB")):
        yield ArgsKwargs(image_loader, threshold=next(_get_solarize_thresholds(image_loader.dtype)))


def reference_inputs_solarize_image_tensor():
    for image_loader in make_image_loaders(color_spaces=("GRAY", "RGB"), extra_dims=[()], dtypes=[torch.uint8]):
        for threshold in _get_solarize_thresholds(image_loader.dtype):
            yield ArgsKwargs(image_loader, threshold=threshold)


def uint8_to_float32_threshold_adapter(other_args, kwargs):
    return other_args, dict(threshold=kwargs["threshold"] / 255)


def sample_inputs_solarize_video():
    for video_loader in make_video_loaders(sizes=[DEFAULT_PORTRAIT_SPATIAL_SIZE], num_frames=[3]):
        yield ArgsKwargs(video_loader, threshold=next(_get_solarize_thresholds(video_loader.dtype)))


KERNEL_INFOS.extend(
    [
        KernelInfo(
            F.solarize_image_tensor,
            kernel_name="solarize_image_tensor",
            sample_inputs_fn=sample_inputs_solarize_image_tensor,
            reference_fn=pil_reference_wrapper(F.solarize_image_pil),
            reference_inputs_fn=reference_inputs_solarize_image_tensor,
            float32_vs_uint8=uint8_to_float32_threshold_adapter,
            closeness_kwargs=float32_vs_uint8_pixel_difference(),
        ),
        KernelInfo(
            F.solarize_video,
            sample_inputs_fn=sample_inputs_solarize_video,
        ),
    ]
)


def sample_inputs_autocontrast_image_tensor():
    for image_loader in make_image_loaders(sizes=[DEFAULT_PORTRAIT_SPATIAL_SIZE], color_spaces=("GRAY", "RGB")):
        yield ArgsKwargs(image_loader)


def reference_inputs_autocontrast_image_tensor():
    for image_loader in make_image_loaders(color_spaces=("GRAY", "RGB"), extra_dims=[()], dtypes=[torch.uint8]):
        yield ArgsKwargs(image_loader)


def sample_inputs_autocontrast_video():
    for video_loader in make_video_loaders(sizes=[DEFAULT_PORTRAIT_SPATIAL_SIZE], num_frames=[3]):
        yield ArgsKwargs(video_loader)


KERNEL_INFOS.extend(
    [
        KernelInfo(
            F.autocontrast_image_tensor,
            kernel_name="autocontrast_image_tensor",
            sample_inputs_fn=sample_inputs_autocontrast_image_tensor,
            reference_fn=pil_reference_wrapper(F.autocontrast_image_pil),
            reference_inputs_fn=reference_inputs_autocontrast_image_tensor,
            float32_vs_uint8=True,
            closeness_kwargs={
                **pil_reference_pixel_difference(),
                **float32_vs_uint8_pixel_difference(),
            },
        ),
        KernelInfo(
            F.autocontrast_video,
            sample_inputs_fn=sample_inputs_autocontrast_video,
        ),
    ]
)

_ADJUST_SHARPNESS_FACTORS = [0.1, 0.5]


def sample_inputs_adjust_sharpness_image_tensor():
    for image_loader in make_image_loaders(
        sizes=[DEFAULT_PORTRAIT_SPATIAL_SIZE, (2, 2)],
        color_spaces=("GRAY", "RGB"),
    ):
        yield ArgsKwargs(image_loader, sharpness_factor=_ADJUST_SHARPNESS_FACTORS[0])


def reference_inputs_adjust_sharpness_image_tensor():
    for image_loader, sharpness_factor in itertools.product(
        make_image_loaders(color_spaces=("GRAY", "RGB"), extra_dims=[()], dtypes=[torch.uint8]),
        _ADJUST_SHARPNESS_FACTORS,
    ):
        yield ArgsKwargs(image_loader, sharpness_factor=sharpness_factor)


def sample_inputs_adjust_sharpness_video():
    for video_loader in make_video_loaders(sizes=[DEFAULT_PORTRAIT_SPATIAL_SIZE], num_frames=[3]):
        yield ArgsKwargs(video_loader, sharpness_factor=_ADJUST_SHARPNESS_FACTORS[0])


KERNEL_INFOS.extend(
    [
        KernelInfo(
            F.adjust_sharpness_image_tensor,
            kernel_name="adjust_sharpness_image_tensor",
            sample_inputs_fn=sample_inputs_adjust_sharpness_image_tensor,
            reference_fn=pil_reference_wrapper(F.adjust_sharpness_image_pil),
            reference_inputs_fn=reference_inputs_adjust_sharpness_image_tensor,
            float32_vs_uint8=True,
            closeness_kwargs=float32_vs_uint8_pixel_difference(2),
        ),
        KernelInfo(
            F.adjust_sharpness_video,
            sample_inputs_fn=sample_inputs_adjust_sharpness_video,
        ),
    ]
)


def sample_inputs_erase_image_tensor():
    for image_loader in make_image_loaders(sizes=[DEFAULT_PORTRAIT_SPATIAL_SIZE]):
        # FIXME: make the parameters more diverse
        h, w = 6, 7
        v = torch.rand(image_loader.num_channels, h, w)
        yield ArgsKwargs(image_loader, i=1, j=2, h=h, w=w, v=v)


def sample_inputs_erase_video():
    for video_loader in make_video_loaders(sizes=[DEFAULT_PORTRAIT_SPATIAL_SIZE], num_frames=[3]):
        # FIXME: make the parameters more diverse
        h, w = 6, 7
        v = torch.rand(video_loader.num_channels, h, w)
        yield ArgsKwargs(video_loader, i=1, j=2, h=h, w=w, v=v)


KERNEL_INFOS.extend(
    [
        KernelInfo(
            F.erase_image_tensor,
            kernel_name="erase_image_tensor",
            sample_inputs_fn=sample_inputs_erase_image_tensor,
        ),
        KernelInfo(
            F.erase_video,
            sample_inputs_fn=sample_inputs_erase_video,
        ),
    ]
)

_ADJUST_BRIGHTNESS_FACTORS = [0.1, 0.5]


def sample_inputs_adjust_brightness_image_tensor():
    for image_loader in make_image_loaders(sizes=[DEFAULT_PORTRAIT_SPATIAL_SIZE], color_spaces=("GRAY", "RGB")):
        yield ArgsKwargs(image_loader, brightness_factor=_ADJUST_BRIGHTNESS_FACTORS[0])


def reference_inputs_adjust_brightness_image_tensor():
    for image_loader, brightness_factor in itertools.product(
        make_image_loaders(color_spaces=("GRAY", "RGB"), extra_dims=[()], dtypes=[torch.uint8]),
        _ADJUST_BRIGHTNESS_FACTORS,
    ):
        yield ArgsKwargs(image_loader, brightness_factor=brightness_factor)


def sample_inputs_adjust_brightness_video():
    for video_loader in make_video_loaders(sizes=[DEFAULT_PORTRAIT_SPATIAL_SIZE], num_frames=[3]):
        yield ArgsKwargs(video_loader, brightness_factor=_ADJUST_BRIGHTNESS_FACTORS[0])


KERNEL_INFOS.extend(
    [
        KernelInfo(
            F.adjust_brightness_image_tensor,
            kernel_name="adjust_brightness_image_tensor",
            sample_inputs_fn=sample_inputs_adjust_brightness_image_tensor,
            reference_fn=pil_reference_wrapper(F.adjust_brightness_image_pil),
            reference_inputs_fn=reference_inputs_adjust_brightness_image_tensor,
            float32_vs_uint8=True,
            closeness_kwargs=float32_vs_uint8_pixel_difference(),
        ),
        KernelInfo(
            F.adjust_brightness_video,
            sample_inputs_fn=sample_inputs_adjust_brightness_video,
        ),
    ]
)


_ADJUST_CONTRAST_FACTORS = [0.1, 0.5]


def sample_inputs_adjust_contrast_image_tensor():
    for image_loader in make_image_loaders(sizes=[DEFAULT_PORTRAIT_SPATIAL_SIZE], color_spaces=("GRAY", "RGB")):
        yield ArgsKwargs(image_loader, contrast_factor=_ADJUST_CONTRAST_FACTORS[0])


def reference_inputs_adjust_contrast_image_tensor():
    for image_loader, contrast_factor in itertools.product(
        make_image_loaders(color_spaces=("GRAY", "RGB"), extra_dims=[()], dtypes=[torch.uint8]),
        _ADJUST_CONTRAST_FACTORS,
    ):
        yield ArgsKwargs(image_loader, contrast_factor=contrast_factor)


def sample_inputs_adjust_contrast_video():
    for video_loader in make_video_loaders(sizes=[DEFAULT_PORTRAIT_SPATIAL_SIZE], num_frames=[3]):
        yield ArgsKwargs(video_loader, contrast_factor=_ADJUST_CONTRAST_FACTORS[0])


KERNEL_INFOS.extend(
    [
        KernelInfo(
            F.adjust_contrast_image_tensor,
            kernel_name="adjust_contrast_image_tensor",
            sample_inputs_fn=sample_inputs_adjust_contrast_image_tensor,
            reference_fn=pil_reference_wrapper(F.adjust_contrast_image_pil),
            reference_inputs_fn=reference_inputs_adjust_contrast_image_tensor,
            float32_vs_uint8=True,
            closeness_kwargs={
                **pil_reference_pixel_difference(),
                **float32_vs_uint8_pixel_difference(2),
                **cuda_vs_cpu_pixel_difference(),
                (("TestKernels", "test_against_reference"), torch.uint8, "cpu"): pixel_difference_closeness_kwargs(1),
            },
        ),
        KernelInfo(
            F.adjust_contrast_video,
            sample_inputs_fn=sample_inputs_adjust_contrast_video,
            closeness_kwargs={
                **cuda_vs_cpu_pixel_difference(),
                (("TestKernels", "test_against_reference"), torch.uint8, "cpu"): pixel_difference_closeness_kwargs(1),
            },
        ),
    ]
)

_ADJUST_GAMMA_GAMMAS_GAINS = [
    (0.5, 2.0),
    (0.0, 1.0),
]


def sample_inputs_adjust_gamma_image_tensor():
    gamma, gain = _ADJUST_GAMMA_GAMMAS_GAINS[0]
    for image_loader in make_image_loaders(sizes=[DEFAULT_PORTRAIT_SPATIAL_SIZE], color_spaces=("GRAY", "RGB")):
        yield ArgsKwargs(image_loader, gamma=gamma, gain=gain)


def reference_inputs_adjust_gamma_image_tensor():
    for image_loader, (gamma, gain) in itertools.product(
        make_image_loaders(color_spaces=("GRAY", "RGB"), extra_dims=[()], dtypes=[torch.uint8]),
        _ADJUST_GAMMA_GAMMAS_GAINS,
    ):
        yield ArgsKwargs(image_loader, gamma=gamma, gain=gain)


def sample_inputs_adjust_gamma_video():
    gamma, gain = _ADJUST_GAMMA_GAMMAS_GAINS[0]
    for video_loader in make_video_loaders(sizes=[DEFAULT_PORTRAIT_SPATIAL_SIZE], num_frames=[3]):
        yield ArgsKwargs(video_loader, gamma=gamma, gain=gain)


KERNEL_INFOS.extend(
    [
        KernelInfo(
            F.adjust_gamma_image_tensor,
            kernel_name="adjust_gamma_image_tensor",
            sample_inputs_fn=sample_inputs_adjust_gamma_image_tensor,
            reference_fn=pil_reference_wrapper(F.adjust_gamma_image_pil),
            reference_inputs_fn=reference_inputs_adjust_gamma_image_tensor,
            float32_vs_uint8=True,
            closeness_kwargs={
                **pil_reference_pixel_difference(),
                **float32_vs_uint8_pixel_difference(),
            },
        ),
        KernelInfo(
            F.adjust_gamma_video,
            sample_inputs_fn=sample_inputs_adjust_gamma_video,
        ),
    ]
)


_ADJUST_HUE_FACTORS = [-0.1, 0.5]


def sample_inputs_adjust_hue_image_tensor():
    for image_loader in make_image_loaders(sizes=[DEFAULT_PORTRAIT_SPATIAL_SIZE], color_spaces=("GRAY", "RGB")):
        yield ArgsKwargs(image_loader, hue_factor=_ADJUST_HUE_FACTORS[0])


def reference_inputs_adjust_hue_image_tensor():
    for image_loader, hue_factor in itertools.product(
        make_image_loaders(color_spaces=("GRAY", "RGB"), extra_dims=[()], dtypes=[torch.uint8]),
        _ADJUST_HUE_FACTORS,
    ):
        yield ArgsKwargs(image_loader, hue_factor=hue_factor)


def sample_inputs_adjust_hue_video():
    for video_loader in make_video_loaders(sizes=[DEFAULT_PORTRAIT_SPATIAL_SIZE], num_frames=[3]):
        yield ArgsKwargs(video_loader, hue_factor=_ADJUST_HUE_FACTORS[0])


KERNEL_INFOS.extend(
    [
        KernelInfo(
            F.adjust_hue_image_tensor,
            kernel_name="adjust_hue_image_tensor",
            sample_inputs_fn=sample_inputs_adjust_hue_image_tensor,
            reference_fn=pil_reference_wrapper(F.adjust_hue_image_pil),
            reference_inputs_fn=reference_inputs_adjust_hue_image_tensor,
            float32_vs_uint8=True,
            closeness_kwargs={
                **pil_reference_pixel_difference(2, mae=True),
                **float32_vs_uint8_pixel_difference(),
            },
        ),
        KernelInfo(
            F.adjust_hue_video,
            sample_inputs_fn=sample_inputs_adjust_hue_video,
        ),
    ]
)

_ADJUST_SATURATION_FACTORS = [0.1, 0.5]


def sample_inputs_adjust_saturation_image_tensor():
    for image_loader in make_image_loaders(sizes=[DEFAULT_PORTRAIT_SPATIAL_SIZE], color_spaces=("GRAY", "RGB")):
        yield ArgsKwargs(image_loader, saturation_factor=_ADJUST_SATURATION_FACTORS[0])


def reference_inputs_adjust_saturation_image_tensor():
    for image_loader, saturation_factor in itertools.product(
        make_image_loaders(color_spaces=("GRAY", "RGB"), extra_dims=[()], dtypes=[torch.uint8]),
        _ADJUST_SATURATION_FACTORS,
    ):
        yield ArgsKwargs(image_loader, saturation_factor=saturation_factor)


def sample_inputs_adjust_saturation_video():
    for video_loader in make_video_loaders(sizes=[DEFAULT_PORTRAIT_SPATIAL_SIZE], num_frames=[3]):
        yield ArgsKwargs(video_loader, saturation_factor=_ADJUST_SATURATION_FACTORS[0])


KERNEL_INFOS.extend(
    [
        KernelInfo(
            F.adjust_saturation_image_tensor,
            kernel_name="adjust_saturation_image_tensor",
            sample_inputs_fn=sample_inputs_adjust_saturation_image_tensor,
            reference_fn=pil_reference_wrapper(F.adjust_saturation_image_pil),
            reference_inputs_fn=reference_inputs_adjust_saturation_image_tensor,
            float32_vs_uint8=True,
            closeness_kwargs={
                **pil_reference_pixel_difference(),
                **float32_vs_uint8_pixel_difference(2),
                **cuda_vs_cpu_pixel_difference(),
            },
        ),
        KernelInfo(
            F.adjust_saturation_video,
            sample_inputs_fn=sample_inputs_adjust_saturation_video,
            closeness_kwargs=cuda_vs_cpu_pixel_difference(),
        ),
    ]
)


def sample_inputs_clamp_bounding_boxes():
    for bounding_boxes_loader in make_bounding_box_loaders():
        yield ArgsKwargs(
<<<<<<< HEAD
            bounding_box_loader,
            format=bounding_box_loader.format,
            canvas_size=bounding_box_loader.canvas_size,
=======
            bounding_boxes_loader,
            format=bounding_boxes_loader.format,
            spatial_size=bounding_boxes_loader.spatial_size,
>>>>>>> 332bff93
        )


KERNEL_INFOS.append(
    KernelInfo(
        F.clamp_bounding_boxes,
        sample_inputs_fn=sample_inputs_clamp_bounding_boxes,
        logs_usage=True,
    )
)

_FIVE_TEN_CROP_SIZES = [7, (6,), [5], (6, 5), [7, 6]]


def _get_five_ten_crop_canvas_size(size):
    if isinstance(size, int):
        crop_height = crop_width = size
    elif len(size) == 1:
        crop_height = crop_width = size[0]
    else:
        crop_height, crop_width = size
    return 2 * crop_height, 2 * crop_width


def sample_inputs_five_crop_image_tensor():
    for size in _FIVE_TEN_CROP_SIZES:
        for image_loader in make_image_loaders(
            sizes=[_get_five_ten_crop_canvas_size(size)],
            color_spaces=["RGB"],
            dtypes=[torch.float32],
        ):
            yield ArgsKwargs(image_loader, size=size)


def reference_inputs_five_crop_image_tensor():
    for size in _FIVE_TEN_CROP_SIZES:
        for image_loader in make_image_loaders(
            sizes=[_get_five_ten_crop_canvas_size(size)], extra_dims=[()], dtypes=[torch.uint8]
        ):
            yield ArgsKwargs(image_loader, size=size)


def sample_inputs_five_crop_video():
    size = _FIVE_TEN_CROP_SIZES[0]
    for video_loader in make_video_loaders(sizes=[_get_five_ten_crop_canvas_size(size)]):
        yield ArgsKwargs(video_loader, size=size)


def sample_inputs_ten_crop_image_tensor():
    for size, vertical_flip in itertools.product(_FIVE_TEN_CROP_SIZES, [False, True]):
        for image_loader in make_image_loaders(
            sizes=[_get_five_ten_crop_canvas_size(size)],
            color_spaces=["RGB"],
            dtypes=[torch.float32],
        ):
            yield ArgsKwargs(image_loader, size=size, vertical_flip=vertical_flip)


def reference_inputs_ten_crop_image_tensor():
    for size, vertical_flip in itertools.product(_FIVE_TEN_CROP_SIZES, [False, True]):
        for image_loader in make_image_loaders(
            sizes=[_get_five_ten_crop_canvas_size(size)], extra_dims=[()], dtypes=[torch.uint8]
        ):
            yield ArgsKwargs(image_loader, size=size, vertical_flip=vertical_flip)


def sample_inputs_ten_crop_video():
    size = _FIVE_TEN_CROP_SIZES[0]
    for video_loader in make_video_loaders(sizes=[_get_five_ten_crop_canvas_size(size)]):
        yield ArgsKwargs(video_loader, size=size)


def multi_crop_pil_reference_wrapper(pil_kernel):
    def wrapper(input_tensor, *other_args, **kwargs):
        output = pil_reference_wrapper(pil_kernel)(input_tensor, *other_args, **kwargs)
        return type(output)(
            F.to_dtype_image_tensor(F.to_image_tensor(output_pil), dtype=input_tensor.dtype, scale=True)
            for output_pil in output
        )

    return wrapper


_common_five_ten_crop_marks = [
    xfail_jit_python_scalar_arg("size"),
    mark_framework_limitation(("TestKernels", "test_batched_vs_single"), "Custom batching needed."),
]

KERNEL_INFOS.extend(
    [
        KernelInfo(
            F.five_crop_image_tensor,
            sample_inputs_fn=sample_inputs_five_crop_image_tensor,
            reference_fn=multi_crop_pil_reference_wrapper(F.five_crop_image_pil),
            reference_inputs_fn=reference_inputs_five_crop_image_tensor,
            test_marks=_common_five_ten_crop_marks,
        ),
        KernelInfo(
            F.five_crop_video,
            sample_inputs_fn=sample_inputs_five_crop_video,
            test_marks=_common_five_ten_crop_marks,
        ),
        KernelInfo(
            F.ten_crop_image_tensor,
            sample_inputs_fn=sample_inputs_ten_crop_image_tensor,
            reference_fn=multi_crop_pil_reference_wrapper(F.ten_crop_image_pil),
            reference_inputs_fn=reference_inputs_ten_crop_image_tensor,
            test_marks=_common_five_ten_crop_marks,
        ),
        KernelInfo(
            F.ten_crop_video,
            sample_inputs_fn=sample_inputs_ten_crop_video,
            test_marks=_common_five_ten_crop_marks,
        ),
    ]
)

_NORMALIZE_MEANS_STDS = [
    ((0.485, 0.456, 0.406), (0.229, 0.224, 0.225)),
    ([0.0, 0.0, 0.0], [1.0, 1.0, 1.0]),
    (0.5, 2.0),
]


def sample_inputs_normalize_image_tensor():
    for image_loader, (mean, std) in itertools.product(
        make_image_loaders(sizes=[DEFAULT_PORTRAIT_SPATIAL_SIZE], color_spaces=["RGB"], dtypes=[torch.float32]),
        _NORMALIZE_MEANS_STDS,
    ):
        yield ArgsKwargs(image_loader, mean=mean, std=std)


def reference_normalize_image_tensor(image, mean, std, inplace=False):
    mean = torch.tensor(mean).view(-1, 1, 1)
    std = torch.tensor(std).view(-1, 1, 1)

    sub = torch.Tensor.sub_ if inplace else torch.Tensor.sub
    return sub(image, mean).div_(std)


def reference_inputs_normalize_image_tensor():
    yield ArgsKwargs(
        make_image_loader(size=(32, 32), color_space="RGB", extra_dims=[1]),
        mean=[0.5, 0.5, 0.5],
        std=[1.0, 1.0, 1.0],
    )


def sample_inputs_normalize_video():
    mean, std = _NORMALIZE_MEANS_STDS[0]
    for video_loader in make_video_loaders(
        sizes=[DEFAULT_PORTRAIT_SPATIAL_SIZE], color_spaces=["RGB"], num_frames=[3], dtypes=[torch.float32]
    ):
        yield ArgsKwargs(video_loader, mean=mean, std=std)


KERNEL_INFOS.extend(
    [
        KernelInfo(
            F.normalize_image_tensor,
            kernel_name="normalize_image_tensor",
            sample_inputs_fn=sample_inputs_normalize_image_tensor,
            reference_fn=reference_normalize_image_tensor,
            reference_inputs_fn=reference_inputs_normalize_image_tensor,
            test_marks=[
                xfail_jit_python_scalar_arg("mean"),
                xfail_jit_python_scalar_arg("std"),
            ],
        ),
        KernelInfo(
            F.normalize_video,
            sample_inputs_fn=sample_inputs_normalize_video,
        ),
    ]
)


def sample_inputs_uniform_temporal_subsample_video():
    for video_loader in make_video_loaders(sizes=[DEFAULT_PORTRAIT_SPATIAL_SIZE], num_frames=[4]):
        yield ArgsKwargs(video_loader, num_samples=2)


def reference_uniform_temporal_subsample_video(x, num_samples):
    # Copy-pasted from
    # https://github.com/facebookresearch/pytorchvideo/blob/c8d23d8b7e597586a9e2d18f6ed31ad8aa379a7a/pytorchvideo/transforms/functional.py#L19
    t = x.shape[-4]
    assert num_samples > 0 and t > 0
    # Sample by nearest neighbor interpolation if num_samples > t.
    indices = torch.linspace(0, t - 1, num_samples)
    indices = torch.clamp(indices, 0, t - 1).long()
    return torch.index_select(x, -4, indices)


def reference_inputs_uniform_temporal_subsample_video():
    for video_loader in make_video_loaders(
        sizes=[DEFAULT_PORTRAIT_SPATIAL_SIZE], color_spaces=["RGB"], num_frames=[10]
    ):
        for num_samples in range(1, video_loader.shape[-4] + 1):
            yield ArgsKwargs(video_loader, num_samples)


KERNEL_INFOS.append(
    KernelInfo(
        F.uniform_temporal_subsample_video,
        sample_inputs_fn=sample_inputs_uniform_temporal_subsample_video,
        reference_fn=reference_uniform_temporal_subsample_video,
        reference_inputs_fn=reference_inputs_uniform_temporal_subsample_video,
    )
)<|MERGE_RESOLUTION|>--- conflicted
+++ resolved
@@ -184,13 +184,8 @@
     return other_args, dict(kwargs, fill=fill)
 
 
-<<<<<<< HEAD
-def reference_affine_bounding_box_helper(bounding_box, *, format, canvas_size, affine_matrix):
+def reference_affine_bounding_boxes_helper(bounding_boxes, *, format, canvas_size, affine_matrix):
     def transform(bbox, affine_matrix_, format_, canvas_size_):
-=======
-def reference_affine_bounding_boxes_helper(bounding_boxes, *, format, spatial_size, affine_matrix):
-    def transform(bbox, affine_matrix_, format_, spatial_size_):
->>>>>>> 332bff93
         # Go to float before converting to prevent precision loss in case of CXCYWH -> XYXY and W or H is 1
         in_dtype = bbox.dtype
         if not torch.is_floating_point(bbox):
@@ -223,22 +218,14 @@
             out_bbox, old_format=datapoints.BoundingBoxFormat.XYXY, new_format=format_, inplace=True
         )
         # It is important to clamp before casting, especially for CXCYWH format, dtype=int64
-<<<<<<< HEAD
-        out_bbox = F.clamp_bounding_box(out_bbox, format=format_, canvas_size=canvas_size_)
-=======
-        out_bbox = F.clamp_bounding_boxes(out_bbox, format=format_, spatial_size=spatial_size_)
->>>>>>> 332bff93
+        out_bbox = F.clamp_bounding_boxes(out_bbox, format=format_, canvas_size=canvas_size_)
         out_bbox = out_bbox.to(dtype=in_dtype)
         return out_bbox
 
     if bounding_boxes.ndim < 2:
         bounding_boxes = [bounding_boxes]
 
-<<<<<<< HEAD
-    expected_bboxes = [transform(bbox, affine_matrix, format, canvas_size) for bbox in bounding_box]
-=======
-    expected_bboxes = [transform(bbox, affine_matrix, format, spatial_size) for bbox in bounding_boxes]
->>>>>>> 332bff93
+    expected_bboxes = [transform(bbox, affine_matrix, format, canvas_size) for bbox in bounding_boxes]
     if len(expected_bboxes) > 1:
         expected_bboxes = torch.stack(expected_bboxes)
     else:
@@ -334,15 +321,9 @@
         dtype="float64" if bounding_boxes.dtype == torch.float64 else "float32",
     )
 
-<<<<<<< HEAD
     canvas_size = (height, width)
-    expected_bboxes = reference_affine_bounding_box_helper(
-        bounding_box, format=format, canvas_size=canvas_size, affine_matrix=affine_matrix
-=======
-    spatial_size = (height, width)
     expected_bboxes = reference_affine_bounding_boxes_helper(
-        bounding_boxes, format=format, spatial_size=spatial_size, affine_matrix=affine_matrix
->>>>>>> 332bff93
+        bounding_boxes, format=format, canvas_size=canvas_size, affine_matrix=affine_matrix
     )
     return expected_bboxes, canvas_size
 
@@ -524,15 +505,9 @@
         make_bounding_box_loaders(), [1, (1,), (1, 2), (1, 2, 3, 4), [1], [1, 2], [1, 2, 3, 4]]
     ):
         yield ArgsKwargs(
-<<<<<<< HEAD
-            bounding_box_loader,
-            format=bounding_box_loader.format,
-            canvas_size=bounding_box_loader.canvas_size,
-=======
             bounding_boxes_loader,
             format=bounding_boxes_loader.format,
-            spatial_size=bounding_boxes_loader.spatial_size,
->>>>>>> 332bff93
+            canvas_size=bounding_boxes_loader.canvas_size,
             padding=padding,
             padding_mode="constant",
         )
@@ -555,11 +530,7 @@
         yield ArgsKwargs(video_loader, padding=[1])
 
 
-<<<<<<< HEAD
-def reference_pad_bounding_box(bounding_box, *, format, canvas_size, padding, padding_mode):
-=======
-def reference_pad_bounding_boxes(bounding_boxes, *, format, spatial_size, padding, padding_mode):
->>>>>>> 332bff93
+def reference_pad_bounding_boxes(bounding_boxes, *, format, canvas_size, padding, padding_mode):
 
     left, right, top, bottom = _parse_pad_padding(padding)
 
@@ -574,13 +545,8 @@
     height = canvas_size[0] + top + bottom
     width = canvas_size[1] + left + right
 
-<<<<<<< HEAD
-    expected_bboxes = reference_affine_bounding_box_helper(
-        bounding_box, format=format, canvas_size=(height, width), affine_matrix=affine_matrix
-=======
     expected_bboxes = reference_affine_bounding_boxes_helper(
-        bounding_boxes, format=format, spatial_size=(height, width), affine_matrix=affine_matrix
->>>>>>> 332bff93
+        bounding_boxes, format=format, canvas_size=(height, width), affine_matrix=affine_matrix
     )
     return expected_bboxes, (height, width)
 
@@ -590,15 +556,9 @@
         make_bounding_box_loaders(extra_dims=((), (4,))), [1, (1,), (1, 2), (1, 2, 3, 4), [1], [1, 2], [1, 2, 3, 4]]
     ):
         yield ArgsKwargs(
-<<<<<<< HEAD
-            bounding_box_loader,
-            format=bounding_box_loader.format,
-            canvas_size=bounding_box_loader.canvas_size,
-=======
             bounding_boxes_loader,
             format=bounding_boxes_loader.format,
-            spatial_size=bounding_boxes_loader.spatial_size,
->>>>>>> 332bff93
+            canvas_size=bounding_boxes_loader.canvas_size,
             padding=padding,
             padding_mode="constant",
         )
@@ -698,15 +658,9 @@
 def sample_inputs_perspective_bounding_boxes():
     for bounding_boxes_loader in make_bounding_box_loaders():
         yield ArgsKwargs(
-<<<<<<< HEAD
-            bounding_box_loader,
-            format=bounding_box_loader.format,
-            canvas_size=bounding_box_loader.canvas_size,
-=======
             bounding_boxes_loader,
             format=bounding_boxes_loader.format,
-            spatial_size=bounding_boxes_loader.spatial_size,
->>>>>>> 332bff93
+            canvas_size=bounding_boxes_loader.canvas_size,
             startpoints=None,
             endpoints=None,
             coefficients=_PERSPECTIVE_COEFFS[0],
@@ -813,23 +767,13 @@
             yield ArgsKwargs(image_loader, interpolation=interpolation, displacement=displacement, fill=fill)
 
 
-<<<<<<< HEAD
-def sample_inputs_elastic_bounding_box():
-    for bounding_box_loader in make_bounding_box_loaders():
-        displacement = _get_elastic_displacement(bounding_box_loader.canvas_size)
-        yield ArgsKwargs(
-            bounding_box_loader,
-            format=bounding_box_loader.format,
-            canvas_size=bounding_box_loader.canvas_size,
-=======
 def sample_inputs_elastic_bounding_boxes():
     for bounding_boxes_loader in make_bounding_box_loaders():
-        displacement = _get_elastic_displacement(bounding_boxes_loader.spatial_size)
+        displacement = _get_elastic_displacement(bounding_boxes_loader.canvas_size)
         yield ArgsKwargs(
             bounding_boxes_loader,
             format=bounding_boxes_loader.format,
-            spatial_size=bounding_boxes_loader.spatial_size,
->>>>>>> 332bff93
+            canvas_size=bounding_boxes_loader.canvas_size,
             displacement=displacement,
         )
 
@@ -904,15 +848,9 @@
 def sample_inputs_center_crop_bounding_boxes():
     for bounding_boxes_loader, output_size in itertools.product(make_bounding_box_loaders(), _CENTER_CROP_OUTPUT_SIZES):
         yield ArgsKwargs(
-<<<<<<< HEAD
-            bounding_box_loader,
-            format=bounding_box_loader.format,
-            canvas_size=bounding_box_loader.canvas_size,
-=======
             bounding_boxes_loader,
             format=bounding_boxes_loader.format,
-            spatial_size=bounding_boxes_loader.spatial_size,
->>>>>>> 332bff93
+            canvas_size=bounding_boxes_loader.canvas_size,
             output_size=output_size,
         )
 
@@ -1547,15 +1485,9 @@
 def sample_inputs_clamp_bounding_boxes():
     for bounding_boxes_loader in make_bounding_box_loaders():
         yield ArgsKwargs(
-<<<<<<< HEAD
-            bounding_box_loader,
-            format=bounding_box_loader.format,
-            canvas_size=bounding_box_loader.canvas_size,
-=======
             bounding_boxes_loader,
             format=bounding_boxes_loader.format,
-            spatial_size=bounding_boxes_loader.spatial_size,
->>>>>>> 332bff93
+            canvas_size=bounding_boxes_loader.canvas_size,
         )
 
 
