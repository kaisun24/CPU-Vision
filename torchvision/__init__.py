from torchvision import models
from torchvision import datasets
from torchvision import transforms
<<<<<<< HEAD
from torchvision import utils


_image_backend = 'PIL'


def set_image_backend(backend):
    """
    Specifies the package used to load images.

    Args:
        backend (string): Name of the image backend. one of {'PIL', 'accimage'}.
            The :mod:`accimage` package uses the Intel IPP library. It is
            generally faster than PIL, but does not support as many operations.
    """
    global _image_backend
    if backend not in ['PIL', 'accimage']:
        raise ValueError("Invalid backend '{}'. Options are 'PIL' and 'accimage'"
                         .format(backend))
    _image_backend = backend


def get_image_backend():
    """
    Gets the name of the package used to load images
    """
    return _image_backend
=======
from torchvision import joint_transforms
from torchvision import utils
>>>>>>> 3fde2d01
<|MERGE_RESOLUTION|>--- conflicted
+++ resolved
@@ -1,7 +1,7 @@
 from torchvision import models
 from torchvision import datasets
 from torchvision import transforms
-<<<<<<< HEAD
+from torchvision import joint_transforms
 from torchvision import utils
 
 
@@ -28,8 +28,4 @@
     """
     Gets the name of the package used to load images
     """
-    return _image_backend
-=======
-from torchvision import joint_transforms
-from torchvision import utils
->>>>>>> 3fde2d01
+    return _image_backend