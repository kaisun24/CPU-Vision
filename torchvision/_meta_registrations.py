--- conflicted
+++ resolved
@@ -51,13 +51,8 @@
     return grad.new_empty((batch_size, channels, height, width))
 
 
-<<<<<<< HEAD
-@register_meta("ps_roi_pool")
-def meta_ps_roi_pool(input, rois, spatial_scale, pooled_height, pooled_width):
-=======
 @register_meta("ps_roi_align")
 def meta_ps_roi_align(input, rois, spatial_scale, pooled_height, pooled_width, sampling_ratio):
->>>>>>> 85c586c6
     torch._check(rois.size(1) == 5, lambda: "rois must have shape as Tensor[K, 5]")
     torch._check(
         input.dtype == rois.dtype,
@@ -71,16 +66,6 @@
         channels % (pooled_height * pooled_width) == 0,
         "input channels must be a multiple of pooling height * pooling width",
     )
-<<<<<<< HEAD
-    num_rois = rois.size(0)
-    out_size = (num_rois, channels // (pooled_height * pooled_width), pooled_height, pooled_width)
-    return input.new_empty(out_size), torch.empty(out_size, device="meta", dtype=torch.int32)
-
-
-@register_meta("_ps_roi_pool_backward")
-def meta_ps_roi_pool_backward(
-    grad, rois, channel_mapping, spatial_scale, pooled_height, pooled_width, batch_size, channels, height, width
-=======
 
     num_rois = rois.size(0)
     out_size = (num_rois, channels // (pooled_height * pooled_width), pooled_height, pooled_width)
@@ -130,7 +115,6 @@
 @register_meta("_roi_pool_backward")
 def meta_roi_pool_backward(
     grad, rois, argmax, spatial_scale, pooled_height, pooled_width, batch_size, channels, height, width
->>>>>>> 85c586c6
 ):
     torch._check(
         grad.dtype == rois.dtype,
@@ -140,6 +124,41 @@
         ),
     )
     return grad.new_empty((batch_size, channels, height, width))
+
+
+@register_meta("ps_roi_pool")
+def meta_ps_roi_pool(input, rois, spatial_scale, pooled_height, pooled_width):
+    torch._check(rois.size(1) == 5, lambda: "rois must have shape as Tensor[K, 5]")
+    torch._check(
+        input.dtype == rois.dtype,
+        lambda: (
+            "Expected tensor for input to have the same type as tensor for rois; "
+            f"but type {input.dtype} does not equal {rois.dtype}"
+        ),
+    )
+    channels = input.size(1)
+    torch._check(
+        channels % (pooled_height * pooled_width) == 0,
+        "input channels must be a multiple of pooling height * pooling width",
+    )
+    num_rois = rois.size(0)
+    out_size = (num_rois, channels // (pooled_height * pooled_width), pooled_height, pooled_width)
+    return input.new_empty(out_size), torch.empty(out_size, device="meta", dtype=torch.int32)
+
+
+@register_meta("_ps_roi_pool_backward")
+def meta_ps_roi_pool_backward(
+    grad, rois, channel_mapping, spatial_scale, pooled_height, pooled_width, batch_size, channels, height, width
+):
+    torch._check(
+        grad.dtype == rois.dtype,
+        lambda: (
+            "Expected tensor for grad to have the same type as tensor for rois; "
+            f"but type {grad.dtype} does not equal {rois.dtype}"
+        ),
+    )
+    return grad.new_empty((batch_size, channels, height, width))
+
 
 
 @torch._custom_ops.impl_abstract("torchvision::nms")
