--- conflicted
+++ resolved
@@ -1,9 +1,3 @@
-<<<<<<< HEAD
-#pragma once
-
-=======
-#include "new_empty_tensor_op.h"
->>>>>>> f80b83ea
 #include <torch/extension.h>
 
 namespace vision {
