from ._optical_flow import KittiFlow, Sintel, FlyingChairs, FlyingThings3D, HD1K
from .caltech import Caltech101, Caltech256
from .celeba import CelebA
from .cifar import CIFAR10, CIFAR100
from .cityscapes import Cityscapes
from .coco import CocoCaptions, CocoDetection
<<<<<<< HEAD
from .eurosat import EuroSAT
=======
from .dtd import DTD
>>>>>>> 93ec8bfd
from .fakedata import FakeData
from .fer2013 import FER2013
from .flickr import Flickr8k, Flickr30k
from .folder import ImageFolder, DatasetFolder
from .food101 import Food101
from .hmdb51 import HMDB51
from .imagenet import ImageNet
from .inaturalist import INaturalist
from .kinetics import Kinetics400, Kinetics
from .kitti import Kitti
from .lfw import LFWPeople, LFWPairs
from .lsun import LSUN, LSUNClass
from .mnist import MNIST, EMNIST, FashionMNIST, KMNIST, QMNIST
from .omniglot import Omniglot
from .phototour import PhotoTour
from .places365 import Places365
from .sbd import SBDataset
from .sbu import SBU
from .semeion import SEMEION
from .stl10 import STL10
from .svhn import SVHN
from .ucf101 import UCF101
from .usps import USPS
from .vision import VisionDataset
from .voc import VOCSegmentation, VOCDetection
from .widerface import WIDERFace

__all__ = (
    "LSUN",
    "LSUNClass",
    "ImageFolder",
    "DatasetFolder",
    "FakeData",
    "CocoCaptions",
    "CocoDetection",
    "CIFAR10",
    "CIFAR100",
    "EMNIST",
    "FashionMNIST",
    "QMNIST",
    "MNIST",
    "KMNIST",
    "STL10",
    "SVHN",
    "PhotoTour",
    "SEMEION",
    "Omniglot",
    "SBU",
    "Flickr8k",
    "Flickr30k",
    "VOCSegmentation",
    "VOCDetection",
    "Cityscapes",
    "ImageNet",
    "Caltech101",
    "Caltech256",
    "CelebA",
    "WIDERFace",
    "SBDataset",
    "VisionDataset",
    "USPS",
    "Kinetics400",
    "Kinetics",
    "HMDB51",
    "UCF101",
    "Places365",
    "Kitti",
    "INaturalist",
    "LFWPeople",
    "LFWPairs",
    "KittiFlow",
    "Sintel",
    "FlyingChairs",
    "FlyingThings3D",
    "HD1K",
<<<<<<< HEAD
    "EuroSAT",
=======
    "Food101",
    "DTD",
    "FER2013",
>>>>>>> 93ec8bfd
)<|MERGE_RESOLUTION|>--- conflicted
+++ resolved
@@ -4,11 +4,8 @@
 from .cifar import CIFAR10, CIFAR100
 from .cityscapes import Cityscapes
 from .coco import CocoCaptions, CocoDetection
-<<<<<<< HEAD
+from .dtd import DTD
 from .eurosat import EuroSAT
-=======
-from .dtd import DTD
->>>>>>> 93ec8bfd
 from .fakedata import FakeData
 from .fer2013 import FER2013
 from .flickr import Flickr8k, Flickr30k
@@ -84,11 +81,8 @@
     "FlyingChairs",
     "FlyingThings3D",
     "HD1K",
-<<<<<<< HEAD
-    "EuroSAT",
-=======
     "Food101",
     "DTD",
     "FER2013",
->>>>>>> 93ec8bfd
+    "EuroSAT",
 )