--- conflicted
+++ resolved
@@ -85,9 +85,6 @@
     "Food101",
     "DTD",
     "FER2013",
-<<<<<<< HEAD
+    "GTSRB",
     "CLEVRClassification",
-=======
-    "GTSRB",
->>>>>>> 7120024d
 )