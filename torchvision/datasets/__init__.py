--- conflicted
+++ resolved
@@ -13,12 +13,9 @@
 from .flickr import Flickr8k, Flickr30k
 from .voc import VOCSegmentation, VOCDetection
 from .cityscapes import Cityscapes
-<<<<<<< HEAD
 from .imagenet import ImageNet
-=======
 from .caltech import Caltech101, Caltech256
 from .celeba import CelebA
->>>>>>> 9d9f48a3
 
 __all__ = ('LSUN', 'LSUNClass',
            'ImageFolder', 'DatasetFolder', 'FakeData',
@@ -26,9 +23,5 @@
            'CIFAR10', 'CIFAR100', 'EMNIST', 'FashionMNIST',
            'MNIST', 'KMNIST', 'STL10', 'SVHN', 'PhotoTour', 'SEMEION',
            'Omniglot', 'SBU', 'Flickr8k', 'Flickr30k',
-<<<<<<< HEAD
-           'VOCSegmentation', 'VOCDetection', 'Cityscapes', 'ImageNet')
-=======
-           'VOCSegmentation', 'VOCDetection', 'Cityscapes',
-           'Caltech101', 'Caltech256', 'CelebA')
->>>>>>> 9d9f48a3
+           'VOCSegmentation', 'VOCDetection', 'Cityscapes', 'ImageNet',
+           'Caltech101', 'Caltech256', 'CelebA')