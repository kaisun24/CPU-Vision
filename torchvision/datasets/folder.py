--- conflicted
+++ resolved
@@ -24,11 +24,7 @@
 def make_dataset(dir, class_to_idx):
     images = []
     dir = os.path.expanduser(dir)
-<<<<<<< HEAD
-    for target in os.listdir(dir):
-=======
     for target in sorted(os.listdir(dir)):
->>>>>>> c5e52baa
         d = os.path.join(dir, target)
         if not os.path.isdir(d):
             continue
