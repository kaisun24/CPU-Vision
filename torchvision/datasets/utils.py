--- conflicted
+++ resolved
@@ -254,7 +254,6 @@
     extract_archive(archive, extract_root, remove_finished)
 
 
-<<<<<<< HEAD
 def convert_zip_to_uncompressed_zip(org_filename, zip_filename):
     with zipfile.ZipFile(org_filename, 'r') as zip_file:
         with zipfile.ZipFile(zip_filename, 'w', zipfile.ZIP_STORED) as out_file:
@@ -297,7 +296,8 @@
 
     def keys(self):
         return self.root_zip_lookup.keys()
-=======
+
+
 def iterable_to_str(iterable):
     return "'" + "', '".join([str(item) for item in iterable]) + "'"
 
@@ -324,5 +324,4 @@
                              valid_values=iterable_to_str(valid_values))
         raise ValueError(msg)
 
-    return value
->>>>>>> a1ed206f
+    return value