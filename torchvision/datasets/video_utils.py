import bisect
import math
import warnings
from fractions import Fraction
from typing import Any, Dict, List, Optional, Callable, Union, Tuple, TypeVar, cast

import torch
from torchvision.io import (
    _probe_video_from_file,
    _read_video_from_file,
    read_video,
    read_video_timestamps,
    VideoMetaData,
)

from .utils import tqdm

T = TypeVar("T")


def pts_convert(
    pts: int,
    timebase_from: Fraction,
    timebase_to: Fraction,
    round_func: Callable = math.floor
) -> int:
    """convert pts between different time bases
    Args:
        pts: presentation timestamp, float
        timebase_from: original timebase. Fraction
        timebase_to: new timebase. Fraction
        round_func: rounding function.
    """
    new_pts = Fraction(pts, 1) * timebase_from / timebase_to
    return round_func(new_pts)


def unfold(tensor: torch.Tensor, size: int, step: int, dilation: int = 1) -> torch.Tensor:
    """
    similar to tensor.unfold, but with the dilation
    and specialized for 1d tensors

    Returns all consecutive windows of `size` elements, with
    `step` between windows. The distance between each element
    in a window is given by `dilation`.
    """
    assert tensor.dim() == 1
    o_stride = tensor.stride(0)
    numel = tensor.numel()
    new_stride = (step * o_stride, dilation * o_stride)
    new_size = ((numel - (dilation * (size - 1) + 1)) // step + 1, size)
    if new_size[0] < 1:
        new_size = (0, size)
    return torch.as_strided(tensor, new_size, new_stride)


class _VideoTimestampsDataset:
    """
    Dataset used to parallelize the reading of the timestamps
    of a list of videos, given their paths in the filesystem.

    Used in VideoClips and defined at top level so it can be
    pickled when forking.
    """

    def __init__(self, video_paths: List[str]) -> None:
        self.video_paths = video_paths

    def __len__(self) -> int:
        return len(self.video_paths)

    def __getitem__(self, idx: int) -> Tuple[List[int], Optional[float]]:
        return read_video_timestamps(self.video_paths[idx])


def _collate_fn(x: T) -> T:
    """
    Dummy collate function to be used with _VideoTimestampsDataset
    """
    return x


class VideoClips:
    """
    Given a list of video files, computes all consecutive subvideos of size
    `clip_length_in_frames`, where the distance between each subvideo in the
    same video is defined by `frames_between_clips`.
    If `frame_rate` is specified, it will also resample all the videos to have
    the same frame rate, and the clips will refer to this frame rate.

    Creating this instance the first time is time-consuming, as it needs to
    decode all the videos in `video_paths`. It is recommended that you
    cache the results after instantiation of the class.

    Recreating the clips for different clip lengths is fast, and can be done
    with the `compute_clips` method.

    Args:
        video_paths (List[str]): paths to the video files
        clip_length_in_frames (int): size of a clip in number of frames
        frames_between_clips (int): step (in frames) between each clip
        frame_rate (int, optional): if specified, it will resample the video
            so that it has `frame_rate`, and then the clips will be defined
            on the resampled video
        num_workers (int): how many subprocesses to use for data loading.
            0 means that the data will be loaded in the main process. (default: 0)
    """

    def __init__(
        self,
        video_paths: List[str],
        clip_length_in_frames: int = 16,
        frames_between_clips: int = 1,
        frame_rate: Optional[int] = None,
        _precomputed_metadata: Optional[Dict[str, Any]] = None,
        num_workers: int = 0,
        _video_width: int = 0,
        _video_height: int = 0,
        _video_min_dimension: int = 0,
        _video_max_dimension: int = 0,
        _audio_samples: int = 0,
        _audio_channels: int = 0,
    ) -> None:

        self.video_paths = video_paths
        self.num_workers = num_workers

        # these options are not valid for pyav backend
        self._video_width = _video_width
        self._video_height = _video_height
        self._video_min_dimension = _video_min_dimension
        self._video_max_dimension = _video_max_dimension
        self._audio_samples = _audio_samples
        self._audio_channels = _audio_channels

        if _precomputed_metadata is None:
            self._compute_frame_pts()
        else:
            self._init_from_metadata(_precomputed_metadata)
        self.compute_clips(clip_length_in_frames, frames_between_clips, frame_rate)

    def _compute_frame_pts(self) -> None:
        self.video_pts = []
        self.video_fps = []

        # strategy: use a DataLoader to parallelize read_video_timestamps
        # so need to create a dummy dataset first
        import torch.utils.data

        dl: torch.utils.data.DataLoader = torch.utils.data.DataLoader(
            _VideoTimestampsDataset(self.video_paths),  # type: ignore[arg-type]
            batch_size=16,
            num_workers=self.num_workers,
            collate_fn=_collate_fn,
        )

        with tqdm(total=len(dl)) as pbar:
            for batch in dl:
                pbar.update(1)
                clips, fps = list(zip(*batch))
                # we need to specify dtype=torch.long because for empty list,
                # torch.as_tensor will use torch.float as default dtype. This
                # happens when decoding fails and no pts is returned in the list.
                clips = [torch.as_tensor(c, dtype=torch.long) for c in clips]
                self.video_pts.extend(clips)
                self.video_fps.extend(fps)

    def _init_from_metadata(self, metadata: Dict[str, Any]) -> None:
        self.video_paths = metadata["video_paths"]
        assert len(self.video_paths) == len(metadata["video_pts"])
        self.video_pts = metadata["video_pts"]
        assert len(self.video_paths) == len(metadata["video_fps"])
        self.video_fps = metadata["video_fps"]

    @property
    def metadata(self) -> Dict[str, Any]:
        _metadata = {
            "video_paths": self.video_paths,
            "video_pts": self.video_pts,
            "video_fps": self.video_fps,
        }
        return _metadata

    def subset(self, indices: List[int]) -> "VideoClips":
        video_paths = [self.video_paths[i] for i in indices]
        video_pts = [self.video_pts[i] for i in indices]
        video_fps = [self.video_fps[i] for i in indices]
        metadata = {
            "video_paths": video_paths,
            "video_pts": video_pts,
            "video_fps": video_fps,
        }
        return type(self)(
            video_paths,
            self.num_frames,
            self.step,
            self.frame_rate,
            _precomputed_metadata=metadata,
            num_workers=self.num_workers,
            _video_width=self._video_width,
            _video_height=self._video_height,
            _video_min_dimension=self._video_min_dimension,
            _video_max_dimension=self._video_max_dimension,
            _audio_samples=self._audio_samples,
            _audio_channels=self._audio_channels,
        )

    @staticmethod
    def compute_clips_for_video(
        video_pts: torch.Tensor,
        num_frames: int,
        step: int,
        fps: int,
        frame_rate: Optional[int] = None
    ) -> Tuple[torch.Tensor, Union[List[slice], torch.Tensor]]:
        if fps is None:
            # if for some reason the video doesn't have fps (because doesn't have a video stream)
            # set the fps to 1. The value doesn't matter, because video_pts is empty anyway
            fps = 1
        if frame_rate is None:
            frame_rate = fps
        total_frames = len(video_pts) * (float(frame_rate) / fps)
<<<<<<< HEAD
        _idxs = VideoClips._resample_video_idx(
            int(math.floor(total_frames)), fps, frame_rate
        )
        video_pts = video_pts[_idxs]
        clips = unfold(video_pts, num_frames, step)
        if not clips.numel():
            warnings.warn("There aren't enough frames in the current video to get a clip for the given clip length and "
                          "frames between clips. The video (and potentially others) will be skipped.")
        idxs: Union[List[slice], torch.Tensor]
        if isinstance(_idxs, slice):
            idxs = [_idxs] * len(clips)
=======
        idxs = VideoClips._resample_video_idx(int(math.floor(total_frames)), fps, frame_rate)
        video_pts = video_pts[idxs]
        clips = unfold(video_pts, num_frames, step)
        if not clips.numel():
            warnings.warn(
                "There aren't enough frames in the current video to get a clip for the given clip length and "
                "frames between clips. The video (and potentially others) will be skipped."
            )
        if isinstance(idxs, slice):
            idxs = [idxs] * len(clips)
>>>>>>> 29e0f66a
        else:
            idxs = unfold(_idxs, num_frames, step)
        return clips, idxs

    def compute_clips(self, num_frames: int, step: int, frame_rate: Optional[int] = None) -> None:
        """
        Compute all consecutive sequences of clips from video_pts.
        Always returns clips of size `num_frames`, meaning that the
        last few frames in a video can potentially be dropped.

        Args:
            num_frames (int): number of frames for the clip
            step (int): distance between two clips
            frame_rate (int, optional): The frame rate
        """
        self.num_frames = num_frames
        self.step = step
        self.frame_rate = frame_rate
        self.clips = []
        self.resampling_idxs = []
        for video_pts, fps in zip(self.video_pts, self.video_fps):
            clips, idxs = self.compute_clips_for_video(video_pts, num_frames, step, fps, frame_rate)
            self.clips.append(clips)
            self.resampling_idxs.append(idxs)
        clip_lengths = torch.as_tensor([len(v) for v in self.clips])
        self.cumulative_sizes = clip_lengths.cumsum(0).tolist()

    def __len__(self) -> int:
        return self.num_clips()

    def num_videos(self) -> int:
        return len(self.video_paths)

    def num_clips(self) -> int:
        """
        Number of subclips that are available in the video list.
        """
        return self.cumulative_sizes[-1]

    def get_clip_location(self, idx: int) -> Tuple[int, int]:
        """
        Converts a flattened representation of the indices into a video_idx, clip_idx
        representation.
        """
        video_idx = bisect.bisect_right(self.cumulative_sizes, idx)
        if video_idx == 0:
            clip_idx = idx
        else:
            clip_idx = idx - self.cumulative_sizes[video_idx - 1]
        return video_idx, clip_idx

    @staticmethod
    def _resample_video_idx(num_frames: int, original_fps: int, new_fps: int) -> Union[slice, torch.Tensor]:
        step = float(original_fps) / new_fps
        if step.is_integer():
            # optimization: if step is integer, don't need to perform
            # advanced indexing
            step = int(step)
            return slice(None, None, step)
        idxs = torch.arange(num_frames, dtype=torch.float32) * step
        idxs = idxs.floor().to(torch.int64)
        return idxs

    def get_clip(self, idx: int) -> Tuple[torch.Tensor, torch.Tensor, Dict[str, Any], int]:
        """
        Gets a subclip from a list of videos.

        Args:
            idx (int): index of the subclip. Must be between 0 and num_clips().

        Returns:
            video (Tensor)
            audio (Tensor)
            info (Dict)
            video_idx (int): index of the video in `video_paths`
        """
        if idx >= self.num_clips():
            raise IndexError(f"Index {idx} out of range ({self.num_clips()} number of clips)")
        video_idx, clip_idx = self.get_clip_location(idx)
        video_path = self.video_paths[video_idx]
        clip_pts = self.clips[video_idx][clip_idx]

        from torchvision import get_video_backend

        backend = get_video_backend()

        if backend == "pyav":
            # check for invalid options
            if self._video_width != 0:
                raise ValueError("pyav backend doesn't support _video_width != 0")
            if self._video_height != 0:
                raise ValueError("pyav backend doesn't support _video_height != 0")
            if self._video_min_dimension != 0:
                raise ValueError("pyav backend doesn't support _video_min_dimension != 0")
            if self._video_max_dimension != 0:
                raise ValueError("pyav backend doesn't support _video_max_dimension != 0")
            if self._audio_samples != 0:
                raise ValueError("pyav backend doesn't support _audio_samples != 0")

        if backend == "pyav":
            start_pts = clip_pts[0].item()
            end_pts = clip_pts[-1].item()
            video, audio, info = read_video(video_path, start_pts, end_pts)
        else:
            _info = _probe_video_from_file(video_path)
            video_fps = _info.video_fps
            audio_fps = None

            video_start_pts = cast(int, clip_pts[0].item())
            video_end_pts = cast(int, clip_pts[-1].item())

            audio_start_pts, audio_end_pts = 0, -1
            audio_timebase = Fraction(0, 1)
<<<<<<< HEAD
            video_timebase = Fraction(
                _info.video_timebase.numerator, _info.video_timebase.denominator
            )
            if _info.has_audio:
                audio_timebase = Fraction(
                    _info.audio_timebase.numerator, _info.audio_timebase.denominator
                )
                audio_start_pts = pts_convert(
                    video_start_pts, video_timebase, audio_timebase, math.floor
                )
                audio_end_pts = pts_convert(
                    video_end_pts, video_timebase, audio_timebase, math.ceil
                )
                audio_fps = _info.audio_sample_rate
=======
            video_timebase = Fraction(info.video_timebase.numerator, info.video_timebase.denominator)
            if info.has_audio:
                audio_timebase = Fraction(info.audio_timebase.numerator, info.audio_timebase.denominator)
                audio_start_pts = pts_convert(video_start_pts, video_timebase, audio_timebase, math.floor)
                audio_end_pts = pts_convert(video_end_pts, video_timebase, audio_timebase, math.ceil)
                audio_fps = info.audio_sample_rate
>>>>>>> 29e0f66a
            video, audio, info = _read_video_from_file(
                video_path,
                video_width=self._video_width,
                video_height=self._video_height,
                video_min_dimension=self._video_min_dimension,
                video_max_dimension=self._video_max_dimension,
                video_pts_range=(video_start_pts, video_end_pts),
                video_timebase=video_timebase,
                audio_samples=self._audio_samples,
                audio_channels=self._audio_channels,
                audio_pts_range=(audio_start_pts, audio_end_pts),
                audio_timebase=audio_timebase,
            )

            info = {"video_fps": video_fps}
            if audio_fps is not None:
                info["audio_fps"] = audio_fps

        if self.frame_rate is not None:
            resampling_idx = self.resampling_idxs[video_idx][clip_idx]
            if isinstance(resampling_idx, torch.Tensor):
                resampling_idx = resampling_idx - resampling_idx[0]
            video = video[resampling_idx]
            info["video_fps"] = self.frame_rate
        assert len(video) == self.num_frames, f"{video.shape} x {self.num_frames}"
        return video, audio, info, video_idx

    def __getstate__(self) -> Dict[str, Any]:
        video_pts_sizes = [len(v) for v in self.video_pts]
        # To be back-compatible, we convert data to dtype torch.long as needed
        # because for empty list, in legacy implementation, torch.as_tensor will
        # use torch.float as default dtype. This happens when decoding fails and
        # no pts is returned in the list.
        video_pts = [x.to(torch.int64) for x in self.video_pts]
        # video_pts can be an empty list if no frames have been decoded
        if video_pts:
            video_pts = torch.cat(video_pts)  # type: ignore[assignment]
            # avoid bug in https://github.com/pytorch/pytorch/issues/32351
            # TODO: Revert it once the bug is fixed.
            video_pts = video_pts.numpy()  # type: ignore[attr-defined]

        # make a copy of the fields of self
        d = self.__dict__.copy()
        d["video_pts_sizes"] = video_pts_sizes
        d["video_pts"] = video_pts
        # delete the following attributes to reduce the size of dictionary. They
        # will be re-computed in "__setstate__()"
        del d["clips"]
        del d["resampling_idxs"]
        del d["cumulative_sizes"]

        # for backwards-compatibility
        d["_version"] = 2
        return d

    def __setstate__(self, d: Dict[str, Any]) -> None:
        # for backwards-compatibility
        if "_version" not in d:
            self.__dict__ = d
            return

        video_pts = torch.as_tensor(d["video_pts"], dtype=torch.int64)
        video_pts = torch.split(video_pts, d["video_pts_sizes"], dim=0)
        # don't need this info anymore
        del d["video_pts_sizes"]

        d["video_pts"] = video_pts
        self.__dict__ = d
        # recompute attributes "clips", "resampling_idxs" and other derivative ones
        self.compute_clips(self.num_frames, self.step, self.frame_rate)<|MERGE_RESOLUTION|>--- conflicted
+++ resolved
@@ -220,19 +220,6 @@
         if frame_rate is None:
             frame_rate = fps
         total_frames = len(video_pts) * (float(frame_rate) / fps)
-<<<<<<< HEAD
-        _idxs = VideoClips._resample_video_idx(
-            int(math.floor(total_frames)), fps, frame_rate
-        )
-        video_pts = video_pts[_idxs]
-        clips = unfold(video_pts, num_frames, step)
-        if not clips.numel():
-            warnings.warn("There aren't enough frames in the current video to get a clip for the given clip length and "
-                          "frames between clips. The video (and potentially others) will be skipped.")
-        idxs: Union[List[slice], torch.Tensor]
-        if isinstance(_idxs, slice):
-            idxs = [_idxs] * len(clips)
-=======
         idxs = VideoClips._resample_video_idx(int(math.floor(total_frames)), fps, frame_rate)
         video_pts = video_pts[idxs]
         clips = unfold(video_pts, num_frames, step)
@@ -241,11 +228,11 @@
                 "There aren't enough frames in the current video to get a clip for the given clip length and "
                 "frames between clips. The video (and potentially others) will be skipped."
             )
+        # idxs: Union[List[slice], torch.Tensor]
         if isinstance(idxs, slice):
             idxs = [idxs] * len(clips)
->>>>>>> 29e0f66a
         else:
-            idxs = unfold(_idxs, num_frames, step)
+            idxs = unfold(idxs, num_frames, step)
         return clips, idxs
 
     def compute_clips(self, num_frames: int, step: int, frame_rate: Optional[int] = None) -> None:
@@ -357,29 +344,12 @@
 
             audio_start_pts, audio_end_pts = 0, -1
             audio_timebase = Fraction(0, 1)
-<<<<<<< HEAD
-            video_timebase = Fraction(
-                _info.video_timebase.numerator, _info.video_timebase.denominator
-            )
-            if _info.has_audio:
-                audio_timebase = Fraction(
-                    _info.audio_timebase.numerator, _info.audio_timebase.denominator
-                )
-                audio_start_pts = pts_convert(
-                    video_start_pts, video_timebase, audio_timebase, math.floor
-                )
-                audio_end_pts = pts_convert(
-                    video_end_pts, video_timebase, audio_timebase, math.ceil
-                )
-                audio_fps = _info.audio_sample_rate
-=======
             video_timebase = Fraction(info.video_timebase.numerator, info.video_timebase.denominator)
             if info.has_audio:
                 audio_timebase = Fraction(info.audio_timebase.numerator, info.audio_timebase.denominator)
                 audio_start_pts = pts_convert(video_start_pts, video_timebase, audio_timebase, math.floor)
                 audio_end_pts = pts_convert(video_end_pts, video_timebase, audio_timebase, math.ceil)
                 audio_fps = info.audio_sample_rate
->>>>>>> 29e0f66a
             video, audio, info = _read_video_from_file(
                 video_path,
                 video_width=self._video_width,
