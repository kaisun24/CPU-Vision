--- conflicted
+++ resolved
@@ -1,27 +1,21 @@
 import os
 import torch
 import torch.utils.data as data
-<<<<<<< HEAD
 from .utils import ZipLookup, _is_zip
-=======
 from typing import Any, Callable, List, Optional, Tuple
->>>>>>> a9c78f1b
 
 
 class VisionDataset(data.Dataset):
     _repr_indent = 4
 
-<<<<<<< HEAD
-    def __init__(self, root, transforms=None, transform=None, target_transform=None, root_zipfilename=None):
-=======
     def __init__(
             self,
             root: str,
             transforms: Optional[Callable] = None,
             transform: Optional[Callable] = None,
             target_transform: Optional[Callable] = None,
+            root_zipfilename: Optional[str] = None,
     ) -> None:
->>>>>>> a9c78f1b
         if isinstance(root, torch._six.string_classes):
             root = os.path.expanduser(root)
         self.root = root
@@ -40,7 +34,6 @@
             transforms = StandardTransform(transform, target_transform)
         self.transforms = transforms
 
-<<<<<<< HEAD
         self.root_zip = None
         if _is_zip(self.root):
             self.root_zip = ZipLookup(os.path.realpath(self.root))
@@ -62,10 +55,7 @@
         else:
             return os.path.join(self.root, *path_components)
 
-    def __getitem__(self, index):
-=======
     def __getitem__(self, index: int) -> Any:
->>>>>>> a9c78f1b
         raise NotImplementedError
 
     def __len__(self) -> int:
