--- conflicted
+++ resolved
@@ -8,12 +8,7 @@
     from defusedxml.ElementTree import parse as ET_parse
 except ImportError:
     from xml.etree.ElementTree import parse as ET_parse
-<<<<<<< HEAD
-from typing import Any, Callable, Dict, Optional, Tuple, List
-=======
-import warnings
 from typing import Any, Callable, Dict, List, Optional, Tuple
->>>>>>> 0ed5d811
 
 from PIL import Image
 
