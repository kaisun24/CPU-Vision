import math
import warnings
from fractions import Fraction
from typing import List, Tuple, Dict, Any, Optional, Type, cast, Union

import torch

from .._internally_replaced_utils import _get_extension_path


try:
    lib_path = _get_extension_path("video_reader")
    torch.ops.load_library(lib_path)
    _HAS_VIDEO_OPT = True
except (ImportError, OSError):
    _HAS_VIDEO_OPT = False

default_timebase = Fraction(0, 1)


# simple class for torch scripting
# the complex Fraction class from fractions module is not scriptable
class Timebase:
    __annotations__ = {"numerator": int, "denominator": int}
    __slots__ = ["numerator", "denominator"]

    def __init__(
        self,
        numerator: int,
        denominator: int,
    ) -> None:
        self.numerator = numerator
        self.denominator = denominator


class VideoMetaData:
    __annotations__ = {
        "has_video": bool,
        "video_timebase": Timebase,
        "video_duration": float,
        "video_fps": float,
        "has_audio": bool,
        "audio_timebase": Timebase,
        "audio_duration": float,
        "audio_sample_rate": float,
    }
    __slots__: List[str] = [
        "has_video",
        "video_timebase",
        "video_duration",
        "video_fps",
        "has_audio",
        "audio_timebase",
        "audio_duration",
        "audio_sample_rate",
    ]

    def __init__(self) -> None:
        self.has_video = False
        self.video_timebase = Timebase(0, 1)
        self.video_duration = 0.0
        self.video_fps = 0.0
        self.has_audio = False
        self.audio_timebase = Timebase(0, 1)
        self.audio_duration = 0.0
        self.audio_sample_rate = 0.0


def _validate_pts(pts_range: Tuple[int, int]) -> None:

    if pts_range[1] > 0:
        assert (
            pts_range[0] <= pts_range[1]
        ), """Start pts should not be smaller than end pts, got
            start pts: {0:d} and end pts: {1:d}""".format(
            pts_range[0],
            pts_range[1],
        )


def _fill_info(
    vtimebase: torch.Tensor,
    vfps: torch.Tensor,
    vduration: torch.Tensor,
    atimebase: torch.Tensor,
    asample_rate: torch.Tensor,
    aduration: torch.Tensor,
) -> VideoMetaData:
    """
    Build update VideoMetaData struct with info about the video
    """
    meta = VideoMetaData()
    if vtimebase.numel() > 0:
        meta.video_timebase = Timebase(int(vtimebase[0].item()), int(vtimebase[1].item()))
        timebase = vtimebase[0].item() / float(vtimebase[1].item())
        if vduration.numel() > 0:
            meta.has_video = True
            meta.video_duration = float(vduration.item()) * timebase
    if vfps.numel() > 0:
        meta.video_fps = float(vfps.item())
    if atimebase.numel() > 0:
        meta.audio_timebase = Timebase(int(atimebase[0].item()), int(atimebase[1].item()))
        timebase = atimebase[0].item() / float(atimebase[1].item())
        if aduration.numel() > 0:
            meta.has_audio = True
            meta.audio_duration = float(aduration.item()) * timebase
    if asample_rate.numel() > 0:
        meta.audio_sample_rate = float(asample_rate.item())

    return meta


def _align_audio_frames(
    aframes: torch.Tensor,
    aframe_pts: torch.Tensor,
    audio_pts_range: Tuple[int, int]
) -> torch.Tensor:
    start, end = aframe_pts[0], aframe_pts[-1]
    num_samples = aframes.size(0)
    step_per_aframe = float(end - start + 1) / float(num_samples)
    s_idx = 0
    e_idx = num_samples
    if start < audio_pts_range[0]:
        s_idx = int((audio_pts_range[0] - start) / step_per_aframe)
    if audio_pts_range[1] != -1 and end > audio_pts_range[1]:
        e_idx = int((audio_pts_range[1] - end) / step_per_aframe)
    return aframes[s_idx:e_idx, :]


def _read_video_from_file(
    filename: str,
    seek_frame_margin: float = 0.25,
    read_video_stream: bool = True,
    video_width: int = 0,
    video_height: int = 0,
    video_min_dimension: int = 0,
    video_max_dimension: int = 0,
    video_pts_range: Tuple[int, int] = (0, -1),
    video_timebase: Fraction = default_timebase,
    read_audio_stream: bool = True,
    audio_samples: int = 0,
    audio_channels: int = 0,
    audio_pts_range: Tuple[int, int] = (0, -1),
    audio_timebase: Fraction = default_timebase,
) -> Tuple[torch.Tensor, torch.Tensor, VideoMetaData]:
    """
    Reads a video from a file, returning both the video frames as well as
    the audio frames

    Args:
    filename (str): path to the video file
    seek_frame_margin (double, optional): seeking frame in the stream is imprecise. Thus,
        when video_start_pts is specified, we seek the pts earlier by seek_frame_margin seconds
    read_video_stream (int, optional): whether read video stream. If yes, set to 1. Otherwise, 0
    video_width/video_height/video_min_dimension/video_max_dimension (int): together decide
        the size of decoded frames:

            - When video_width = 0, video_height = 0, video_min_dimension = 0,
                and video_max_dimension = 0, keep the original frame resolution
            - When video_width = 0, video_height = 0, video_min_dimension != 0,
                and video_max_dimension = 0, keep the aspect ratio and resize the
                frame so that shorter edge size is video_min_dimension
            - When video_width = 0, video_height = 0, video_min_dimension = 0,
                and video_max_dimension != 0, keep the aspect ratio and resize
                the frame so that longer edge size is video_max_dimension
            - When video_width = 0, video_height = 0, video_min_dimension != 0,
                and video_max_dimension != 0, resize the frame so that shorter
                edge size is video_min_dimension, and longer edge size is
                video_max_dimension. The aspect ratio may not be preserved
            - When video_width = 0, video_height != 0, video_min_dimension = 0,
                and video_max_dimension = 0, keep the aspect ratio and resize
                the frame so that frame video_height is $video_height
            - When video_width != 0, video_height == 0, video_min_dimension = 0,
                and video_max_dimension = 0, keep the aspect ratio and resize
                the frame so that frame video_width is $video_width
            - When video_width != 0, video_height != 0, video_min_dimension = 0,
                and video_max_dimension = 0, resize the frame so that frame
                video_width and  video_height are set to $video_width and
                $video_height, respectively
    video_pts_range (list(int), optional): the start and end presentation timestamp of video stream
    video_timebase (Fraction, optional): a Fraction rational number which denotes timebase in video stream
    read_audio_stream (int, optional): whether read audio stream. If yes, set to 1. Otherwise, 0
    audio_samples (int, optional): audio sampling rate
    audio_channels (int optional): audio channels
    audio_pts_range (list(int), optional): the start and end presentation timestamp of audio stream
    audio_timebase (Fraction, optional): a Fraction rational number which denotes time base in audio stream

    Returns
        vframes (Tensor[T, H, W, C]): the `T` video frames
        aframes (Tensor[L, K]): the audio frames, where `L` is the number of points and
            `K` is the number of audio_channels
        info (Dict): metadata for the video and audio. Can contain the fields video_fps (float)
            and audio_fps (int)
    """
    _validate_pts(video_pts_range)
    _validate_pts(audio_pts_range)

    result = torch.ops.video_reader.read_video_from_file(
        filename,
        seek_frame_margin,
        0,  # getPtsOnly
        read_video_stream,
        video_width,
        video_height,
        video_min_dimension,
        video_max_dimension,
        video_pts_range[0],
        video_pts_range[1],
        video_timebase.numerator,
        video_timebase.denominator,
        read_audio_stream,
        audio_samples,
        audio_channels,
        audio_pts_range[0],
        audio_pts_range[1],
        audio_timebase.numerator,
        audio_timebase.denominator,
    )
    vframes, _vframe_pts, vtimebase, vfps, vduration, aframes, aframe_pts, atimebase, asample_rate, aduration = result
    info = _fill_info(vtimebase, vfps, vduration, atimebase, asample_rate, aduration)
    if aframes.numel() > 0:
        # when audio stream is found
        aframes = _align_audio_frames(aframes, aframe_pts, audio_pts_range)
    return vframes, aframes, info


def _read_video_timestamps_from_file(filename: str) -> Tuple[List[int], List[int], VideoMetaData]:
    """
    Decode all video- and audio frames in the video. Only pts
    (presentation timestamp) is returned. The actual frame pixel data is not
    copied. Thus, it is much faster than read_video(...)
    """
    result = torch.ops.video_reader.read_video_from_file(
        filename,
        0,  # seek_frame_margin
        1,  # getPtsOnly
        1,  # read_video_stream
        0,  # video_width
        0,  # video_height
        0,  # video_min_dimension
        0,  # video_max_dimension
        0,  # video_start_pts
        -1,  # video_end_pts
        0,  # video_timebase_num
        1,  # video_timebase_den
        1,  # read_audio_stream
        0,  # audio_samples
        0,  # audio_channels
        0,  # audio_start_pts
        -1,  # audio_end_pts
        0,  # audio_timebase_num
        1,  # audio_timebase_den
    )
    _vframes, vframe_pts, vtimebase, vfps, vduration, _aframes, aframe_pts, atimebase, asample_rate, aduration = result
    info = _fill_info(vtimebase, vfps, vduration, atimebase, asample_rate, aduration)

    vframe_pts = vframe_pts.numpy().tolist()
    aframe_pts = aframe_pts.numpy().tolist()
    return vframe_pts, aframe_pts, info


def _probe_video_from_file(filename: str) -> VideoMetaData:
    """
    Probe a video file and return VideoMetaData with info about the video
    """
    result = torch.ops.video_reader.probe_video_from_file(filename)
    vtimebase, vfps, vduration, atimebase, asample_rate, aduration = result
    info = _fill_info(vtimebase, vfps, vduration, atimebase, asample_rate, aduration)
    return info


def _read_video_from_memory(
    video_data: torch.Tensor,
    seek_frame_margin: float = 0.25,
    read_video_stream: int = 1,
    video_width: int = 0,
    video_height: int = 0,
    video_min_dimension: int = 0,
    video_max_dimension: int = 0,
    video_pts_range: Tuple[int, int] = (0, -1),
    video_timebase_numerator: int = 0,
    video_timebase_denominator: int = 1,
    read_audio_stream: int = 1,
    audio_samples: int = 0,
    audio_channels: int = 0,
    audio_pts_range: Tuple[int, int] = (0, -1),
    audio_timebase_numerator: int = 0,
    audio_timebase_denominator: int = 1,
) -> Tuple[torch.Tensor, torch.Tensor]:
    """
    Reads a video from memory, returning both the video frames as well as
    the audio frames
    This function is torchscriptable.

    Args:
    video_data (data type could be 1) torch.Tensor, dtype=torch.int8 or 2) python bytes):
        compressed video content stored in either 1) torch.Tensor 2) python bytes
    seek_frame_margin (double, optional): seeking frame in the stream is imprecise.
        Thus, when video_start_pts is specified, we seek the pts earlier by seek_frame_margin seconds
    read_video_stream (int, optional): whether read video stream. If yes, set to 1. Otherwise, 0
    video_width/video_height/video_min_dimension/video_max_dimension (int): together decide
        the size of decoded frames:

            - When video_width = 0, video_height = 0, video_min_dimension = 0,
                and video_max_dimension = 0, keep the original frame resolution
            - When video_width = 0, video_height = 0, video_min_dimension != 0,
                and video_max_dimension = 0, keep the aspect ratio and resize the
                frame so that shorter edge size is video_min_dimension
            - When video_width = 0, video_height = 0, video_min_dimension = 0,
                and video_max_dimension != 0, keep the aspect ratio and resize
                the frame so that longer edge size is video_max_dimension
            - When video_width = 0, video_height = 0, video_min_dimension != 0,
                and video_max_dimension != 0, resize the frame so that shorter
                edge size is video_min_dimension, and longer edge size is
                video_max_dimension. The aspect ratio may not be preserved
            - When video_width = 0, video_height != 0, video_min_dimension = 0,
                and video_max_dimension = 0, keep the aspect ratio and resize
                the frame so that frame video_height is $video_height
            - When video_width != 0, video_height == 0, video_min_dimension = 0,
                and video_max_dimension = 0, keep the aspect ratio and resize
                the frame so that frame video_width is $video_width
            - When video_width != 0, video_height != 0, video_min_dimension = 0,
                and video_max_dimension = 0, resize the frame so that frame
                video_width and  video_height are set to $video_width and
                $video_height, respectively
    video_pts_range (list(int), optional): the start and end presentation timestamp of video stream
    video_timebase_numerator / video_timebase_denominator (float, optional): a rational
        number which denotes timebase in video stream
    read_audio_stream (int, optional): whether read audio stream. If yes, set to 1. Otherwise, 0
    audio_samples (int, optional): audio sampling rate
    audio_channels (int optional): audio audio_channels
    audio_pts_range (list(int), optional): the start and end presentation timestamp of audio stream
    audio_timebase_numerator / audio_timebase_denominator (float, optional):
        a rational number which denotes time base in audio stream

    Returns:
        vframes (Tensor[T, H, W, C]): the `T` video frames
        aframes (Tensor[L, K]): the audio frames, where `L` is the number of points and
            `K` is the number of channels
    """

    _validate_pts(video_pts_range)
    _validate_pts(audio_pts_range)

    if not isinstance(video_data, torch.Tensor):
        video_data = torch.frombuffer(video_data, dtype=torch.uint8)

    result = torch.ops.video_reader.read_video_from_memory(
        video_data,
        seek_frame_margin,
        0,  # getPtsOnly
        read_video_stream,
        video_width,
        video_height,
        video_min_dimension,
        video_max_dimension,
        video_pts_range[0],
        video_pts_range[1],
        video_timebase_numerator,
        video_timebase_denominator,
        read_audio_stream,
        audio_samples,
        audio_channels,
        audio_pts_range[0],
        audio_pts_range[1],
        audio_timebase_numerator,
        audio_timebase_denominator,
    )

    vframes, _vframe_pts, vtimebase, vfps, vduration, aframes, aframe_pts, atimebase, asample_rate, aduration = result

    if aframes.numel() > 0:
        # when audio stream is found
        aframes = _align_audio_frames(aframes, aframe_pts, audio_pts_range)

    return vframes, aframes


def _read_video_timestamps_from_memory(
    video_data: torch.Tensor,
) -> Tuple[List[int], List[int], VideoMetaData]:
    """
    Decode all frames in the video. Only pts (presentation timestamp) is returned.
    The actual frame pixel data is not copied. Thus, read_video_timestamps(...)
    is much faster than read_video(...)
    """
    if not isinstance(video_data, torch.Tensor):
        video_data = torch.frombuffer(video_data, dtype=torch.uint8)
    result = torch.ops.video_reader.read_video_from_memory(
        video_data,
        0,  # seek_frame_margin
        1,  # getPtsOnly
        1,  # read_video_stream
        0,  # video_width
        0,  # video_height
        0,  # video_min_dimension
        0,  # video_max_dimension
        0,  # video_start_pts
        -1,  # video_end_pts
        0,  # video_timebase_num
        1,  # video_timebase_den
        1,  # read_audio_stream
        0,  # audio_samples
        0,  # audio_channels
        0,  # audio_start_pts
        -1,  # audio_end_pts
        0,  # audio_timebase_num
        1,  # audio_timebase_den
    )
    _vframes, vframe_pts, vtimebase, vfps, vduration, _aframes, aframe_pts, atimebase, asample_rate, aduration = result
    info = _fill_info(vtimebase, vfps, vduration, atimebase, asample_rate, aduration)

    vframe_pts = vframe_pts.numpy().tolist()
    aframe_pts = aframe_pts.numpy().tolist()
    return vframe_pts, aframe_pts, info


def _probe_video_from_memory(
    video_data: torch.Tensor,
) -> VideoMetaData:
    """
    Probe a video in memory and return VideoMetaData with info about the video
    This function is torchscriptable
    """
    if not isinstance(video_data, torch.Tensor):
        video_data = torch.frombuffer(video_data, dtype=torch.uint8)
    result = torch.ops.video_reader.probe_video_from_memory(video_data)
    vtimebase, vfps, vduration, atimebase, asample_rate, aduration = result
    info = _fill_info(vtimebase, vfps, vduration, atimebase, asample_rate, aduration)
    return info


<<<<<<< HEAD
def _convert_to_sec(start_pts: float, end_pts: float, pts_unit: str, time_base: Fraction) -> Tuple[float, float, str]:
    if pts_unit == 'pts':
=======
def _convert_to_sec(start_pts, end_pts, pts_unit, time_base):
    if pts_unit == "pts":
>>>>>>> 30f4d108
        start_pts = float(start_pts * time_base)
        end_pts = float(end_pts * time_base)
        pts_unit = "sec"
    return start_pts, end_pts, pts_unit


def _read_video(
    filename: str,
    start_pts: int = 0,
    end_pts: Optional[float] = None,
    pts_unit: str = "pts"
) -> Tuple[torch.Tensor, torch.Tensor, Dict[str, float]]:
    if end_pts is None:
        end_pts = float("inf")

    if pts_unit == "pts":
        warnings.warn(
            "The pts_unit 'pts' gives wrong results and will be removed in a "
            + "follow-up version. Please use pts_unit 'sec'."
        )

    info = _probe_video_from_file(filename)

    has_video = info.has_video
    has_audio = info.has_audio
    video_pts_range = (0, -1)
    video_timebase = default_timebase
    audio_pts_range = (0, -1)
    audio_timebase = default_timebase
    time_base = default_timebase

    if has_video:
        video_timebase = Fraction(info.video_timebase.numerator, info.video_timebase.denominator)
        time_base = video_timebase

    if has_audio:
        audio_timebase = Fraction(info.audio_timebase.numerator, info.audio_timebase.denominator)
        time_base = time_base if time_base else audio_timebase

    # video_timebase is the default time_base
    start_pts_sec, end_pts_sec, pts_unit = _convert_to_sec(start_pts, end_pts, pts_unit, time_base)

    def get_pts(time_base):
        start_offset = start_pts_sec
        end_offset = end_pts_sec
        if pts_unit == "sec":
            start_offset = int(math.floor(start_pts_sec * (1 / time_base)))
            if end_offset != float("inf"):
                end_offset = int(math.ceil(end_pts_sec * (1 / time_base)))
        if end_offset == float("inf"):
            end_offset = -1
        return start_offset, end_offset

    if has_video:
        video_pts_range = get_pts(video_timebase)

    if has_audio:
        audio_pts_range = get_pts(audio_timebase)

    vframes, aframes, info = _read_video_from_file(
        filename,
        read_video_stream=True,
        video_pts_range=video_pts_range,
        video_timebase=video_timebase,
        read_audio_stream=True,
        audio_pts_range=audio_pts_range,
        audio_timebase=audio_timebase,
    )
    _info = {}
    if has_video:
        _info["video_fps"] = info.video_fps
    if has_audio:
        _info["audio_fps"] = info.audio_sample_rate

    return vframes, aframes, _info


def _read_video_timestamps(
    filename: str,
    pts_unit: str = "pts"
) -> Tuple[Union[List[int], List[Fraction]], Optional[float]]:
    if pts_unit == "pts":
        warnings.warn(
            "The pts_unit 'pts' gives wrong results and will be removed in a "
            + "follow-up version. Please use pts_unit 'sec'."
        )

    pts: Union[List[int], List[Fraction]]
    pts, _, info = _read_video_timestamps_from_file(filename)

    if pts_unit == "sec":
        video_time_base = Fraction(info.video_timebase.numerator, info.video_timebase.denominator)
        pts = [x * video_time_base for x in pts]

    video_fps = info.video_fps if info.has_video else None

    return pts, video_fps<|MERGE_RESOLUTION|>--- conflicted
+++ resolved
@@ -430,13 +430,8 @@
     return info
 
 
-<<<<<<< HEAD
 def _convert_to_sec(start_pts: float, end_pts: float, pts_unit: str, time_base: Fraction) -> Tuple[float, float, str]:
     if pts_unit == 'pts':
-=======
-def _convert_to_sec(start_pts, end_pts, pts_unit, time_base):
-    if pts_unit == "pts":
->>>>>>> 30f4d108
         start_pts = float(start_pts * time_base)
         end_pts = float(end_pts * time_base)
         pts_unit = "sec"
