from enum import Enum
from typing import List, Union
from warnings import warn

import torch

from ..extension import _load_library
from ..utils import _log_api_usage_once


try:
    _load_library("image")
except (ImportError, OSError) as e:
    warn(
        f"Failed to load image Python extension: '{e}'"
        f"If you don't plan on using image functionality from `torchvision.io`, you can ignore this warning. "
        f"Otherwise, there might be something wrong with your environment. "
        f"Did you have `libjpeg` or `libpng` installed before building `torchvision` from source?"
    )


class ImageReadMode(Enum):
    """
    Support for various modes while reading images.

    Use ``ImageReadMode.UNCHANGED`` for loading the image as-is,
    ``ImageReadMode.GRAY`` for converting to grayscale,
    ``ImageReadMode.GRAY_ALPHA`` for grayscale with transparency,
    ``ImageReadMode.RGB`` for RGB and ``ImageReadMode.RGB_ALPHA`` for
    RGB with transparency.
    """

    UNCHANGED = 0
    GRAY = 1
    GRAY_ALPHA = 2
    RGB = 3
    RGB_ALPHA = 4


def read_file(path: str) -> torch.Tensor:
    """
    Reads and outputs the bytes contents of a file as a uint8 Tensor
    with one dimension.

    Args:
        path (str or ``pathlib.Path``): the path to the file to be read

    Returns:
        data (Tensor)
    """
    if not torch.jit.is_scripting() and not torch.jit.is_tracing():
        _log_api_usage_once(read_file)
    data = torch.ops.image.read_file(str(path))
    return data


def write_file(filename: str, data: torch.Tensor) -> None:
    """
    Writes the contents of an uint8 tensor with one dimension to a
    file.

    Args:
        filename (str or ``pathlib.Path``): the path to the file to be written
        data (Tensor): the contents to be written to the output file
    """
    if not torch.jit.is_scripting() and not torch.jit.is_tracing():
        _log_api_usage_once(write_file)
    torch.ops.image.write_file(str(filename), data)


def decode_png(
    input: torch.Tensor,
    mode: ImageReadMode = ImageReadMode.UNCHANGED,
    apply_exif_orientation: bool = False,
) -> torch.Tensor:
    """
    Decodes a PNG image into a 3 dimensional RGB or grayscale Tensor.

    The values of the output tensor are in uint8 in [0, 255] for most cases. If
    the image is a 16-bit png, then the output tensor is uint16 in [0, 65535]
    (supported from torchvision ``0.21``. Since uint16 support is limited in
    pytorch, we recommend calling
    :func:`torchvision.transforms.v2.functional.to_dtype()` with ``scale=True``
    after this function to convert the decoded image into a uint8 or float
    tensor.

    Args:
        input (Tensor[1]): a one dimensional uint8 tensor containing
            the raw bytes of the PNG image.
        mode (ImageReadMode): the read mode used for optionally
            converting the image. Default: ``ImageReadMode.UNCHANGED``.
            See `ImageReadMode` class for more information on various
            available modes.
        apply_exif_orientation (bool): apply EXIF orientation transformation to the output tensor.
            Default: False.

    Returns:
        output (Tensor[image_channels, image_height, image_width])
    """
    if not torch.jit.is_scripting() and not torch.jit.is_tracing():
        _log_api_usage_once(decode_png)
    output = torch.ops.image.decode_png(input, mode.value, apply_exif_orientation)
    return output


def encode_png(input: torch.Tensor, compression_level: int = 6) -> torch.Tensor:
    """
    Takes an input tensor in CHW layout and returns a buffer with the contents
    of its corresponding PNG file.

    Args:
        input (Tensor[channels, image_height, image_width]): int8 image tensor of
            ``c`` channels, where ``c`` must 3 or 1.
        compression_level (int): Compression factor for the resulting file, it must be a number
            between 0 and 9. Default: 6

    Returns:
        Tensor[1]: A one dimensional int8 tensor that contains the raw bytes of the
            PNG file.
    """
    if not torch.jit.is_scripting() and not torch.jit.is_tracing():
        _log_api_usage_once(encode_png)
    output = torch.ops.image.encode_png(input, compression_level)
    return output


def write_png(input: torch.Tensor, filename: str, compression_level: int = 6):
    """
    Takes an input tensor in CHW layout (or HW in the case of grayscale images)
    and saves it in a PNG file.

    Args:
        input (Tensor[channels, image_height, image_width]): int8 image tensor of
            ``c`` channels, where ``c`` must be 1 or 3.
        filename (str or ``pathlib.Path``): Path to save the image.
        compression_level (int): Compression factor for the resulting file, it must be a number
            between 0 and 9. Default: 6
    """
    if not torch.jit.is_scripting() and not torch.jit.is_tracing():
        _log_api_usage_once(write_png)
    output = encode_png(input, compression_level)
    write_file(filename, output)


def decode_jpeg(
    input: Union[torch.Tensor, List[torch.Tensor]],
    mode: ImageReadMode = ImageReadMode.UNCHANGED,
    device: Union[str, torch.device] = "cpu",
    apply_exif_orientation: bool = False,
) -> Union[torch.Tensor, List[torch.Tensor]]:
    """
<<<<<<< HEAD
    Decodes a (list of) JPEG image(s) into a (list of) 3 dimensional RGB or grayscale Tensor(s).
    Optionally converts the image(s) to the desired format.


    .. note::
        When using a CUDA device, passing a list of tensors is more efficient than repeated individual calls to ``decode_jpeg``.
        When using CPU the performance is equivalent.
        The CUDA version of this function has explicitly been designed with thread-safety in mind.
        This function does not return partial results in case of an error.
=======
    Decodes a JPEG image into a 3 dimensional RGB or grayscale Tensor.

    The values of the output tensor are uint8 between 0 and 255.
>>>>>>> 61bd547a

    Args:
        input (Tensor[1] or list[Tensor[1]]): a (list of) one dimensional uint8 tensor(s) containing
            the raw bytes of the JPEG image. This tensor(s) must be on CPU,
            regardless of the ``device`` parameter.
        mode (ImageReadMode): the read mode used for optionally
            converting the image(s). The supported modes are: ``ImageReadMode.UNCHANGED``,
            ``ImageReadMode.GRAY`` and ``ImageReadMode.RGB``
            Default: ``ImageReadMode.UNCHANGED``.
            See ``ImageReadMode`` class for more information on various
            available modes.
        device (str or torch.device): The device on which the decoded image will
            be stored. If a cuda device is specified, the image will be decoded
            with `nvjpeg <https://developer.nvidia.com/nvjpeg>`_. This is only
            supported for CUDA version >= 10.1

            .. betastatus:: device parameter

            .. warning::
                There is a memory leak in the nvjpeg library for CUDA versions < 11.6.
                Make sure to rely on CUDA 11.6 or above before using ``device="cuda"``.
        apply_exif_orientation (bool): apply EXIF orientation transformation to the output tensor.
            Default: False. Only implemented for JPEG format on CPU.

    Returns:
        output (Tensor[image_channels, image_height, image_width] or list[Tensor[image_channels, image_height, image_width]]):
            The values of the output tensor(s) are uint8 between 0 and 255. output.device will be set to the specified ``device``


    """
    if not torch.jit.is_scripting() and not torch.jit.is_tracing():
        _log_api_usage_once(decode_jpeg)
    if isinstance(device, str):
        device = torch.device(device)

    if isinstance(input, list):
        if len(input) == 0:
            raise RuntimeError("Input list must contain at least one element")
        if input[0].device.type != "cpu":
            raise RuntimeError("Input list must contain tensors on CPU")
        if device.type == "cuda":
            return torch.ops.image.decode_jpegs_cuda(input, mode.value, device)
        else:
            return [torch.ops.image.decode_jpeg(img, mode.value, apply_exif_orientation) for img in input]

    else:  # input is tensor
        if input.device.type != "cpu":
            raise RuntimeError("Input tensor must be a CPU tensor")
        if device.type == "cuda":
            return torch.ops.image.decode_jpegs_cuda([input], mode.value, device)[0]
        else:
            return torch.ops.image.decode_jpeg(input, mode.value, apply_exif_orientation)


def encode_jpeg(
    input: Union[torch.Tensor, List[torch.Tensor]], quality: int = 75
) -> Union[torch.Tensor, List[torch.Tensor]]:
    """
    Takes a (list of) input tensor(s) in CHW layout and returns a (list of) buffer(s) with the contents
    of the corresponding JPEG file(s).

    .. note::
        Passing a list of CUDA tensors is more efficient than repeated individual calls to ``encode_jpeg``.
        For CPU tensors the performance is equivalent.

    Args:
        input (Tensor[channels, image_height, image_width] or List[Tensor[channels, image_height, image_width]]):
            (list of) uint8 image tensor(s) of ``c`` channels, where ``c`` must be 1 or 3
        quality (int): Quality of the resulting JPEG file(s). Must be a number between
            1 and 100. Default: 75

    Returns:
        output (Tensor[1] or list[Tensor[1]]): A (list of) one dimensional uint8 tensor(s) that contain the raw bytes of the JPEG file.
    """
    if not torch.jit.is_scripting() and not torch.jit.is_tracing():
        _log_api_usage_once(encode_jpeg)
    if quality < 1 or quality > 100:
        raise ValueError("Image quality should be a positive number between 1 and 100")
    if isinstance(input, list):
        if not input:
            raise ValueError("encode_jpeg requires at least one input tensor when a list is passed")
        if input[0].device.type == "cuda":
            return torch.ops.image.encode_jpegs_cuda(input, quality)
        else:
            return [torch.ops.image.encode_jpeg(image, quality) for image in input]
    else:  # single input tensor
        if input.device.type == "cuda":
            return torch.ops.image.encode_jpegs_cuda([input], quality)[0]
        else:
            return torch.ops.image.encode_jpeg(input, quality)


def write_jpeg(input: torch.Tensor, filename: str, quality: int = 75):
    """
    Takes an input tensor in CHW layout and saves it in a JPEG file.

    Args:
        input (Tensor[channels, image_height, image_width]): int8 image tensor of ``c``
            channels, where ``c`` must be 1 or 3.
        filename (str or ``pathlib.Path``): Path to save the image.
        quality (int): Quality of the resulting JPEG file, it must be a number
            between 1 and 100. Default: 75
    """
    if not torch.jit.is_scripting() and not torch.jit.is_tracing():
        _log_api_usage_once(write_jpeg)
    output = encode_jpeg(input, quality)
    assert isinstance(output, torch.Tensor)  # Needed for torchscript
    write_file(filename, output)


def decode_image(
    input: torch.Tensor,
    mode: ImageReadMode = ImageReadMode.UNCHANGED,
    apply_exif_orientation: bool = False,
) -> torch.Tensor:
    """
    Detect whether an image is a JPEG, PNG or GIF and performs the appropriate
    operation to decode the image into a 3 dimensional RGB or grayscale Tensor.

    The values of the output tensor are in uint8 in [0, 255] for most cases. If
    the image is a 16-bit png, then the output tensor is uint16 in [0, 65535]
    (supported from torchvision ``0.21``. Since uint16 support is limited in
    pytorch, we recommend calling
    :func:`torchvision.transforms.v2.functional.to_dtype()` with ``scale=True``
    after this function to convert the decoded image into a uint8 or float
    tensor.

    Args:
        input (Tensor): a one dimensional uint8 tensor containing the raw bytes of the
            PNG or JPEG image.
        mode (ImageReadMode): the read mode used for optionally converting the image.
            Default: ``ImageReadMode.UNCHANGED``.
            See ``ImageReadMode`` class for more information on various
            available modes. Ignored for GIFs.
        apply_exif_orientation (bool): apply EXIF orientation transformation to the output tensor.
            Ignored for GIFs. Default: False.

    Returns:
        output (Tensor[image_channels, image_height, image_width])
    """
    if not torch.jit.is_scripting() and not torch.jit.is_tracing():
        _log_api_usage_once(decode_image)
    output = torch.ops.image.decode_image(input, mode.value, apply_exif_orientation)
    return output


def read_image(
    path: str,
    mode: ImageReadMode = ImageReadMode.UNCHANGED,
    apply_exif_orientation: bool = False,
) -> torch.Tensor:
    """
    Reads a JPEG, PNG or GIF image into a 3 dimensional RGB or grayscale Tensor.

    The values of the output tensor are in uint8 in [0, 255] for most cases. If
    the image is a 16-bit png, then the output tensor is uint16 in [0, 65535]
    (supported from torchvision ``0.21``. Since uint16 support is limited in
    pytorch, we recommend calling
    :func:`torchvision.transforms.v2.functional.to_dtype()` with ``scale=True``
    after this function to convert the decoded image into a uint8 or float
    tensor.

    Args:
        path (str or ``pathlib.Path``): path of the JPEG, PNG or GIF image.
        mode (ImageReadMode): the read mode used for optionally converting the image.
            Default: ``ImageReadMode.UNCHANGED``.
            See ``ImageReadMode`` class for more information on various
            available modes. Ignored for GIFs.
        apply_exif_orientation (bool): apply EXIF orientation transformation to the output tensor.
            Ignored for GIFs. Default: False.

    Returns:
        output (Tensor[image_channels, image_height, image_width])
    """
    if not torch.jit.is_scripting() and not torch.jit.is_tracing():
        _log_api_usage_once(read_image)
    data = read_file(path)
    return decode_image(data, mode, apply_exif_orientation=apply_exif_orientation)


def decode_gif(input: torch.Tensor) -> torch.Tensor:
    """
    Decode a GIF image into a 3 or 4 dimensional RGB Tensor.

    The values of the output tensor are uint8 between 0 and 255.
    The output tensor has shape ``(C, H, W)`` if there is only one image in the
    GIF, and ``(N, C, H, W)`` if there are ``N`` images.

    Args:
        input (Tensor[1]): a one dimensional contiguous uint8 tensor containing
            the raw bytes of the GIF image.

    Returns:
        output (Tensor[image_channels, image_height, image_width] or Tensor[num_images, image_channels, image_height, image_width])
    """
    if not torch.jit.is_scripting() and not torch.jit.is_tracing():
        _log_api_usage_once(decode_gif)
    return torch.ops.image.decode_gif(input)<|MERGE_RESOLUTION|>--- conflicted
+++ resolved
@@ -149,21 +149,15 @@
     apply_exif_orientation: bool = False,
 ) -> Union[torch.Tensor, List[torch.Tensor]]:
     """
-<<<<<<< HEAD
-    Decodes a (list of) JPEG image(s) into a (list of) 3 dimensional RGB or grayscale Tensor(s).
-    Optionally converts the image(s) to the desired format.
-
+    Decode JPEG image(s) into 3 dimensional RGB or grayscale Tensor(s).
+
+    The values of the output tensor are uint8 between 0 and 255.
 
     .. note::
         When using a CUDA device, passing a list of tensors is more efficient than repeated individual calls to ``decode_jpeg``.
         When using CPU the performance is equivalent.
         The CUDA version of this function has explicitly been designed with thread-safety in mind.
         This function does not return partial results in case of an error.
-=======
-    Decodes a JPEG image into a 3 dimensional RGB or grayscale Tensor.
-
-    The values of the output tensor are uint8 between 0 and 255.
->>>>>>> 61bd547a
 
     Args:
         input (Tensor[1] or list[Tensor[1]]): a (list of) one dimensional uint8 tensor(s) containing
