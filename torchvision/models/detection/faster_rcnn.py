import torch.nn.functional as F
<<<<<<< HEAD
from typing import Optional, Tuple, Any, cast, List

=======
from torch import nn
>>>>>>> b1ef1963
from torchvision.ops import MultiScaleRoIAlign

from ..._internally_replaced_utils import load_state_dict_from_url
from ._utils import overwrite_eps
from .anchor_utils import AnchorGenerator
from .backbone_utils import resnet_fpn_backbone, _validate_trainable_layers, mobilenet_backbone
from .generalized_rcnn import GeneralizedRCNN
from .roi_heads import RoIHeads
from .rpn import RPNHead, RegionProposalNetwork
from .transform import GeneralizedRCNNTransform


__all__ = [
    "FasterRCNN",
    "fasterrcnn_resnet50_fpn",
    "fasterrcnn_mobilenet_v3_large_320_fpn",
    "fasterrcnn_mobilenet_v3_large_fpn",
]


class FasterRCNN(GeneralizedRCNN):
    """
    Implements Faster R-CNN.

    The input to the model is expected to be a list of tensors, each of shape [C, H, W], one for each
    image, and should be in 0-1 range. Different images can have different sizes.

    The behavior of the model changes depending if it is in training or evaluation mode.

    During training, the model expects both the input tensors, as well as a targets (list of dictionary),
    containing:
        - boxes (``FloatTensor[N, 4]``): the ground-truth boxes in ``[x1, y1, x2, y2]`` format, with
          ``0 <= x1 < x2 <= W`` and ``0 <= y1 < y2 <= H``.
        - labels (Int64Tensor[N]): the class label for each ground-truth box

    The model returns a Dict[Tensor] during training, containing the classification and regression
    losses for both the RPN and the R-CNN.

    During inference, the model requires only the input tensors, and returns the post-processed
    predictions as a List[Dict[Tensor]], one for each input image. The fields of the Dict are as
    follows:
        - boxes (``FloatTensor[N, 4]``): the predicted boxes in ``[x1, y1, x2, y2]`` format, with
          ``0 <= x1 < x2 <= W`` and ``0 <= y1 < y2 <= H``.
        - labels (Int64Tensor[N]): the predicted labels for each image
        - scores (Tensor[N]): the scores or each prediction

    Args:
        backbone (nn.Module): the network used to compute the features for the model.
            It should contain a out_channels attribute, which indicates the number of output
            channels that each feature map has (and it should be the same for all feature maps).
            The backbone should return a single Tensor or and OrderedDict[Tensor].
        num_classes (int): number of output classes of the model (including the background).
            If box_predictor is specified, num_classes should be None.
        min_size (int): minimum size of the image to be rescaled before feeding it to the backbone
        max_size (int): maximum size of the image to be rescaled before feeding it to the backbone
        image_mean (List[float]): mean values used for input normalization.
            They are generally the mean values of the dataset on which the backbone has been trained
            on
        image_std (List[float]): std values used for input normalization.
            They are generally the std values of the dataset on which the backbone has been trained on
        rpn_anchor_generator (AnchorGenerator): module that generates the anchors for a set of feature
            maps.
        rpn_head (nn.Module): module that computes the objectness and regression deltas from the RPN
        rpn_pre_nms_top_n_train (int): number of proposals to keep before applying NMS during training
        rpn_pre_nms_top_n_test (int): number of proposals to keep before applying NMS during testing
        rpn_post_nms_top_n_train (int): number of proposals to keep after applying NMS during training
        rpn_post_nms_top_n_test (int): number of proposals to keep after applying NMS during testing
        rpn_nms_thresh (float): NMS threshold used for postprocessing the RPN proposals
        rpn_fg_iou_thresh (float): minimum IoU between the anchor and the GT box so that they can be
            considered as positive during training of the RPN.
        rpn_bg_iou_thresh (float): maximum IoU between the anchor and the GT box so that they can be
            considered as negative during training of the RPN.
        rpn_batch_size_per_image (int): number of anchors that are sampled during training of the RPN
            for computing the loss
        rpn_positive_fraction (float): proportion of positive anchors in a mini-batch during training
            of the RPN
        rpn_score_thresh (float): during inference, only return proposals with a classification score
            greater than rpn_score_thresh
        box_roi_pool (MultiScaleRoIAlign): the module which crops and resizes the feature maps in
            the locations indicated by the bounding boxes
        box_head (nn.Module): module that takes the cropped feature maps as input
        box_predictor (nn.Module): module that takes the output of box_head and returns the
            classification logits and box regression deltas.
        box_score_thresh (float): during inference, only return proposals with a classification score
            greater than box_score_thresh
        box_nms_thresh (float): NMS threshold for the prediction head. Used during inference
        box_detections_per_img (int): maximum number of detections per image, for all classes.
        box_fg_iou_thresh (float): minimum IoU between the proposals and the GT box so that they can be
            considered as positive during training of the classification head
        box_bg_iou_thresh (float): maximum IoU between the proposals and the GT box so that they can be
            considered as negative during training of the classification head
        box_batch_size_per_image (int): number of proposals that are sampled during training of the
            classification head
        box_positive_fraction (float): proportion of positive proposals in a mini-batch during training
            of the classification head
        bbox_reg_weights (Tuple[float, float, float, float]): weights for the encoding/decoding of the
            bounding boxes

    Example::

        >>> import torch
        >>> import torchvision
        >>> from torchvision.models.detection import FasterRCNN
        >>> from torchvision.models.detection.rpn import AnchorGenerator
        >>> # load a pre-trained model for classification and return
        >>> # only the features
        >>> backbone = torchvision.models.mobilenet_v2(pretrained=True).features
        >>> # FasterRCNN needs to know the number of
        >>> # output channels in a backbone. For mobilenet_v2, it's 1280
        >>> # so we need to add it here
        >>> backbone.out_channels = 1280
        >>>
        >>> # let's make the RPN generate 5 x 3 anchors per spatial
        >>> # location, with 5 different sizes and 3 different aspect
        >>> # ratios. We have a Tuple[Tuple[int]] because each feature
        >>> # map could potentially have different sizes and
        >>> # aspect ratios
        >>> anchor_generator = AnchorGenerator(sizes=((32, 64, 128, 256, 512),),
        >>>                                    aspect_ratios=((0.5, 1.0, 2.0),))
        >>>
        >>> # let's define what are the feature maps that we will
        >>> # use to perform the region of interest cropping, as well as
        >>> # the size of the crop after rescaling.
        >>> # if your backbone returns a Tensor, featmap_names is expected to
        >>> # be ['0']. More generally, the backbone should return an
        >>> # OrderedDict[Tensor], and in featmap_names you can choose which
        >>> # feature maps to use.
        >>> roi_pooler = torchvision.ops.MultiScaleRoIAlign(featmap_names=['0'],
        >>>                                                 output_size=7,
        >>>                                                 sampling_ratio=2)
        >>>
        >>> # put the pieces together inside a FasterRCNN model
        >>> model = FasterRCNN(backbone,
        >>>                    num_classes=2,
        >>>                    rpn_anchor_generator=anchor_generator,
        >>>                    box_roi_pool=roi_pooler)
        >>> model.eval()
        >>> x = [torch.rand(3, 300, 400), torch.rand(3, 500, 400)]
        >>> predictions = model(x)
    """

    def __init__(
        self,
<<<<<<< HEAD
        backbone: nn.Module,
        num_classes: Optional[int] = None,
        # transform parameters
        min_size: int = 800,
        max_size: int = 1333,
        image_mean: Optional[List[float]] = None,
        image_std: Optional[List[float]] = None,
        # RPN parameters
        rpn_anchor_generator: Optional[AnchorGenerator] = None,
        rpn_head: Optional[nn.Module] = None,
        rpn_pre_nms_top_n_train: int = 2000,
        rpn_pre_nms_top_n_test: int = 1000,
        rpn_post_nms_top_n_train: int = 2000,
        rpn_post_nms_top_n_test: int = 1000,
        rpn_nms_thresh: float = 0.7,
        rpn_fg_iou_thresh: float = 0.7,
        rpn_bg_iou_thresh: float = 0.3,
        rpn_batch_size_per_image: int = 256,
        rpn_positive_fraction: float = 0.5,
        rpn_score_thresh: float = 0.0,
        # Box parameters
        box_roi_pool: Optional[MultiScaleRoIAlign] = None,
        box_head: Optional[nn.Module] = None,
        box_predictor: Optional[nn.Module] = None,
        box_score_thresh: float = 0.05,
        box_nms_thresh: float = 0.5,
        box_detections_per_img: int = 100,
        box_fg_iou_thresh: float = 0.5,
        box_bg_iou_thresh: float = 0.5,
        box_batch_size_per_image: int = 512,
        box_positive_fraction: float = 0.25,
        bbox_reg_weights: Optional[Tuple[float, ...]] = None,
    ) -> None:
=======
        backbone,
        num_classes=None,
        # transform parameters
        min_size=800,
        max_size=1333,
        image_mean=None,
        image_std=None,
        # RPN parameters
        rpn_anchor_generator=None,
        rpn_head=None,
        rpn_pre_nms_top_n_train=2000,
        rpn_pre_nms_top_n_test=1000,
        rpn_post_nms_top_n_train=2000,
        rpn_post_nms_top_n_test=1000,
        rpn_nms_thresh=0.7,
        rpn_fg_iou_thresh=0.7,
        rpn_bg_iou_thresh=0.3,
        rpn_batch_size_per_image=256,
        rpn_positive_fraction=0.5,
        rpn_score_thresh=0.0,
        # Box parameters
        box_roi_pool=None,
        box_head=None,
        box_predictor=None,
        box_score_thresh=0.05,
        box_nms_thresh=0.5,
        box_detections_per_img=100,
        box_fg_iou_thresh=0.5,
        box_bg_iou_thresh=0.5,
        box_batch_size_per_image=512,
        box_positive_fraction=0.25,
        bbox_reg_weights=None,
    ):
>>>>>>> b1ef1963

        if not hasattr(backbone, "out_channels"):
            raise ValueError(
                "backbone should contain an attribute out_channels "
                "specifying the number of output channels (assumed to be the "
                "same for all the levels)"
            )

        assert isinstance(rpn_anchor_generator, (AnchorGenerator, type(None)))
        assert isinstance(box_roi_pool, (MultiScaleRoIAlign, type(None)))

        if num_classes is not None:
            if box_predictor is not None:
                raise ValueError("num_classes should be None when box_predictor is specified")
        else:
            if box_predictor is None:
                raise ValueError("num_classes should not be None when box_predictor " "is not specified")

        out_channels = cast(int, backbone.out_channels)

        if rpn_anchor_generator is None:
            anchor_sizes = ((32,), (64,), (128,), (256,), (512,))
            aspect_ratios = ((0.5, 1.0, 2.0),) * len(anchor_sizes)
            rpn_anchor_generator = AnchorGenerator(anchor_sizes, aspect_ratios)
        if rpn_head is None:
            rpn_head = RPNHead(out_channels, rpn_anchor_generator.num_anchors_per_location()[0])

        rpn_pre_nms_top_n = dict(training=rpn_pre_nms_top_n_train, testing=rpn_pre_nms_top_n_test)
        rpn_post_nms_top_n = dict(training=rpn_post_nms_top_n_train, testing=rpn_post_nms_top_n_test)

        rpn = RegionProposalNetwork(
            rpn_anchor_generator,
            rpn_head,
            rpn_fg_iou_thresh,
            rpn_bg_iou_thresh,
            rpn_batch_size_per_image,
            rpn_positive_fraction,
            rpn_pre_nms_top_n,
            rpn_post_nms_top_n,
            rpn_nms_thresh,
            score_thresh=rpn_score_thresh,
        )

        if box_roi_pool is None:
            box_roi_pool = MultiScaleRoIAlign(featmap_names=["0", "1", "2", "3"], output_size=7, sampling_ratio=2)

        if box_head is None:
            resolution = box_roi_pool.output_size[0]
            representation_size = 1024
            box_head = TwoMLPHead(out_channels * resolution ** 2, representation_size)

        if box_predictor is None:
            representation_size = 1024
            box_predictor = FastRCNNPredictor(representation_size, num_classes)

        roi_heads = RoIHeads(
            # Box
            box_roi_pool,
            box_head,
            box_predictor,
            box_fg_iou_thresh,
            box_bg_iou_thresh,
            box_batch_size_per_image,
            box_positive_fraction,
            bbox_reg_weights,
            box_score_thresh,
            box_nms_thresh,
            box_detections_per_img,
        )

        if image_mean is None:
            image_mean = [0.485, 0.456, 0.406]
        if image_std is None:
            image_std = [0.229, 0.224, 0.225]
        transform = GeneralizedRCNNTransform(min_size, max_size, image_mean, image_std)

        super(FasterRCNN, self).__init__(backbone, rpn, roi_heads, transform)


class TwoMLPHead(nn.Module):
    """
    Standard heads for FPN-based models

    Args:
        in_channels (int): number of input channels
        representation_size (int): size of the intermediate representation
    """

    def __init__(
        self,
        in_channels: int,
        representation_size: int
    ) -> None:
        super(TwoMLPHead, self).__init__()

        self.fc6 = nn.Linear(in_channels, representation_size)
        self.fc7 = nn.Linear(representation_size, representation_size)

    def forward(self, x):
        x = x.flatten(start_dim=1)

        x = F.relu(self.fc6(x))
        x = F.relu(self.fc7(x))

        return x


class FastRCNNPredictor(nn.Module):
    """
    Standard classification + bounding box regression layers
    for Fast R-CNN.

    Args:
        in_channels (int): number of input channels
        num_classes (int): number of output classes (including background)
    """

    def __init__(
        self,
        in_channels: int,
        num_classes: int
    ) -> None:
        super(FastRCNNPredictor, self).__init__()
        self.cls_score = nn.Linear(in_channels, num_classes)
        self.bbox_pred = nn.Linear(in_channels, num_classes * 4)

    def forward(self, x):
        if x.dim() == 4:
            assert list(x.shape[2:]) == [1, 1]
        x = x.flatten(start_dim=1)
        scores = self.cls_score(x)
        bbox_deltas = self.bbox_pred(x)

        return scores, bbox_deltas


model_urls = {
    "fasterrcnn_resnet50_fpn_coco": "https://download.pytorch.org/models/fasterrcnn_resnet50_fpn_coco-258fb6c6.pth",
    "fasterrcnn_mobilenet_v3_large_320_fpn_coco": "https://download.pytorch.org/models/fasterrcnn_mobilenet_v3_large_320_fpn-907ea3f9.pth",
    "fasterrcnn_mobilenet_v3_large_fpn_coco": "https://download.pytorch.org/models/fasterrcnn_mobilenet_v3_large_fpn-fb6a3cc7.pth",
}


def fasterrcnn_resnet50_fpn(
<<<<<<< HEAD
        pretrained: bool = False,
        progress: bool = True,
        num_classes: int = 91,
        pretrained_backbone: bool = True,
        trainable_backbone_layers: Optional[int] = None,
        **kwargs: Any,
) -> FasterRCNN:
=======
    pretrained=False, progress=True, num_classes=91, pretrained_backbone=True, trainable_backbone_layers=None, **kwargs
):
>>>>>>> b1ef1963
    """
    Constructs a Faster R-CNN model with a ResNet-50-FPN backbone.

    Reference: `"Faster R-CNN: Towards Real-Time Object Detection with
    Region Proposal Networks" <https://arxiv.org/abs/1506.01497>`_.

    The input to the model is expected to be a list of tensors, each of shape ``[C, H, W]``, one for each
    image, and should be in ``0-1`` range. Different images can have different sizes.

    The behavior of the model changes depending if it is in training or evaluation mode.

    During training, the model expects both the input tensors, as well as a targets (list of dictionary),
    containing:

        - boxes (``FloatTensor[N, 4]``): the ground-truth boxes in ``[x1, y1, x2, y2]`` format, with
          ``0 <= x1 < x2 <= W`` and ``0 <= y1 < y2 <= H``.
        - labels (``Int64Tensor[N]``): the class label for each ground-truth box

    The model returns a ``Dict[Tensor]`` during training, containing the classification and regression
    losses for both the RPN and the R-CNN.

    During inference, the model requires only the input tensors, and returns the post-processed
    predictions as a ``List[Dict[Tensor]]``, one for each input image. The fields of the ``Dict`` are as
    follows, where ``N`` is the number of detections:

        - boxes (``FloatTensor[N, 4]``): the predicted boxes in ``[x1, y1, x2, y2]`` format, with
          ``0 <= x1 < x2 <= W`` and ``0 <= y1 < y2 <= H``.
        - labels (``Int64Tensor[N]``): the predicted labels for each detection
        - scores (``Tensor[N]``): the scores of each detection

    For more details on the output, you may refer to :ref:`instance_seg_output`.

    Faster R-CNN is exportable to ONNX for a fixed batch size with inputs images of fixed size.

    Example::

        >>> model = torchvision.models.detection.fasterrcnn_resnet50_fpn(pretrained=True)
        >>> # For training
        >>> images, boxes = torch.rand(4, 3, 600, 1200), torch.rand(4, 11, 4)
        >>> labels = torch.randint(1, 91, (4, 11))
        >>> images = list(image for image in images)
        >>> targets = []
        >>> for i in range(len(images)):
        >>>     d = {}
        >>>     d['boxes'] = boxes[i]
        >>>     d['labels'] = labels[i]
        >>>     targets.append(d)
        >>> output = model(images, targets)
        >>> # For inference
        >>> model.eval()
        >>> x = [torch.rand(3, 300, 400), torch.rand(3, 500, 400)]
        >>> predictions = model(x)
        >>>
        >>> # optionally, if you want to export the model to ONNX:
        >>> torch.onnx.export(model, x, "faster_rcnn.onnx", opset_version = 11)

    Args:
        pretrained (bool): If True, returns a model pre-trained on COCO train2017
        progress (bool): If True, displays a progress bar of the download to stderr
        num_classes (int): number of output classes of the model (including the background)
        pretrained_backbone (bool): If True, returns a model with backbone pre-trained on Imagenet
        trainable_backbone_layers (int): number of trainable (not frozen) resnet layers starting from final block.
            Valid values are between 0 and 5, with 5 meaning all backbone layers are trainable.
    """
    trainable_backbone_layers = _validate_trainable_layers(
        pretrained or pretrained_backbone, trainable_backbone_layers, 5, 3
    )

    if pretrained:
        # no need to download the backbone if pretrained is set
        pretrained_backbone = False
    backbone = resnet_fpn_backbone("resnet50", pretrained_backbone, trainable_layers=trainable_backbone_layers)
    model = FasterRCNN(backbone, num_classes, **kwargs)
    if pretrained:
        state_dict = load_state_dict_from_url(model_urls["fasterrcnn_resnet50_fpn_coco"], progress=progress)
        model.load_state_dict(state_dict)
        overwrite_eps(model, 0.0)
    return model


def _fasterrcnn_mobilenet_v3_large_fpn(
<<<<<<< HEAD
    weights_name: str,
    pretrained: bool = False,
    progress: bool = True,
    num_classes: int = 91,
    pretrained_backbone: bool = True,
    trainable_backbone_layers: Optional[int] = None,
    **kwargs: Any,
) -> FasterRCNN:

=======
    weights_name,
    pretrained=False,
    progress=True,
    num_classes=91,
    pretrained_backbone=True,
    trainable_backbone_layers=None,
    **kwargs,
):
>>>>>>> b1ef1963
    trainable_backbone_layers = _validate_trainable_layers(
        pretrained or pretrained_backbone, trainable_backbone_layers, 6, 3
    )

    if pretrained:
        pretrained_backbone = False
    backbone = mobilenet_backbone(
        "mobilenet_v3_large", pretrained_backbone, True, trainable_layers=trainable_backbone_layers
    )

    anchor_sizes = (
        (
            32,
            64,
            128,
            256,
            512,
        ),
    ) * 3
    aspect_ratios = ((0.5, 1.0, 2.0),) * len(anchor_sizes)

    model = FasterRCNN(
        backbone, num_classes, rpn_anchor_generator=AnchorGenerator(anchor_sizes, aspect_ratios), **kwargs
    )
    if pretrained:
        if model_urls.get(weights_name, None) is None:
            raise ValueError("No checkpoint is available for model {}".format(weights_name))
        state_dict = load_state_dict_from_url(model_urls[weights_name], progress=progress)
        model.load_state_dict(state_dict)
    return model


def fasterrcnn_mobilenet_v3_large_320_fpn(
<<<<<<< HEAD
    pretrained: bool = False,
    progress: bool = True,
    num_classes: int = 91,
    pretrained_backbone: bool = True,
    trainable_backbone_layers: Optional[int] = None,
    **kwargs: Any,
) -> FasterRCNN:

=======
    pretrained=False, progress=True, num_classes=91, pretrained_backbone=True, trainable_backbone_layers=None, **kwargs
):
>>>>>>> b1ef1963
    """
    Constructs a low resolution Faster R-CNN model with a MobileNetV3-Large FPN backbone tunned for mobile use-cases.
    It works similarly to Faster R-CNN with ResNet-50 FPN backbone. See
    :func:`~torchvision.models.detection.fasterrcnn_resnet50_fpn` for more
    details.

    Example::

        >>> model = torchvision.models.detection.fasterrcnn_mobilenet_v3_large_320_fpn(pretrained=True)
        >>> model.eval()
        >>> x = [torch.rand(3, 300, 400), torch.rand(3, 500, 400)]
        >>> predictions = model(x)

    Args:
        pretrained (bool): If True, returns a model pre-trained on COCO train2017
        progress (bool): If True, displays a progress bar of the download to stderr
        num_classes (int): number of output classes of the model (including the background)
        pretrained_backbone (bool): If True, returns a model with backbone pre-trained on Imagenet
        trainable_backbone_layers (int): number of trainable (not frozen) resnet layers starting from final block.
            Valid values are between 0 and 6, with 6 meaning all backbone layers are trainable.
    """
    weights_name = "fasterrcnn_mobilenet_v3_large_320_fpn_coco"
    defaults = {
        "min_size": 320,
        "max_size": 640,
        "rpn_pre_nms_top_n_test": 150,
        "rpn_post_nms_top_n_test": 150,
        "rpn_score_thresh": 0.05,
    }

    kwargs = {**defaults, **kwargs}
<<<<<<< HEAD
    return _fasterrcnn_mobilenet_v3_large_fpn(weights_name, pretrained=pretrained, progress=progress,
                                              num_classes=num_classes, pretrained_backbone=pretrained_backbone,
                                              trainable_backbone_layers=trainable_backbone_layers, **kwargs)


def fasterrcnn_mobilenet_v3_large_fpn(
    pretrained: bool = False,
    progress: bool = True,
    num_classes: int = 91,
    pretrained_backbone: bool = True,
    trainable_backbone_layers: Optional[int] = None,
    **kwargs: Any,
) -> FasterRCNN:

=======
    return _fasterrcnn_mobilenet_v3_large_fpn(
        weights_name,
        pretrained=pretrained,
        progress=progress,
        num_classes=num_classes,
        pretrained_backbone=pretrained_backbone,
        trainable_backbone_layers=trainable_backbone_layers,
        **kwargs,
    )


def fasterrcnn_mobilenet_v3_large_fpn(
    pretrained=False, progress=True, num_classes=91, pretrained_backbone=True, trainable_backbone_layers=None, **kwargs
):
>>>>>>> b1ef1963
    """
    Constructs a high resolution Faster R-CNN model with a MobileNetV3-Large FPN backbone.
    It works similarly to Faster R-CNN with ResNet-50 FPN backbone. See
    :func:`~torchvision.models.detection.fasterrcnn_resnet50_fpn` for more
    details.

    Example::

        >>> model = torchvision.models.detection.fasterrcnn_mobilenet_v3_large_fpn(pretrained=True)
        >>> model.eval()
        >>> x = [torch.rand(3, 300, 400), torch.rand(3, 500, 400)]
        >>> predictions = model(x)

    Args:
        pretrained (bool): If True, returns a model pre-trained on COCO train2017
        progress (bool): If True, displays a progress bar of the download to stderr
        num_classes (int): number of output classes of the model (including the background)
        pretrained_backbone (bool): If True, returns a model with backbone pre-trained on Imagenet
        trainable_backbone_layers (int): number of trainable (not frozen) resnet layers starting from final block.
            Valid values are between 0 and 6, with 6 meaning all backbone layers are trainable.
    """
    weights_name = "fasterrcnn_mobilenet_v3_large_fpn_coco"
    defaults = {
        "rpn_score_thresh": 0.05,
    }

    kwargs = {**defaults, **kwargs}
    return _fasterrcnn_mobilenet_v3_large_fpn(
        weights_name,
        pretrained=pretrained,
        progress=progress,
        num_classes=num_classes,
        pretrained_backbone=pretrained_backbone,
        trainable_backbone_layers=trainable_backbone_layers,
        **kwargs,
    )<|MERGE_RESOLUTION|>--- conflicted
+++ resolved
@@ -1,10 +1,7 @@
+from typing import Optional, Tuple, Any, cast, List
+
 import torch.nn.functional as F
-<<<<<<< HEAD
-from typing import Optional, Tuple, Any, cast, List
-
-=======
 from torch import nn
->>>>>>> b1ef1963
 from torchvision.ops import MultiScaleRoIAlign
 
 from ..._internally_replaced_utils import load_state_dict_from_url
@@ -148,7 +145,6 @@
 
     def __init__(
         self,
-<<<<<<< HEAD
         backbone: nn.Module,
         num_classes: Optional[int] = None,
         # transform parameters
@@ -182,41 +178,6 @@
         box_positive_fraction: float = 0.25,
         bbox_reg_weights: Optional[Tuple[float, ...]] = None,
     ) -> None:
-=======
-        backbone,
-        num_classes=None,
-        # transform parameters
-        min_size=800,
-        max_size=1333,
-        image_mean=None,
-        image_std=None,
-        # RPN parameters
-        rpn_anchor_generator=None,
-        rpn_head=None,
-        rpn_pre_nms_top_n_train=2000,
-        rpn_pre_nms_top_n_test=1000,
-        rpn_post_nms_top_n_train=2000,
-        rpn_post_nms_top_n_test=1000,
-        rpn_nms_thresh=0.7,
-        rpn_fg_iou_thresh=0.7,
-        rpn_bg_iou_thresh=0.3,
-        rpn_batch_size_per_image=256,
-        rpn_positive_fraction=0.5,
-        rpn_score_thresh=0.0,
-        # Box parameters
-        box_roi_pool=None,
-        box_head=None,
-        box_predictor=None,
-        box_score_thresh=0.05,
-        box_nms_thresh=0.5,
-        box_detections_per_img=100,
-        box_fg_iou_thresh=0.5,
-        box_bg_iou_thresh=0.5,
-        box_batch_size_per_image=512,
-        box_positive_fraction=0.25,
-        bbox_reg_weights=None,
-    ):
->>>>>>> b1ef1963
 
         if not hasattr(backbone, "out_channels"):
             raise ValueError(
@@ -305,11 +266,7 @@
         representation_size (int): size of the intermediate representation
     """
 
-    def __init__(
-        self,
-        in_channels: int,
-        representation_size: int
-    ) -> None:
+    def __init__(self, in_channels: int, representation_size: int) -> None:
         super(TwoMLPHead, self).__init__()
 
         self.fc6 = nn.Linear(in_channels, representation_size)
@@ -334,11 +291,7 @@
         num_classes (int): number of output classes (including background)
     """
 
-    def __init__(
-        self,
-        in_channels: int,
-        num_classes: int
-    ) -> None:
+    def __init__(self, in_channels: int, num_classes: int) -> None:
         super(FastRCNNPredictor, self).__init__()
         self.cls_score = nn.Linear(in_channels, num_classes)
         self.bbox_pred = nn.Linear(in_channels, num_classes * 4)
@@ -361,18 +314,13 @@
 
 
 def fasterrcnn_resnet50_fpn(
-<<<<<<< HEAD
-        pretrained: bool = False,
-        progress: bool = True,
-        num_classes: int = 91,
-        pretrained_backbone: bool = True,
-        trainable_backbone_layers: Optional[int] = None,
-        **kwargs: Any,
+    pretrained: bool = False,
+    progress: bool = True,
+    num_classes: int = 91,
+    pretrained_backbone: bool = True,
+    trainable_backbone_layers: Optional[int] = None,
+    **kwargs: Any,
 ) -> FasterRCNN:
-=======
-    pretrained=False, progress=True, num_classes=91, pretrained_backbone=True, trainable_backbone_layers=None, **kwargs
-):
->>>>>>> b1ef1963
     """
     Constructs a Faster R-CNN model with a ResNet-50-FPN backbone.
 
@@ -454,7 +402,6 @@
 
 
 def _fasterrcnn_mobilenet_v3_large_fpn(
-<<<<<<< HEAD
     weights_name: str,
     pretrained: bool = False,
     progress: bool = True,
@@ -464,16 +411,6 @@
     **kwargs: Any,
 ) -> FasterRCNN:
 
-=======
-    weights_name,
-    pretrained=False,
-    progress=True,
-    num_classes=91,
-    pretrained_backbone=True,
-    trainable_backbone_layers=None,
-    **kwargs,
-):
->>>>>>> b1ef1963
     trainable_backbone_layers = _validate_trainable_layers(
         pretrained or pretrained_backbone, trainable_backbone_layers, 6, 3
     )
@@ -507,7 +444,6 @@
 
 
 def fasterrcnn_mobilenet_v3_large_320_fpn(
-<<<<<<< HEAD
     pretrained: bool = False,
     progress: bool = True,
     num_classes: int = 91,
@@ -516,10 +452,6 @@
     **kwargs: Any,
 ) -> FasterRCNN:
 
-=======
-    pretrained=False, progress=True, num_classes=91, pretrained_backbone=True, trainable_backbone_layers=None, **kwargs
-):
->>>>>>> b1ef1963
     """
     Constructs a low resolution Faster R-CNN model with a MobileNetV3-Large FPN backbone tunned for mobile use-cases.
     It works similarly to Faster R-CNN with ResNet-50 FPN backbone. See
@@ -551,22 +483,6 @@
     }
 
     kwargs = {**defaults, **kwargs}
-<<<<<<< HEAD
-    return _fasterrcnn_mobilenet_v3_large_fpn(weights_name, pretrained=pretrained, progress=progress,
-                                              num_classes=num_classes, pretrained_backbone=pretrained_backbone,
-                                              trainable_backbone_layers=trainable_backbone_layers, **kwargs)
-
-
-def fasterrcnn_mobilenet_v3_large_fpn(
-    pretrained: bool = False,
-    progress: bool = True,
-    num_classes: int = 91,
-    pretrained_backbone: bool = True,
-    trainable_backbone_layers: Optional[int] = None,
-    **kwargs: Any,
-) -> FasterRCNN:
-
-=======
     return _fasterrcnn_mobilenet_v3_large_fpn(
         weights_name,
         pretrained=pretrained,
@@ -579,9 +495,14 @@
 
 
 def fasterrcnn_mobilenet_v3_large_fpn(
-    pretrained=False, progress=True, num_classes=91, pretrained_backbone=True, trainable_backbone_layers=None, **kwargs
-):
->>>>>>> b1ef1963
+    pretrained: bool = False,
+    progress: bool = True,
+    num_classes: int = 91,
+    pretrained_backbone: bool = True,
+    trainable_backbone_layers: Optional[int] = None,
+    **kwargs: Any,
+) -> FasterRCNN:
+
     """
     Constructs a high resolution Faster R-CNN model with a MobileNetV3-Large FPN backbone.
     It works similarly to Faster R-CNN with ResNet-50 FPN backbone. See
