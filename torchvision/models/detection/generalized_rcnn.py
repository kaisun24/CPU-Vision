--- conflicted
+++ resolved
@@ -31,14 +31,6 @@
         self.rpn = rpn
         self.roi_heads = roi_heads
 
-    @torch.jit.unused
-    def eager_outputs(self, losses, detections):
-        # type: (Dict[str, Tensor], List[Dict[str, Tensor]]) -> Tuple[Dict[str, Tensor], List[Dict[str, Tensor]]]
-        if self.training:
-            return losses
-
-        return detections
-
     def forward(self, images, targets=None):
         # type: (List[Tensor], Optional[List[Dict[str, Tensor]]])
         """
@@ -48,24 +40,16 @@
 
         Returns:
             result (list[BoxList] or dict[Tensor]): the output from the model.
-                if targets are provided it returns a dict[Tensor] which contains the losses.
-                else it returns list[BoxList] contains additional fields
-                like `scores`, `labels` and `mask` (for Mask R-CNN models).
-
         """
         if self.training and targets is None:
             raise ValueError("In training mode, targets should be passed")
-<<<<<<< HEAD
 
-        original_image_sizes = [img.shape[-2:] for img in images]
-=======
         original_image_sizes = torch.jit.annotate(List[Tuple[int, int]], [])
         for img in images:
             val = img.shape[-2:]
             assert len(val) == 2
             original_image_sizes.append((val[0], val[1]))
 
->>>>>>> 5b1716a2
         images, targets = self.transform(images, targets)
         features = self.backbone(images.tensors)
 
@@ -80,12 +64,4 @@
         losses.update(detector_losses)
         losses.update(proposal_losses)
 
-<<<<<<< HEAD
-        return losses, detections
-=======
-        if torch.jit.is_scripting():
-            warnings.warn("RCNN always returns a (Losses, Detections tuple in scripting)")
-            return (losses, detections)
-        else:
-            return self.eager_outputs(losses, detections)
->>>>>>> 5b1716a2
+        return losses, detections