--- conflicted
+++ resolved
@@ -116,11 +116,7 @@
     # For every combination of (a, (g, s), i) in (self.cell_anchors, zip(grid_sizes, strides), 0:2),
     # output g[i] anchors that are s[i] distance apart in direction i, with the same dimensions as a.
     def grid_anchors(self, grid_sizes, strides):
-<<<<<<< HEAD
         # type: (List[List[int]], List[List[int]]) -> List[Tensor]
-=======
-        # type: (List[List[int]], List[List[Tensor]])
->>>>>>> 8c958554
         anchors = []
         cell_anchors = self.cell_anchors
         assert cell_anchors is not None
@@ -153,13 +149,9 @@
         return anchors
 
     def cached_grid_anchors(self, grid_sizes, strides):
-<<<<<<< HEAD
         # type: (List[List[int]], List[List[int]]) -> List[Tensor]
         key = str(grid_sizes + strides)
-=======
-        # type: (List[List[int]], List[List[Tensor]])
         key = str(grid_sizes) + str(strides)
->>>>>>> 8c958554
         if key in self._cache:
             return self._cache[key]
         anchors = self.grid_anchors(grid_sizes, strides)
