--- conflicted
+++ resolved
@@ -470,12 +470,9 @@
         boxes, scores = self.filter_proposals(proposals, objectness, images.image_sizes, num_anchors_per_level)
 
         losses = {}
-<<<<<<< HEAD
-        if targets:
-=======
-        if self.training:
-            assert targets is not None
->>>>>>> 5b1716a2
+
+        if targets is not None:
+
             labels, matched_gt_boxes = self.assign_targets_to_anchors(anchors, targets)
             regression_targets = self.box_coder.encode(matched_gt_boxes, anchors)
             loss_objectness, loss_rpn_box_reg = self.compute_loss(
