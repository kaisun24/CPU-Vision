--- conflicted
+++ resolved
@@ -1,15 +1,10 @@
 import torch
 from torch import nn, Tensor
 from ..._internally_replaced_utils import load_state_dict_from_url
-<<<<<<< HEAD
 from ...ops.misc import ConvNormActivation
+from ..efficientnet import SqueezeExcitation as SElayer
 from ..mobilenetv3 import InvertedResidual, InvertedResidualConfig, MobileNetV3,\
-    SqueezeExcitation, model_urls, _mobilenet_v3_conf
-=======
-from ..efficientnet import SqueezeExcitation as SElayer
-from ..mobilenetv3 import InvertedResidual, InvertedResidualConfig, ConvBNActivation, MobileNetV3,\
     model_urls, _mobilenet_v3_conf
->>>>>>> c4dc3e02
 from torch.quantization import QuantStub, DeQuantStub, fuse_modules
 from typing import Any, List, Optional
 from .utils import _replace_relu
