import torch.nn as nn
import torch.utils.model_zoo as model_zoo


__all__ = ['ResNet', 'resnet18', 'resnet34', 'resnet50', 'resnet101',
           'resnet152']


model_urls = {
    'resnet18': 'https://download.pytorch.org/models/resnet18-5c106cde.pth',
    'resnet34': 'https://download.pytorch.org/models/resnet34-333f7ec4.pth',
    'resnet50': 'https://download.pytorch.org/models/resnet50-19c8e357.pth',
    'resnet101': 'https://download.pytorch.org/models/resnet101-5d3b4d8f.pth',
    'resnet152': 'https://download.pytorch.org/models/resnet152-b121ed2d.pth',
}


def conv3x3(in_planes, out_planes, stride=1):
    """3x3 convolution with padding"""
    return nn.Conv2d(in_planes, out_planes, kernel_size=3, stride=stride,
                     padding=1, bias=False)


def conv1x1(in_planes, out_planes, stride=1):
    """1x1 convolution"""
    return nn.Conv2d(in_planes, out_planes, kernel_size=1, stride=stride, bias=False)


class BasicBlock(nn.Module):
    expansion = 1

    def __init__(self, inplanes, planes, stride=1, downsample=None):
        super(BasicBlock, self).__init__()
        self.conv1 = conv3x3(inplanes, planes, stride)
        self.bn1 = nn.BatchNorm2d(planes)
        self.relu = nn.ReLU(inplace=True)
        self.conv2 = conv3x3(planes, planes)
        self.bn2 = nn.BatchNorm2d(planes)
        self.downsample = downsample
        self.stride = stride

    def forward(self, x):
        residual = x

        out = self.conv1(x)
        out = self.bn1(out)
        out = self.relu(out)

        out = self.conv2(out)
        out = self.bn2(out)

        if self.downsample is not None:
            residual = self.downsample(x)

        out += residual
        out = self.relu(out)

        return out


class Bottleneck(nn.Module):
    expansion = 4

    def __init__(self, inplanes, planes, stride=1, downsample=None):
        super(Bottleneck, self).__init__()
        self.conv1 = conv1x1(inplanes, planes)
        self.bn1 = nn.BatchNorm2d(planes)
        self.conv2 = conv3x3(planes, planes, stride)
        self.bn2 = nn.BatchNorm2d(planes)
        self.conv3 = conv1x1(planes, planes * self.expansion)
        self.bn3 = nn.BatchNorm2d(planes * self.expansion)
        self.relu = nn.ReLU(inplace=True)
        self.downsample = downsample
        self.stride = stride

    def forward(self, x):
        residual = x

        out = self.conv1(x)
        out = self.bn1(out)
        out = self.relu(out)

        out = self.conv2(out)
        out = self.bn2(out)
        out = self.relu(out)

        out = self.conv3(out)
        out = self.bn3(out)

        if self.downsample is not None:
            residual = self.downsample(x)

        out += residual
        out = self.relu(out)

        return out


class ResNet(nn.Module):

<<<<<<< HEAD
    def __init__(self, block, layers, num_classes=1000, zero_init_residual=False):
        self.inplanes = 64
=======
    def __init__(self, block, layers, num_classes=1000):
>>>>>>> 50d9dc5f
        super(ResNet, self).__init__()
        self.inplanes = 64
        self.conv1 = nn.Conv2d(3, 64, kernel_size=7, stride=2, padding=3,
                               bias=False)
        self.bn1 = nn.BatchNorm2d(64)
        self.relu = nn.ReLU(inplace=True)
        self.maxpool = nn.MaxPool2d(kernel_size=3, stride=2, padding=1)
        self.layer1 = self._make_layer(block, 64, layers[0])
        self.layer2 = self._make_layer(block, 128, layers[1], stride=2)
        self.layer3 = self._make_layer(block, 256, layers[2], stride=2)
        self.layer4 = self._make_layer(block, 512, layers[3], stride=2)
        self.avgpool = nn.AdaptiveAvgPool2d((1, 1))
        self.fc = nn.Linear(512 * block.expansion, num_classes)

        for m in self.modules():
            if isinstance(m, nn.Conv2d):
                nn.init.kaiming_normal_(m.weight, mode='fan_out', nonlinearity='relu')
            elif isinstance(m, nn.BatchNorm2d):
                nn.init.constant_(m.weight, 1)
                nn.init.constant_(m.bias, 0)

        # Zero-initialize the last BN in each residual branch,
        # so that the residual branch starts with zeros, and each residual block behaves like an identity.
        # This improves the model by 0.2~0.3% according to https://arxiv.org/abs/1706.02677
        if zero_init_residual:
            for m in self.modules():
                if isinstance(m, Bottleneck):
                    nn.init.constant_(m.bn3.weight, 0)
                elif isinstance(m, BasicBlock):
                    nn.init.constant_(m.bn2.weight, 0)

    def _make_layer(self, block, planes, blocks, stride=1):
        downsample = None
        if stride != 1 or self.inplanes != planes * block.expansion:
            downsample = nn.Sequential(
                conv1x1(self.inplanes, planes * block.expansion, stride),
                nn.BatchNorm2d(planes * block.expansion),
            )

        layers = []
        layers.append(block(self.inplanes, planes, stride, downsample))
        self.inplanes = planes * block.expansion
        for _ in range(1, blocks):
            layers.append(block(self.inplanes, planes))

        return nn.Sequential(*layers)

    def forward(self, x):
        x = self.conv1(x)
        x = self.bn1(x)
        x = self.relu(x)
        x = self.maxpool(x)

        x = self.layer1(x)
        x = self.layer2(x)
        x = self.layer3(x)
        x = self.layer4(x)

        x = self.avgpool(x)
        x = x.view(x.size(0), -1)
        x = self.fc(x)

        return x


def resnet18(pretrained=False, **kwargs):
    """Constructs a ResNet-18 model.

    Args:
        pretrained (bool): If True, returns a model pre-trained on ImageNet
    """
    model = ResNet(BasicBlock, [2, 2, 2, 2], **kwargs)
    if pretrained:
        model.load_state_dict(model_zoo.load_url(model_urls['resnet18']))
    return model


def resnet34(pretrained=False, **kwargs):
    """Constructs a ResNet-34 model.

    Args:
        pretrained (bool): If True, returns a model pre-trained on ImageNet
    """
    model = ResNet(BasicBlock, [3, 4, 6, 3], **kwargs)
    if pretrained:
        model.load_state_dict(model_zoo.load_url(model_urls['resnet34']))
    return model


def resnet50(pretrained=False, **kwargs):
    """Constructs a ResNet-50 model.

    Args:
        pretrained (bool): If True, returns a model pre-trained on ImageNet
    """
    model = ResNet(Bottleneck, [3, 4, 6, 3], **kwargs)
    if pretrained:
        model.load_state_dict(model_zoo.load_url(model_urls['resnet50']))
    return model


def resnet101(pretrained=False, **kwargs):
    """Constructs a ResNet-101 model.

    Args:
        pretrained (bool): If True, returns a model pre-trained on ImageNet
    """
    model = ResNet(Bottleneck, [3, 4, 23, 3], **kwargs)
    if pretrained:
        model.load_state_dict(model_zoo.load_url(model_urls['resnet101']))
    return model


def resnet152(pretrained=False, **kwargs):
    """Constructs a ResNet-152 model.

    Args:
        pretrained (bool): If True, returns a model pre-trained on ImageNet
    """
    model = ResNet(Bottleneck, [3, 8, 36, 3], **kwargs)
    if pretrained:
        model.load_state_dict(model_zoo.load_url(model_urls['resnet152']))
    return model<|MERGE_RESOLUTION|>--- conflicted
+++ resolved
@@ -98,12 +98,7 @@
 
 class ResNet(nn.Module):
 
-<<<<<<< HEAD
     def __init__(self, block, layers, num_classes=1000, zero_init_residual=False):
-        self.inplanes = 64
-=======
-    def __init__(self, block, layers, num_classes=1000):
->>>>>>> 50d9dc5f
         super(ResNet, self).__init__()
         self.inplanes = 64
         self.conv1 = nn.Conv2d(3, 64, kernel_size=7, stride=2, padding=3,
