--- conflicted
+++ resolved
@@ -4,13 +4,7 @@
 import torchvision
 
 
-<<<<<<< HEAD
-@torch.jit.script
 def nms(boxes: Tensor, scores: Tensor, iou_threshold: float) -> Tensor:
-=======
-def nms(boxes, scores, iou_threshold):
-    # type: (Tensor, Tensor, float) -> Tensor
->>>>>>> 446eac61
     """
     Performs non-maximum suppression (NMS) on the boxes according
     to their intersection-over-union (IoU).
@@ -45,19 +39,13 @@
     return torch.ops.torchvision.nms(boxes, scores, iou_threshold)
 
 
-<<<<<<< HEAD
-@torch.jit.script
+@torch.jit._script_if_tracing
 def batched_nms(
     boxes: Tensor,
     scores: Tensor,
     idxs: Tensor,
     iou_threshold: float,
 ) -> Tensor:
-=======
-@torch.jit._script_if_tracing
-def batched_nms(boxes, scores, idxs, iou_threshold):
-    # type: (Tensor, Tensor, Tensor, float) -> Tensor
->>>>>>> 446eac61
     """
     Performs non-maximum suppression in a batched fashion.
 
