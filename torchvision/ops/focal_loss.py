import torch
import torch.nn.functional as F

from ..utils import _log_api_usage_once


def sigmoid_focal_loss(
    inputs: torch.Tensor,
    targets: torch.Tensor,
    alpha: float = 0.25,
    gamma: float = 2,
    reduction: str = "none",
):
    """
    Original implementation from https://github.com/facebookresearch/fvcore/blob/master/fvcore/nn/focal_loss.py .
    Loss used in RetinaNet for dense detection: https://arxiv.org/abs/1708.02002.

    Args:
        inputs (Tensor) : A float tensor of arbitrary shape.
                The predictions for each example.
        targets (Tensor) : A float tensor with the same shape as inputs. Stores the binary
                classification label for each element in inputs
                (0 for the negative class and 1 for the positive class).
        alpha (float) : Weighting factor in range (0,1) to balance
                positive vs negative examples or -1 for ignore. Default = 0.25
<<<<<<< HEAD
        gamma (float) : Exponent of the modulating factor (1 - p_t) to
               balance easy vs hard examples.
        reduction (string) : ``'none'`` | ``'mean'`` | ``'sum'``
=======
        gamma: (float) Exponent of the modulating factor (1 - p_t) to
               balance easy vs hard examples. Default = 2
        reduction: (string) ``'none'`` | ``'mean'`` | ``'sum'``
>>>>>>> 5e877d62
                 ``'none'``: No reduction will be applied to the output.
                 ``'mean'``: The output will be averaged.
                 ``'sum'``: The output will be summed.
                 Default is ``'none'``.
    Returns:
        Loss tensor with the reduction option applied.
    """
    if not torch.jit.is_scripting() and not torch.jit.is_tracing():
        _log_api_usage_once(sigmoid_focal_loss)
    p = torch.sigmoid(inputs)
    ce_loss = F.binary_cross_entropy_with_logits(inputs, targets, reduction="none")
    p_t = p * targets + (1 - p) * (1 - targets)
    loss = ce_loss * ((1 - p_t) ** gamma)

    if alpha >= 0:
        alpha_t = alpha * targets + (1 - alpha) * (1 - targets)
        loss = alpha_t * loss

    if reduction == "mean":
        loss = loss.mean()
    elif reduction == "sum":
        loss = loss.sum()

    return loss<|MERGE_RESOLUTION|>--- conflicted
+++ resolved
@@ -23,15 +23,9 @@
                 (0 for the negative class and 1 for the positive class).
         alpha (float) : Weighting factor in range (0,1) to balance
                 positive vs negative examples or -1 for ignore. Default = 0.25
-<<<<<<< HEAD
         gamma (float) : Exponent of the modulating factor (1 - p_t) to
-               balance easy vs hard examples.
+               balance easy vs hard examples. Default = 2
         reduction (string) : ``'none'`` | ``'mean'`` | ``'sum'``
-=======
-        gamma: (float) Exponent of the modulating factor (1 - p_t) to
-               balance easy vs hard examples. Default = 2
-        reduction: (string) ``'none'`` | ``'mean'`` | ``'sum'``
->>>>>>> 5e877d62
                  ``'none'``: No reduction will be applied to the output.
                  ``'mean'``: The output will be averaged.
                  ``'sum'``: The output will be summed.
