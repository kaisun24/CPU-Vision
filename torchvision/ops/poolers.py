--- conflicted
+++ resolved
@@ -2,13 +2,10 @@
 
 import torch
 import torchvision
-<<<<<<< HEAD
 from torch import nn, Tensor
-=======
+from torchvision.ops.boxes import box_area
+
 from .roi_align import roi_align
->>>>>>> e45489b1
-from torchvision.ops.boxes import box_area
-
 from .roi_align import roi_align
 
 
