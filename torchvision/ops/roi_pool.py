--- conflicted
+++ resolved
@@ -32,20 +32,10 @@
     rois = boxes
     if not isinstance(rois, torch.Tensor):
         rois = convert_boxes_to_roi_format(rois)
-<<<<<<< HEAD
-    result, _ = torch.ops.torchvision.roi_pool(input, rois, spatial_scale,
+    _lazy_import()
+    output, _ = torch.ops.torchvision.roi_pool(input, rois, spatial_scale,
                                                output_size[0], output_size[1])
-    return result
-=======
-    # TODO: Change this to support backwards, which we
-    #       do not currently support when JIT tracing.
-    if torch._C._get_tracing_state():
-        _lazy_import()
-        output, _ = torch.ops.torchvision.roi_pool(input, rois, spatial_scale,
-                                                   output_size[0], output_size[1])
-        return output
-    return _RoIPoolFunction.apply(input, rois, output_size, spatial_scale)
->>>>>>> cabca398
+    return output
 
 
 class RoIPool(nn.Module):
