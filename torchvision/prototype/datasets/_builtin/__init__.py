--- conflicted
+++ resolved
@@ -1,10 +1,7 @@
 from .caltech import Caltech101, Caltech256
-<<<<<<< HEAD
-from .hdmb51 import HMDB51
-=======
 from .celeba import CelebA
 from .cifar import Cifar10, Cifar100
+from .hdmb51 import HMDB51
 from .mnist import MNIST, FashionMNIST, KMNIST, EMNIST, QMNIST
 from .sbd import SBD
-from .voc import VOC
->>>>>>> aaee8ff1
+from .voc import VOC