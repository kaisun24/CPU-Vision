from .caltech import Caltech101, Caltech256
from .celeba import CelebA
from .cifar import Cifar10, Cifar100
from .coco import Coco
<<<<<<< HEAD
from .fer2013 import FER2013
=======
from .dtd import DTD
>>>>>>> 5c9c8352
from .imagenet import ImageNet
from .mnist import MNIST, FashionMNIST, KMNIST, EMNIST, QMNIST
from .sbd import SBD
from .semeion import SEMEION
from .voc import VOC<|MERGE_RESOLUTION|>--- conflicted
+++ resolved
@@ -2,11 +2,8 @@
 from .celeba import CelebA
 from .cifar import Cifar10, Cifar100
 from .coco import Coco
-<<<<<<< HEAD
+from .dtd import DTD
 from .fer2013 import FER2013
-=======
-from .dtd import DTD
->>>>>>> 5c9c8352
 from .imagenet import ImageNet
 from .mnist import MNIST, FashionMNIST, KMNIST, EMNIST, QMNIST
 from .sbd import SBD
