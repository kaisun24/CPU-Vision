--- conflicted
+++ resolved
@@ -19,10 +19,6 @@
     OnlineResource,
     DatasetType,
 )
-<<<<<<< HEAD
-from torchvision.prototype.datasets.utils._internal import INFINITE_BUFFER_SIZE, getitem, path_accessor, hint_sharding
-
-=======
 from torchvision.prototype.datasets.utils._internal import (
     INFINITE_BUFFER_SIZE,
     getitem,
@@ -30,7 +26,6 @@
     hint_sharding,
     hint_shuffling,
 )
->>>>>>> df869fec
 
 csv.register_dialect("celeba", delimiter=" ", skipinitialspace=True)
 
@@ -160,15 +155,9 @@
         splits_dp, images_dp, identities_dp, attributes_dp, bboxes_dp, landmarks_dp = resource_dps
 
         splits_dp = CelebACSVParser(splits_dp, fieldnames=("image_id", "split_id"))
-<<<<<<< HEAD
-        splits_dp = Filter(splits_dp, self._filter_split, fn_kwargs=dict(split=config.split))
-        splits_dp = hint_sharding(splits_dp)
-        splits_dp = Shuffler(splits_dp, buffer_size=INFINITE_BUFFER_SIZE)
-=======
         splits_dp = Filter(splits_dp, functools.partial(self._filter_split, split=config.split))
         splits_dp = hint_sharding(splits_dp)
         splits_dp = hint_shuffling(splits_dp)
->>>>>>> df869fec
 
         anns_dp = Zipper(
             *[
