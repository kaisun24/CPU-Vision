--- conflicted
+++ resolved
@@ -87,12 +87,8 @@
         dp = Filter(dp, functools.partial(self._is_data_file, config=config))
         dp = Mapper(dp, self._unpickle)
         dp = CifarFileReader(dp, labels_key=self._LABELS_KEY)
-<<<<<<< HEAD
-        dp = hint_shuffling(dp)
-=======
         dp = hint_sharding(dp)
         dp = Shuffler(dp, buffer_size=INFINITE_BUFFER_SIZE)
->>>>>>> 0b02d420
         return Mapper(dp, self._collate_and_decode, fn_kwargs=dict(decoder=decoder))
 
     def _generate_categories(self, root: pathlib.Path) -> List[str]:
