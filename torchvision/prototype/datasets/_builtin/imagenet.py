--- conflicted
+++ resolved
@@ -10,12 +10,8 @@
     Mapper,
     Filter,
     Demultiplexer,
-<<<<<<< HEAD
     TarArchiveLoader,
-=======
-    TarArchiveReader,
     Enumerator,
->>>>>>> a26534c9
 )
 from torchvision.prototype.datasets.utils import (
     Dataset,
