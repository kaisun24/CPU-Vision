import io
import pathlib
import re
from typing import Any, Callable, Dict, List, Optional, Tuple, cast

import torch
from torchdata.datapipes.iter import IterDataPipe, LineReader, IterKeyZipper, Mapper, TarArchiveReader, Filter, Shuffler
from torchvision.prototype.datasets.utils import (
    Dataset,
    DatasetConfig,
    DatasetInfo,
    HttpResource,
    OnlineResource,
    DatasetType,
)
from torchvision.prototype.datasets.utils._internal import (
    INFINITE_BUFFER_SIZE,
    BUILTIN_DIR,
    path_comparator,
    Enumerator,
    getitem,
    read_mat,
)
<<<<<<< HEAD
from torchvision.prototype.features import Label, DEFAULT


class ImageNetLabel(Label):
    wnid: Optional[str]

    @classmethod
    def _parse_meta_data(
        cls,
        category: Optional[str] = DEFAULT,  # type: ignore[assignment]
        wnid: Optional[str] = DEFAULT,  # type: ignore[assignment]
    ) -> Dict[str, Tuple[Any, Any]]:
        return dict(category=(category, None), wnid=(wnid, None))
=======
from torchvision.prototype.utils._internal import FrozenMapping
>>>>>>> 30f4d108


class ImageNet(Dataset):
    def _make_info(self) -> DatasetInfo:
        name = "imagenet"
        categories, wnids = zip(*DatasetInfo.read_categories_file(BUILTIN_DIR / f"{name}.categories"))

        return DatasetInfo(
            name,
            type=DatasetType.IMAGE,
            categories=categories,
            homepage="https://www.image-net.org/",
            valid_options=dict(split=("train", "val", "test")),
            extra=dict(
                wnid_to_category=FrozenMapping(zip(wnids, categories)),
                category_to_wnid=FrozenMapping(zip(categories, wnids)),
                sizes=FrozenMapping(
                    [
                        (DatasetConfig(split="train"), 1_281_167),
                        (DatasetConfig(split="val"), 50_000),
                        (DatasetConfig(split="test"), 100_000),
                    ]
                ),
            ),
        )

    def supports_sharded(self) -> bool:
        return True

    @property
    def category_to_wnid(self) -> Dict[str, str]:
        return cast(Dict[str, str], self.info.extra.category_to_wnid)

    @property
    def wnid_to_category(self) -> Dict[str, str]:
        return cast(Dict[str, str], self.info.extra.wnid_to_category)

    _IMAGES_CHECKSUMS = {
        "train": "b08200a27a8e34218a0e58fde36b0fe8f73bc377f4acea2d91602057c3ca45bb",
        "val": "c7e06a6c0baccf06d8dbeb6577d71efff84673a5dbdd50633ab44f8ea0456ae0",
        "test_v10102019": "9cf7f8249639510f17d3d8a0deb47cd22a435886ba8e29e2b3223e65a4079eb4",
    }

    def resources(self, config: DatasetConfig) -> List[OnlineResource]:
        name = "test_v10102019" if config.split == "test" else config.split
        images = HttpResource(f"ILSVRC2012_img_{name}.tar", sha256=self._IMAGES_CHECKSUMS[name])

        devkit = HttpResource(
            "ILSVRC2012_devkit_t12.tar.gz",
            sha256="b59243268c0d266621fd587d2018f69e906fb22875aca0e295b48cafaa927953",
        )

        return [images, devkit]

    _TRAIN_IMAGE_NAME_PATTERN = re.compile(r"(?P<wnid>n\d{8})_\d+[.]JPEG")

    def _collate_train_data(self, data: Tuple[str, io.IOBase]) -> Tuple[ImageNetLabel, Tuple[str, io.IOBase]]:
        path = pathlib.Path(data[0])
        wnid = self._TRAIN_IMAGE_NAME_PATTERN.match(path.name).group("wnid")  # type: ignore[union-attr]
        category = self.wnid_to_category[wnid]
        label = ImageNetLabel(self.categories.index(category), category=category, wnid=wnid)
        return label, data

    _VAL_TEST_IMAGE_NAME_PATTERN = re.compile(r"ILSVRC2012_(val|test)_(?P<id>\d{8})[.]JPEG")

    def _val_test_image_key(self, data: Tuple[str, Any]) -> int:
        path = pathlib.Path(data[0])
        return int(self._VAL_TEST_IMAGE_NAME_PATTERN.match(path.name).group("id"))  # type: ignore[union-attr]

    def _collate_val_data(
        self, data: Tuple[Tuple[int, int], Tuple[str, io.IOBase]]
    ) -> Tuple[ImageNetLabel, Tuple[str, io.IOBase]]:
        label_data, image_data = data
        _, label = label_data
        category = self.categories[label]
        wnid = self.category_to_wnid[category]
        return ImageNetLabel(label, category=category, wnid=wnid), image_data

    def _collate_test_data(self, data: Tuple[str, io.IOBase]) -> Tuple[Tuple[None, None, None], Tuple[str, io.IOBase]]:
        return (None, None, None), data

    def _collate_and_decode_sample(
        self,
<<<<<<< HEAD
        data: Tuple[ImageNetLabel, Tuple[str, io.IOBase]],
=======
        data: Tuple[Tuple[Optional[int], Optional[str], Optional[str]], Tuple[str, io.IOBase]],
>>>>>>> 30f4d108
        *,
        decoder: Optional[Callable[[io.IOBase], torch.Tensor]],
    ) -> Dict[str, Any]:
        label, (path, buffer) = data
        return dict(
            path=path,
            image=decoder(buffer) if decoder else buffer,
            label=label,
<<<<<<< HEAD
=======
            category=category,
            wnid=wnid,
>>>>>>> 30f4d108
        )

    def _make_datapipe(
        self,
        resource_dps: List[IterDataPipe],
        *,
        config: DatasetConfig,
        decoder: Optional[Callable[[io.IOBase], torch.Tensor]],
    ) -> IterDataPipe[Dict[str, Any]]:
        images_dp, devkit_dp = resource_dps

        images_dp = TarArchiveReader(images_dp)

        if config.split == "train":
            # the train archive is a tar of tars
            dp = TarArchiveReader(images_dp)
            dp = Shuffler(dp, buffer_size=INFINITE_BUFFER_SIZE)
            dp = Mapper(dp, self._collate_train_data)
        elif config.split == "val":
            devkit_dp = TarArchiveReader(devkit_dp)
            devkit_dp = Filter(devkit_dp, path_comparator("name", "ILSVRC2012_validation_ground_truth.txt"))
            devkit_dp = LineReader(devkit_dp, return_path=False)
            devkit_dp = Mapper(devkit_dp, int)
            devkit_dp = Enumerator(devkit_dp, 1)
            devkit_dp = Shuffler(devkit_dp, buffer_size=INFINITE_BUFFER_SIZE)

            dp = IterKeyZipper(
                devkit_dp,
                images_dp,
                key_fn=getitem(0),
                ref_key_fn=self._val_test_image_key,
                buffer_size=INFINITE_BUFFER_SIZE,
            )
            dp = Mapper(dp, self._collate_val_data)
        else:  # config.split == "test"
            dp = Shuffler(images_dp, buffer_size=INFINITE_BUFFER_SIZE)
            dp = Mapper(dp, self._collate_test_data)

        return Mapper(dp, self._collate_and_decode_sample, fn_kwargs=dict(decoder=decoder))

    # Although the WordNet IDs (wnids) are unique, the corresponding categories are not. For example, both n02012849
    # and n03126707 are labeled 'crane' while the first means the bird and the latter means the construction equipment
    _WNID_MAP = {
        "n03126707": "construction crane",
        "n03710721": "tank suit",
    }

    def _generate_categories(self, root: pathlib.Path) -> List[Tuple[str, ...]]:
        resources = self.resources(self.default_config)
        devkit_dp = resources[1].to_datapipe(root / self.name)
        devkit_dp = TarArchiveReader(devkit_dp)
        devkit_dp = Filter(devkit_dp, path_comparator("name", "meta.mat"))

        meta = next(iter(devkit_dp))[1]
        synsets = read_mat(meta, squeeze_me=True)["synsets"]
        categories_and_wnids = cast(
            List[Tuple[str, ...]],
            [
                (self._WNID_MAP.get(wnid, category.split(",", 1)[0]), wnid)
                for _, wnid, category, _, num_children, *_ in synsets
                # if num_children > 0, we are looking at a superclass that has no direct instance
                if num_children == 0
            ],
        )
        categories_and_wnids.sort(key=lambda category_and_wnid: category_and_wnid[1])

        return categories_and_wnids<|MERGE_RESOLUTION|>--- conflicted
+++ resolved
@@ -21,8 +21,8 @@
     getitem,
     read_mat,
 )
-<<<<<<< HEAD
 from torchvision.prototype.features import Label, DEFAULT
+from torchvision.prototype.utils._internal import FrozenMapping
 
 
 class ImageNetLabel(Label):
@@ -35,9 +35,6 @@
         wnid: Optional[str] = DEFAULT,  # type: ignore[assignment]
     ) -> Dict[str, Tuple[Any, Any]]:
         return dict(category=(category, None), wnid=(wnid, None))
-=======
-from torchvision.prototype.utils._internal import FrozenMapping
->>>>>>> 30f4d108
 
 
 class ImageNet(Dataset):
@@ -121,11 +118,7 @@
 
     def _collate_and_decode_sample(
         self,
-<<<<<<< HEAD
         data: Tuple[ImageNetLabel, Tuple[str, io.IOBase]],
-=======
-        data: Tuple[Tuple[Optional[int], Optional[str], Optional[str]], Tuple[str, io.IOBase]],
->>>>>>> 30f4d108
         *,
         decoder: Optional[Callable[[io.IOBase], torch.Tensor]],
     ) -> Dict[str, Any]:
@@ -134,11 +127,6 @@
             path=path,
             image=decoder(buffer) if decoder else buffer,
             label=label,
-<<<<<<< HEAD
-=======
-            category=category,
-            wnid=wnid,
->>>>>>> 30f4d108
         )
 
     def _make_datapipe(
