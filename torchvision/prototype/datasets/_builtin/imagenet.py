--- conflicted
+++ resolved
@@ -22,10 +22,7 @@
     getitem,
     read_mat,
     hint_sharding,
-<<<<<<< HEAD
-=======
     hint_shuffling,
->>>>>>> df869fec
 )
 from torchvision.prototype.features import Label
 from torchvision.prototype.utils._internal import FrozenMapping
@@ -146,11 +143,7 @@
             # the train archive is a tar of tars
             dp = TarArchiveReader(images_dp)
             dp = hint_sharding(dp)
-<<<<<<< HEAD
-            dp = Shuffler(dp, buffer_size=INFINITE_BUFFER_SIZE)
-=======
             dp = hint_shuffling(dp)
->>>>>>> df869fec
             dp = Mapper(dp, self._collate_train_data)
         elif config.split == "val":
             devkit_dp = Filter(devkit_dp, path_comparator("name", "ILSVRC2012_validation_ground_truth.txt"))
@@ -158,11 +151,7 @@
             devkit_dp = Mapper(devkit_dp, int)
             devkit_dp = Enumerator(devkit_dp, 1)
             devkit_dp = hint_sharding(devkit_dp)
-<<<<<<< HEAD
-            devkit_dp = Shuffler(devkit_dp, buffer_size=INFINITE_BUFFER_SIZE)
-=======
             devkit_dp = hint_shuffling(devkit_dp)
->>>>>>> df869fec
 
             dp = IterKeyZipper(
                 devkit_dp,
@@ -174,11 +163,7 @@
             dp = Mapper(dp, self._collate_val_data)
         else:  # config.split == "test"
             dp = hint_sharding(images_dp)
-<<<<<<< HEAD
-            dp = Shuffler(dp, buffer_size=INFINITE_BUFFER_SIZE)
-=======
             dp = hint_shuffling(dp)
->>>>>>> df869fec
             dp = Mapper(dp, self._collate_test_data)
 
         return Mapper(dp, functools.partial(self._collate_and_decode_sample, decoder=decoder))
