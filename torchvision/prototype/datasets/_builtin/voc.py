import functools
import io
import pathlib
from typing import Any, Callable, Dict, List, Optional, Tuple
from xml.etree import ElementTree

import torch
from torchdata.datapipes.iter import (
    IterDataPipe,
    Mapper,
    Filter,
    Demultiplexer,
    IterKeyZipper,
    LineReader,
)
from torchvision.datasets import VOCDetection
from torchvision.prototype.datasets.utils import (
    Dataset,
    DatasetConfig,
    DatasetInfo,
    HttpResource,
    OnlineResource,
    DatasetType,
)
from torchvision.prototype.datasets.utils._internal import (
    path_accessor,
    getitem,
    INFINITE_BUFFER_SIZE,
    path_comparator,
<<<<<<< HEAD
    hint_shuffling,
=======
    hint_sharding,
>>>>>>> 0b02d420
)

HERE = pathlib.Path(__file__).parent


class VOC(Dataset):
    def _make_info(self) -> DatasetInfo:
        return DatasetInfo(
            "voc",
            type=DatasetType.IMAGE,
            homepage="http://host.robots.ox.ac.uk/pascal/VOC/",
            valid_options=dict(
                split=("train", "val", "test"),
                year=("2012",),
                task=("detection", "segmentation"),
            ),
        )

    def resources(self, config: DatasetConfig) -> List[OnlineResource]:
        if config.year == "2012":
            if config.split == "train":
                archive = HttpResource(
                    "http://host.robots.ox.ac.uk/pascal/VOC/voc2012/VOCtrainval_11-May-2012.tar",
                    sha256="e14f763270cf193d0b5f74b169f44157a4b0c6efa708f4dd0ff78ee691763bcb",
                )
            else:
                raise RuntimeError("FIXME")
        else:
            raise RuntimeError("FIXME")
        return [archive]

    _ANNS_FOLDER = dict(
        detection="Annotations",
        segmentation="SegmentationClass",
    )
    _SPLIT_FOLDER = dict(
        detection="Main",
        segmentation="Segmentation",
    )

    def _is_in_folder(self, data: Tuple[str, Any], *, name: str, depth: int = 1) -> bool:
        path = pathlib.Path(data[0])
        return name in path.parent.parts[-depth:]

    def _classify_archive(self, data: Tuple[str, Any], *, config: DatasetConfig) -> Optional[int]:
        if self._is_in_folder(data, name="ImageSets", depth=2):
            return 0
        elif self._is_in_folder(data, name="JPEGImages"):
            return 1
        elif self._is_in_folder(data, name=self._ANNS_FOLDER[config.task]):
            return 2
        else:
            return None

    def _decode_detection_ann(self, buffer: io.IOBase) -> torch.Tensor:
        result = VOCDetection.parse_voc_xml(ElementTree.parse(buffer).getroot())  # type: ignore[arg-type]
        objects = result["annotation"]["object"]
        bboxes = [obj["bndbox"] for obj in objects]
        bboxes = [[int(bbox[part]) for part in ("xmin", "ymin", "xmax", "ymax")] for bbox in bboxes]
        return torch.tensor(bboxes)

    def _collate_and_decode_sample(
        self,
        data: Tuple[Tuple[Tuple[str, str], Tuple[str, io.IOBase]], Tuple[str, io.IOBase]],
        *,
        config: DatasetConfig,
        decoder: Optional[Callable[[io.IOBase], torch.Tensor]],
    ) -> Dict[str, Any]:
        split_and_image_data, ann_data = data
        _, image_data = split_and_image_data
        image_path, image_buffer = image_data
        ann_path, ann_buffer = ann_data

        image = decoder(image_buffer) if decoder else image_buffer

        if config.task == "detection":
            ann = self._decode_detection_ann(ann_buffer)
        else:  # config.task == "segmentation":
            ann = decoder(ann_buffer) if decoder else ann_buffer  # type: ignore[assignment]

        return dict(image_path=image_path, image=image, ann_path=ann_path, ann=ann)

    def _make_datapipe(
        self,
        resource_dps: List[IterDataPipe],
        *,
        config: DatasetConfig,
        decoder: Optional[Callable[[io.IOBase], torch.Tensor]],
    ) -> IterDataPipe[Dict[str, Any]]:
        archive_dp = resource_dps[0]
        split_dp, images_dp, anns_dp = Demultiplexer(
            archive_dp,
            3,
            functools.partial(self._classify_archive, config=config),
            drop_none=True,
            buffer_size=INFINITE_BUFFER_SIZE,
        )

        split_dp = Filter(split_dp, self._is_in_folder, fn_kwargs=dict(name=self._SPLIT_FOLDER[config.task]))
        split_dp = Filter(split_dp, path_comparator("name", f"{config.split}.txt"))
        split_dp = LineReader(split_dp, decode=True)
<<<<<<< HEAD
        split_dp = hint_shuffling(split_dp)
=======
        split_dp = hint_sharding(split_dp)
        split_dp = Shuffler(split_dp, buffer_size=INFINITE_BUFFER_SIZE)
>>>>>>> 0b02d420

        dp = split_dp
        for level, data_dp in enumerate((images_dp, anns_dp)):
            dp = IterKeyZipper(
                dp,
                data_dp,
                key_fn=getitem(*[0] * level, 1),
                ref_key_fn=path_accessor("stem"),
                buffer_size=INFINITE_BUFFER_SIZE,
            )
        return Mapper(dp, self._collate_and_decode_sample, fn_kwargs=dict(config=config, decoder=decoder))<|MERGE_RESOLUTION|>--- conflicted
+++ resolved
@@ -27,11 +27,7 @@
     getitem,
     INFINITE_BUFFER_SIZE,
     path_comparator,
-<<<<<<< HEAD
-    hint_shuffling,
-=======
     hint_sharding,
->>>>>>> 0b02d420
 )
 
 HERE = pathlib.Path(__file__).parent
@@ -133,12 +129,8 @@
         split_dp = Filter(split_dp, self._is_in_folder, fn_kwargs=dict(name=self._SPLIT_FOLDER[config.task]))
         split_dp = Filter(split_dp, path_comparator("name", f"{config.split}.txt"))
         split_dp = LineReader(split_dp, decode=True)
-<<<<<<< HEAD
-        split_dp = hint_shuffling(split_dp)
-=======
         split_dp = hint_sharding(split_dp)
         split_dp = Shuffler(split_dp, buffer_size=INFINITE_BUFFER_SIZE)
->>>>>>> 0b02d420
 
         dp = split_dp
         for level, data_dp in enumerate((images_dp, anns_dp)):
