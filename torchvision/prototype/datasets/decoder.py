import io
import unittest.mock
from typing import Dict, Any

import PIL.Image
from torchvision.io.video import read_video
from torchvision.transforms.functional import pil_to_tensor

<<<<<<< HEAD
__all__ = ["pil", "av"]
=======
__all__ = ["raw", "pil"]


def raw(buffer: io.IOBase) -> torch.Tensor:
    raise RuntimeError("This is just a sentinel and should never be called.")
>>>>>>> aaee8ff1


def pil(buffer: io.IOBase, *, mode: str = "RGB") -> Dict[str, Any]:
    return dict(image=pil_to_tensor(PIL.Image.open(buffer).convert(mode.upper())))


def av(buffer: io.IOBase, **read_video_kwargs: Any) -> Dict[str, Any]:
    with unittest.mock.patch("torchvision.io.video.os.path.exists", return_value=True):
        return dict(
            zip(
                ("video", "audio", "video_meta"),
                read_video(buffer, **read_video_kwargs),  # type: ignore[arg-type]
            )
        )<|MERGE_RESOLUTION|>--- conflicted
+++ resolved
@@ -6,15 +6,11 @@
 from torchvision.io.video import read_video
 from torchvision.transforms.functional import pil_to_tensor
 
-<<<<<<< HEAD
-__all__ = ["pil", "av"]
-=======
-__all__ = ["raw", "pil"]
+__all__ = ["raw", "pil", "av"]
 
 
-def raw(buffer: io.IOBase) -> torch.Tensor:
+def raw(buffer: io.IOBase) -> Dict[str, Any]:
     raise RuntimeError("This is just a sentinel and should never be called.")
->>>>>>> aaee8ff1
 
 
 def pil(buffer: io.IOBase, *, mode: str = "RGB") -> Dict[str, Any]:
