--- conflicted
+++ resolved
@@ -3,23 +3,15 @@
 import enum
 import gzip
 import io
-<<<<<<< HEAD
-import os.path
-import pathlib
-from typing import Collection, Sequence, Callable, Union, Any
-from typing import Tuple, Iterator
-
-from torchdata.datapipes.iter import IterDataPipe
-=======
 import lzma
 import os.path
 import pathlib
-from typing import Collection, Sequence, Callable, Union, Any, Tuple, TypeVar, Iterator, Dict, Optional
+from typing import Collection, Sequence, Callable, Union, Any, TypeVar, Dict, Optional
+from typing import Tuple, Iterator
 
 import numpy as np
 import PIL.Image
-from torch.utils.data import IterDataPipe
->>>>>>> aaee8ff1
+from torchdata.datapipes.iter import IterDataPipe
 
 
 __all__ = [
@@ -28,10 +20,6 @@
     "add_suggestion",
     "create_categories_file",
     "read_mat",
-<<<<<<< HEAD
-    "RarArchiveReader",
-]
-=======
     "image_buffer_from_array",
     "SequenceIterator",
     "MappingIterator",
@@ -40,11 +28,11 @@
     "path_accessor",
     "path_comparator",
     "Decompressor",
+    "RarArchiveReader",
 ]
 
 K = TypeVar("K")
 D = TypeVar("D")
->>>>>>> aaee8ff1
 
 # pseudo-infinite until a true infinite buffer is supported by all datapipes
 INFINITE_BUFFER_SIZE = 1_000_000_000
@@ -88,7 +76,117 @@
     return sio.loadmat(buffer, **kwargs)
 
 
-<<<<<<< HEAD
+def image_buffer_from_array(array: np.ndarray, *, format: str = "png") -> io.BytesIO:
+    image = PIL.Image.fromarray(array)
+    buffer = io.BytesIO()
+    image.save(buffer, format=format)
+    buffer.seek(0)
+    return buffer
+
+
+class SequenceIterator(IterDataPipe[D]):
+    def __init__(self, datapipe: IterDataPipe[Sequence[D]]):
+        self.datapipe = datapipe
+
+    def __iter__(self) -> Iterator[D]:
+        for sequence in self.datapipe:
+            yield from iter(sequence)
+
+
+class MappingIterator(IterDataPipe[Union[Tuple[K, D], D]]):
+    def __init__(self, datapipe: IterDataPipe[Dict[K, D]], *, drop_key: bool = False) -> None:
+        self.datapipe = datapipe
+        self.drop_key = drop_key
+
+    def __iter__(self) -> Iterator[Union[Tuple[K, D], D]]:
+        for mapping in self.datapipe:
+            yield from iter(mapping.values() if self.drop_key else mapping.items())  # type: ignore[call-overload]
+
+
+class Enumerator(IterDataPipe[Tuple[int, D]]):
+    def __init__(self, datapipe: IterDataPipe[D], start: int = 0) -> None:
+        self.datapipe = datapipe
+        self.start = start
+
+    def __iter__(self) -> Iterator[Tuple[int, D]]:
+        yield from enumerate(self.datapipe, self.start)
+
+
+def getitem(*items: Any) -> Callable[[Any], Any]:
+    def wrapper(obj: Any):
+        for item in items:
+            obj = obj[item]
+        return obj
+
+    return wrapper
+
+
+def path_accessor(getter: Union[str, Callable[[pathlib.Path], D]]) -> Callable[[Tuple[str, Any]], D]:
+    if isinstance(getter, str):
+        name = getter
+
+        def getter(path: pathlib.Path) -> D:
+            return getattr(path, name)
+
+    def wrapper(data: Tuple[str, Any]) -> D:
+        return getter(pathlib.Path(data[0]))  # type: ignore[operator]
+
+    return wrapper
+
+
+def path_comparator(getter: Union[str, Callable[[pathlib.Path], D]], value: D) -> Callable[[Tuple[str, Any]], bool]:
+    accessor = path_accessor(getter)
+
+    def wrapper(data: Tuple[str, Any]) -> bool:
+        return accessor(data) == value
+
+    return wrapper
+
+
+class CompressionType(enum.Enum):
+    GZIP = "gzip"
+    LZMA = "lzma"
+
+
+class Decompressor(IterDataPipe[Tuple[str, io.IOBase]]):
+    types = CompressionType
+
+    _DECOMPRESSORS = {
+        types.GZIP: lambda file: gzip.GzipFile(fileobj=file),
+        types.LZMA: lambda file: lzma.LZMAFile(file),
+    }
+
+    def __init__(
+        self,
+        datapipe: IterDataPipe[Tuple[str, io.IOBase]],
+        *,
+        type: Optional[Union[str, CompressionType]] = None,
+    ) -> None:
+        self.datapipe = datapipe
+        if isinstance(type, str):
+            type = self.types(type.upper())
+        self.type = type
+
+    def _detect_compression_type(self, path: str) -> CompressionType:
+        if self.type:
+            return self.type
+
+        # TODO: this needs to be more elaborate
+        ext = os.path.splitext(path)[1]
+        if ext == ".gz":
+            return self.types.GZIP
+        elif ext == ".xz":
+            return self.types.LZMA
+        else:
+            raise RuntimeError("FIXME")
+
+    def __iter__(self) -> Iterator[Tuple[str, io.IOBase]]:
+        for path, file in self.datapipe:
+            type = self._detect_compression_type(path)
+            decompressor = self._DECOMPRESSORS[type]
+            yield path, decompressor(file)
+
+
 class RarArchiveReader(IterDataPipe[Tuple[str, io.BufferedIOBase]]):
     def __init__(self, datapipe: IterDataPipe[Tuple[str, io.BufferedIOBase]]):
         self._rarfile = self._verify_dependencies()
@@ -120,115 +218,4 @@
                 inner_path = os.path.join(path, info.filename)
                 file_obj = rar.open(info)
 
-                yield inner_path, file_obj
-=======
-def image_buffer_from_array(array: np.ndarray, *, format: str = "png") -> io.BytesIO:
-    image = PIL.Image.fromarray(array)
-    buffer = io.BytesIO()
-    image.save(buffer, format=format)
-    buffer.seek(0)
-    return buffer
-
-
-class SequenceIterator(IterDataPipe[D]):
-    def __init__(self, datapipe: IterDataPipe[Sequence[D]]):
-        self.datapipe = datapipe
-
-    def __iter__(self) -> Iterator[D]:
-        for sequence in self.datapipe:
-            yield from iter(sequence)
-
-
-class MappingIterator(IterDataPipe[Union[Tuple[K, D], D]]):
-    def __init__(self, datapipe: IterDataPipe[Dict[K, D]], *, drop_key: bool = False) -> None:
-        self.datapipe = datapipe
-        self.drop_key = drop_key
-
-    def __iter__(self) -> Iterator[Union[Tuple[K, D], D]]:
-        for mapping in self.datapipe:
-            yield from iter(mapping.values() if self.drop_key else mapping.items())  # type: ignore[call-overload]
-
-
-class Enumerator(IterDataPipe[Tuple[int, D]]):
-    def __init__(self, datapipe: IterDataPipe[D], start: int = 0) -> None:
-        self.datapipe = datapipe
-        self.start = start
-
-    def __iter__(self) -> Iterator[Tuple[int, D]]:
-        yield from enumerate(self.datapipe, self.start)
-
-
-def getitem(*items: Any) -> Callable[[Any], Any]:
-    def wrapper(obj: Any):
-        for item in items:
-            obj = obj[item]
-        return obj
-
-    return wrapper
-
-
-def path_accessor(getter: Union[str, Callable[[pathlib.Path], D]]) -> Callable[[Tuple[str, Any]], D]:
-    if isinstance(getter, str):
-        name = getter
-
-        def getter(path: pathlib.Path) -> D:
-            return getattr(path, name)
-
-    def wrapper(data: Tuple[str, Any]) -> D:
-        return getter(pathlib.Path(data[0]))  # type: ignore[operator]
-
-    return wrapper
-
-
-def path_comparator(getter: Union[str, Callable[[pathlib.Path], D]], value: D) -> Callable[[Tuple[str, Any]], bool]:
-    accessor = path_accessor(getter)
-
-    def wrapper(data: Tuple[str, Any]) -> bool:
-        return accessor(data) == value
-
-    return wrapper
-
-
-class CompressionType(enum.Enum):
-    GZIP = "gzip"
-    LZMA = "lzma"
-
-
-class Decompressor(IterDataPipe[Tuple[str, io.IOBase]]):
-    types = CompressionType
-
-    _DECOMPRESSORS = {
-        types.GZIP: lambda file: gzip.GzipFile(fileobj=file),
-        types.LZMA: lambda file: lzma.LZMAFile(file),
-    }
-
-    def __init__(
-        self,
-        datapipe: IterDataPipe[Tuple[str, io.IOBase]],
-        *,
-        type: Optional[Union[str, CompressionType]] = None,
-    ) -> None:
-        self.datapipe = datapipe
-        if isinstance(type, str):
-            type = self.types(type.upper())
-        self.type = type
-
-    def _detect_compression_type(self, path: str) -> CompressionType:
-        if self.type:
-            return self.type
-
-        # TODO: this needs to be more elaborate
-        ext = os.path.splitext(path)[1]
-        if ext == ".gz":
-            return self.types.GZIP
-        elif ext == ".xz":
-            return self.types.LZMA
-        else:
-            raise RuntimeError("FIXME")
-
-    def __iter__(self) -> Iterator[Tuple[str, io.IOBase]]:
-        for path, file in self.datapipe:
-            type = self._detect_compression_type(path)
-            decompressor = self._DECOMPRESSORS[type]
-            yield path, decompressor(file)
->>>>>>> aaee8ff1
+                yield inner_path, file_obj