import collections.abc
import csv
import difflib
import enum
import gzip
import io
import lzma
import os
import os.path
import pathlib
import pickle
import textwrap
from typing import (
    Collection,
    Sequence,
    Callable,
    Union,
    Any,
    Tuple,
    TypeVar,
    Iterator,
    Dict,
    Optional,
    NoReturn,
    IO,
    Iterable,
    Mapping,
    Sized,
)
from typing import cast

import numpy as np
import PIL.Image
import torch.distributed as dist
import torch.utils.data
from torch.utils.data import IterDataPipe
from torchdata.datapipes.iter import IoPathFileLister, IoPathFileLoader


__all__ = [
    "INFINITE_BUFFER_SIZE",
    "BUILTIN_DIR",
    "sequence_to_str",
    "add_suggestion",
    "make_repr",
    "FrozenMapping",
    "FrozenBunch",
    "create_categories_file",
    "read_mat",
    "image_buffer_from_array",
    "SequenceIterator",
    "MappingIterator",
    "Enumerator",
    "getitem",
    "path_accessor",
    "path_comparator",
    "Decompressor",
    "RarArchiveReader",
]

K = TypeVar("K")
D = TypeVar("D")

# pseudo-infinite until a true infinite buffer is supported by all datapipes
INFINITE_BUFFER_SIZE = 1_000_000_000

BUILTIN_DIR = pathlib.Path(__file__).parent.parent / "_builtin"


def sequence_to_str(seq: Sequence, separate_last: str = "") -> str:
    if len(seq) == 1:
        return f"'{seq[0]}'"

    return f"""'{"', '".join([str(item) for item in seq[:-1]])}', {separate_last}'{seq[-1]}'."""


def add_suggestion(
    msg: str,
    *,
    word: str,
    possibilities: Collection[str],
    close_match_hint: Callable[[str], str] = lambda close_match: f"Did you mean '{close_match}'?",
    alternative_hint: Callable[
        [Sequence[str]], str
    ] = lambda possibilities: f"Can be {sequence_to_str(possibilities, separate_last='or ')}.",
) -> str:
    if not isinstance(possibilities, collections.abc.Sequence):
        possibilities = sorted(possibilities)
    suggestions = difflib.get_close_matches(word, possibilities, 1)
    hint = close_match_hint(suggestions[0]) if suggestions else alternative_hint(possibilities)
    return f"{msg.strip()} {hint}"


def make_repr(name: str, items: Iterable[Tuple[str, Any]]) -> str:
    def to_str(sep: str) -> str:
        return sep.join([f"{key}={value}" for key, value in items])

    prefix = f"{name}("
    postfix = ")"
    body = to_str(", ")

    line_length = int(os.environ.get("COLUMNS", 80))
    body_too_long = (len(prefix) + len(body) + len(postfix)) > line_length
    multiline_body = len(str(body).splitlines()) > 1
    if not (body_too_long or multiline_body):
        return prefix + body + postfix

    body = textwrap.indent(to_str(",\n"), " " * 2)
    return f"{prefix}\n{body}\n{postfix}"


class FrozenMapping(Mapping[K, D]):
    def __init__(self, *args: Any, **kwargs: Any) -> None:
        data = dict(*args, **kwargs)
        self.__dict__["__data__"] = data
        self.__dict__["__final_hash__"] = hash(tuple(data.items()))

    def __getitem__(self, item: K) -> D:
        return cast(Mapping[K, D], self.__dict__["__data__"])[item]

    def __iter__(self) -> Iterator[K]:
        return iter(self.__dict__["__data__"].keys())

    def __len__(self) -> int:
        return len(self.__dict__["__data__"])

    def __setitem__(self, key: K, value: Any) -> NoReturn:
        raise RuntimeError(f"'{type(self).__name__}' object is immutable")

    def __delitem__(self, key: K) -> NoReturn:
        raise RuntimeError(f"'{type(self).__name__}' object is immutable")

    def __hash__(self) -> int:
        return cast(int, self.__dict__["__final_hash__"])

    def __eq__(self, other: Any) -> bool:
        if not isinstance(other, FrozenMapping):
            return NotImplemented

        return hash(self) == hash(other)

    def __repr__(self) -> str:
        return repr(self.__dict__["__data__"])


class FrozenBunch(FrozenMapping):
    def __getattr__(self, name: str) -> Any:
        try:
            return self[name]
        except KeyError as error:
            raise AttributeError(f"'{type(self).__name__}' object has no attribute '{name}'") from error

    def __setattr__(self, key: Any, value: Any) -> NoReturn:
        raise RuntimeError(f"'{type(self).__name__}' object is immutable")

    def __delattr__(self, item: Any) -> NoReturn:
        raise RuntimeError(f"'{type(self).__name__}' object is immutable")

    def __repr__(self) -> str:
        return make_repr(type(self).__name__, self.items())


def create_categories_file(
    root: Union[str, pathlib.Path], name: str, categories: Sequence[Union[str, Sequence[str]]], **fmtparams: Any
) -> None:
    with open(pathlib.Path(root) / f"{name}.categories", "w", newline="") as file:
        csv.writer(file, **fmtparams).writerows(categories)


def read_mat(buffer: io.IOBase, **kwargs: Any) -> Any:
    try:
        import scipy.io as sio
    except ImportError as error:
        raise ModuleNotFoundError("Package `scipy` is required to be installed to read .mat files.") from error

    return sio.loadmat(buffer, **kwargs)


def image_buffer_from_array(array: np.ndarray, *, format: str = "png") -> io.BytesIO:
    image = PIL.Image.fromarray(array)
    buffer = io.BytesIO()
    image.save(buffer, format=format)
    buffer.seek(0)
    return buffer


class SequenceIterator(IterDataPipe[D]):
    def __init__(self, datapipe: IterDataPipe[Sequence[D]]):
        self.datapipe = datapipe

    def __iter__(self) -> Iterator[D]:
        for sequence in self.datapipe:
            yield from iter(sequence)


class MappingIterator(IterDataPipe[Union[Tuple[K, D], D]]):
    def __init__(self, datapipe: IterDataPipe[Dict[K, D]], *, drop_key: bool = False) -> None:
        self.datapipe = datapipe
        self.drop_key = drop_key

    def __iter__(self) -> Iterator[Union[Tuple[K, D], D]]:
        for mapping in self.datapipe:
            yield from iter(mapping.values() if self.drop_key else mapping.items())  # type: ignore[call-overload]


class Enumerator(IterDataPipe[Tuple[int, D]]):
    def __init__(self, datapipe: IterDataPipe[D], start: int = 0) -> None:
        self.datapipe = datapipe
        self.start = start

    def __iter__(self) -> Iterator[Tuple[int, D]]:
        yield from enumerate(self.datapipe, self.start)


def getitem(*items: Any) -> Callable[[Any], Any]:
    def wrapper(obj: Any) -> Any:
        for item in items:
            obj = obj[item]
        return obj

    return wrapper


def path_accessor(getter: Union[str, Callable[[pathlib.Path], D]]) -> Callable[[Tuple[str, Any]], D]:
    if isinstance(getter, str):
        name = getter

        def getter(path: pathlib.Path) -> D:
            return cast(D, getattr(path, name))

    def wrapper(data: Tuple[str, Any]) -> D:
        return getter(pathlib.Path(data[0]))  # type: ignore[operator]

    return wrapper


def path_comparator(getter: Union[str, Callable[[pathlib.Path], D]], value: D) -> Callable[[Tuple[str, Any]], bool]:
    accessor = path_accessor(getter)

    def wrapper(data: Tuple[str, Any]) -> bool:
        return accessor(data) == value

    return wrapper


class CompressionType(enum.Enum):
    GZIP = "gzip"
    LZMA = "lzma"


class Decompressor(IterDataPipe[Tuple[str, io.IOBase]]):
    types = CompressionType

    _DECOMPRESSORS = {
        types.GZIP: lambda file: gzip.GzipFile(fileobj=file),
        types.LZMA: lambda file: lzma.LZMAFile(file),
    }

    def __init__(
        self,
        datapipe: IterDataPipe[Tuple[str, io.IOBase]],
        *,
        type: Optional[Union[str, CompressionType]] = None,
    ) -> None:
        self.datapipe = datapipe
        if isinstance(type, str):
            type = self.types(type.upper())
        self.type = type

    def _detect_compression_type(self, path: str) -> CompressionType:
        if self.type:
            return self.type

        # TODO: this needs to be more elaborate
        ext = os.path.splitext(path)[1]
        if ext == ".gz":
            return self.types.GZIP
        elif ext == ".xz":
            return self.types.LZMA
        else:
            raise RuntimeError("FIXME")

    def __iter__(self) -> Iterator[Tuple[str, io.IOBase]]:
        for path, file in self.datapipe:
            type = self._detect_compression_type(path)
            decompressor = self._DECOMPRESSORS[type]
            yield path, decompressor(file)


<<<<<<< HEAD
class RarArchiveReader(IterDataPipe[Tuple[str, io.BufferedIOBase]]):
    def __init__(self, datapipe: IterDataPipe[Tuple[str, io.BufferedIOBase]]):
        self._rarfile = self._verify_dependencies()
        super().__init__()
        self.datapipe = datapipe

    @staticmethod
    def _verify_dependencies():
        try:
            import rarfile
        except ImportError as error:
            raise ModuleNotFoundError(
                "Package `rarfile` is required to be installed to use this datapipe. "
                "Please use `pip install rarfile` or `conda -c conda-forge install rarfile` to install it."
            ) from error

        # check if at least one system library for reading rar archives is available to be used by rarfile
        rarfile.tool_setup()

        return rarfile

    def __iter__(self) -> Iterator[Tuple[str, io.BufferedIOBase]]:
        for path, stream in self.datapipe:
            rar = self._rarfile.RarFile(stream)
            for info in rar.infolist():
                if info.filename.endswith("/"):
                    continue

                inner_path = os.path.join(path, info.filename)
                file_obj = rar.open(info)

                yield inner_path, file_obj
=======
class PicklerDataPipe(IterDataPipe):
    def __init__(self, source_datapipe: IterDataPipe[Tuple[str, IO[bytes]]]) -> None:
        self.source_datapipe = source_datapipe

    def __iter__(self) -> Iterator[Any]:
        for _, fobj in self.source_datapipe:
            data = pickle.load(fobj)
            for _, d in enumerate(data):
                yield d


class SharderDataPipe(torch.utils.data.datapipes.iter.grouping.ShardingFilterIterDataPipe):
    def __init__(self, source_datapipe: IterDataPipe) -> None:
        super().__init__(source_datapipe)
        self.rank = 0
        self.world_size = 1
        if dist.is_available() and dist.is_initialized():
            self.rank = dist.get_rank()
            self.world_size = dist.get_world_size()
        self.apply_sharding(self.world_size, self.rank)

    def __iter__(self) -> Iterator[Any]:
        num_workers = self.world_size
        worker_id = self.rank
        worker_info = torch.utils.data.get_worker_info()
        if worker_info is not None:
            worker_id = worker_id + worker_info.id * num_workers
            num_workers *= worker_info.num_workers
        self.apply_sharding(num_workers, worker_id)
        yield from super().__iter__()


class TakerDataPipe(IterDataPipe):
    def __init__(self, source_datapipe: IterDataPipe, num_take: int) -> None:
        super().__init__()
        self.source_datapipe = source_datapipe
        self.num_take = num_take
        self.world_size = 1
        if dist.is_available() and dist.is_initialized():
            self.world_size = dist.get_world_size()

    def __iter__(self) -> Iterator[Any]:
        num_workers = self.world_size
        worker_info = torch.utils.data.get_worker_info()
        if worker_info is not None:
            num_workers *= worker_info.num_workers

        # TODO: this is weird as it drops more elements than it should
        num_take = self.num_take // num_workers

        for i, data in enumerate(self.source_datapipe):
            if i < num_take:
                yield data
            else:
                break

    def __len__(self) -> int:
        num_take = self.num_take // self.world_size
        if isinstance(self.source_datapipe, Sized):
            if len(self.source_datapipe) < num_take:
                num_take = len(self.source_datapipe)
        # TODO: might be weird to not take `num_workers` into account
        return num_take


def _make_sharded_datapipe(root: str, dataset_size: int) -> IterDataPipe:
    dp = IoPathFileLister(root=root)
    dp = SharderDataPipe(dp)
    dp = dp.shuffle(buffer_size=INFINITE_BUFFER_SIZE)
    dp = IoPathFileLoader(dp, mode="rb")
    dp = PicklerDataPipe(dp)
    # dp = dp.cycle(2)
    dp = TakerDataPipe(dp, dataset_size)
    return dp
>>>>>>> 3300692c
<|MERGE_RESOLUTION|>--- conflicted
+++ resolved
@@ -287,7 +287,6 @@
             yield path, decompressor(file)
 
 
-<<<<<<< HEAD
 class RarArchiveReader(IterDataPipe[Tuple[str, io.BufferedIOBase]]):
     def __init__(self, datapipe: IterDataPipe[Tuple[str, io.BufferedIOBase]]):
         self._rarfile = self._verify_dependencies()
@@ -320,7 +319,6 @@
                 file_obj = rar.open(info)
 
                 yield inner_path, file_obj
-=======
 class PicklerDataPipe(IterDataPipe):
     def __init__(self, source_datapipe: IterDataPipe[Tuple[str, IO[bytes]]]) -> None:
         self.source_datapipe = source_datapipe
@@ -394,5 +392,4 @@
     dp = PicklerDataPipe(dp)
     # dp = dp.cycle(2)
     dp = TakerDataPipe(dp, dataset_size)
-    return dp
->>>>>>> 3300692c
+    return dp