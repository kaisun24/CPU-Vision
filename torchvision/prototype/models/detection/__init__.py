from .faster_rcnn import *
from .keypoint_rcnn import *
from .mask_rcnn import *
from .retinanet import *
<<<<<<< HEAD
from .ssd import *
=======
from .ssdlite import *
>>>>>>> 471f0fb7
<|MERGE_RESOLUTION|>--- conflicted
+++ resolved
@@ -2,8 +2,5 @@
 from .keypoint_rcnn import *
 from .mask_rcnn import *
 from .retinanet import *
-<<<<<<< HEAD
 from .ssd import *
-=======
-from .ssdlite import *
->>>>>>> 471f0fb7
+from .ssdlite import *