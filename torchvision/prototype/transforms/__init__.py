--- conflicted
+++ resolved
@@ -8,21 +8,14 @@
 from ._auto_augment import RandAugment, TrivialAugmentWide, AutoAugment, AugMix
 from ._container import Compose, RandomApply, RandomChoice, RandomOrder
 from ._geometry import (
-<<<<<<< HEAD
-=======
-    HorizontalFlip,
->>>>>>> 60132302
     Resize,
     CenterCrop,
     RandomResizedCrop,
     FiveCrop,
     TenCrop,
     BatchMultiCrop,
-<<<<<<< HEAD
     RandomHorizontalFlip,
-=======
     RandomZoomOut,
->>>>>>> 60132302
 )
 from ._meta import ConvertBoundingBoxFormat, ConvertImageDtype, ConvertImageColorSpace
 from ._misc import Identity, Normalize, ToDtype, Lambda
