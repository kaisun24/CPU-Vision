from ._presets import StereoMatching  # usort: skip

<<<<<<< HEAD
from ._augment import RandomCutmix, RandomErasing, RandomMixup, SimpleCopyPaste
from ._auto_augment import AugMix, AutoAugment, AutoAugmentDetection, RandAugment, TrivialAugmentWide
from ._color import (
    ColorJitter,
    Grayscale,
    RandomAdjustSharpness,
    RandomAutocontrast,
    RandomEqualize,
    RandomGrayscale,
    RandomInvert,
    RandomPhotometricDistort,
    RandomPosterize,
    RandomSolarize,
)
from ._container import Compose, RandomApply, RandomChoice, RandomOrder
from ._geometry import (
    CenterCrop,
    ElasticTransform,
    FiveCrop,
    FixedSizeCrop,
    Pad,
    RandomAffine,
    RandomCrop,
    RandomHorizontalFlip,
    RandomIoUCrop,
    RandomPerspective,
    RandomResize,
    RandomResizedCrop,
    RandomRotation,
    RandomShortestSize,
    RandomVerticalFlip,
    RandomZoomOut,
    Resize,
    ScaleJitter,
    TenCrop,
)
from ._meta import ClampBoundingBoxes, ConvertBoundingBoxFormat, ConvertDtype, ConvertImageDtype
from ._misc import (
    GaussianBlur,
    Identity,
    Lambda,
    LinearTransformation,
    Normalize,
    PermuteDimensions,
    RemoveSmallBoundingBoxes,
    ToDtype,
    TransposeDimensions,
)
from ._temporal import UniformTemporalSubsample
from ._type_conversion import LabelToOneHot, PILToTensor, ToImagePIL, ToImageTensor, ToPILImage

from ._deprecated import ToTensor  # usort: skip
=======
from ._augment import RandomCutmix, RandomMixup, SimpleCopyPaste
from ._geometry import FixedSizeCrop
from ._misc import PermuteDimensions, TransposeDimensions
from ._type_conversion import LabelToOneHot
>>>>>>> caf12f84
<|MERGE_RESOLUTION|>--- conflicted
+++ resolved
@@ -1,61 +1,6 @@
 from ._presets import StereoMatching  # usort: skip
 
-<<<<<<< HEAD
-from ._augment import RandomCutmix, RandomErasing, RandomMixup, SimpleCopyPaste
-from ._auto_augment import AugMix, AutoAugment, AutoAugmentDetection, RandAugment, TrivialAugmentWide
-from ._color import (
-    ColorJitter,
-    Grayscale,
-    RandomAdjustSharpness,
-    RandomAutocontrast,
-    RandomEqualize,
-    RandomGrayscale,
-    RandomInvert,
-    RandomPhotometricDistort,
-    RandomPosterize,
-    RandomSolarize,
-)
-from ._container import Compose, RandomApply, RandomChoice, RandomOrder
-from ._geometry import (
-    CenterCrop,
-    ElasticTransform,
-    FiveCrop,
-    FixedSizeCrop,
-    Pad,
-    RandomAffine,
-    RandomCrop,
-    RandomHorizontalFlip,
-    RandomIoUCrop,
-    RandomPerspective,
-    RandomResize,
-    RandomResizedCrop,
-    RandomRotation,
-    RandomShortestSize,
-    RandomVerticalFlip,
-    RandomZoomOut,
-    Resize,
-    ScaleJitter,
-    TenCrop,
-)
-from ._meta import ClampBoundingBoxes, ConvertBoundingBoxFormat, ConvertDtype, ConvertImageDtype
-from ._misc import (
-    GaussianBlur,
-    Identity,
-    Lambda,
-    LinearTransformation,
-    Normalize,
-    PermuteDimensions,
-    RemoveSmallBoundingBoxes,
-    ToDtype,
-    TransposeDimensions,
-)
-from ._temporal import UniformTemporalSubsample
-from ._type_conversion import LabelToOneHot, PILToTensor, ToImagePIL, ToImageTensor, ToPILImage
-
-from ._deprecated import ToTensor  # usort: skip
-=======
 from ._augment import RandomCutmix, RandomMixup, SimpleCopyPaste
 from ._geometry import FixedSizeCrop
 from ._misc import PermuteDimensions, TransposeDimensions
-from ._type_conversion import LabelToOneHot
->>>>>>> caf12f84
+from ._type_conversion import LabelToOneHot