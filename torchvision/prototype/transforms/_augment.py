import math
import numbers
import warnings
from typing import Any, Dict, Tuple

import PIL.Image
import torch
from torchvision.prototype import features
<<<<<<< HEAD
from torchvision.prototype.transforms import Transform, kernels as K
from torchvision.transforms import functional as _F
=======
from torchvision.prototype.transforms import Transform, functional as F
>>>>>>> e13206d9

from ._utils import query_image, get_image_size, get_image_num_channels


class RandomErasing(Transform):
<<<<<<< HEAD
=======
    _DISPATCHER = F.erase
    _FAIL_TYPES = {PIL.Image.Image, features.BoundingBox, features.SegmentationMask}

>>>>>>> e13206d9
    def __init__(
        self,
        p: float = 0.5,
        scale: Tuple[float, float] = (0.02, 0.33),
        ratio: Tuple[float, float] = (0.3, 3.3),
        value: float = 0,
    ):
        super().__init__()
        if not isinstance(value, (numbers.Number, str, tuple, list)):
            raise TypeError("Argument value should be either a number or str or a sequence")
        if isinstance(value, str) and value != "random":
            raise ValueError("If value is str, it should be 'random'")
        if not isinstance(scale, (tuple, list)):
            raise TypeError("Scale should be a sequence")
        if not isinstance(ratio, (tuple, list)):
            raise TypeError("Ratio should be a sequence")
        if (scale[0] > scale[1]) or (ratio[0] > ratio[1]):
            warnings.warn("Scale and ratio should be of kind (min, max)")
        if scale[0] < 0 or scale[1] > 1:
            raise ValueError("Scale should be between 0 and 1")
        if p < 0 or p > 1:
            raise ValueError("Random erasing probability should be between 0 and 1")
        # TODO: deprecate p in favor of wrapping the transform in a RandomApply
        self.p = p
        self.scale = scale
        self.ratio = ratio
        self.value = value

    def _get_params(self, sample: Any) -> Dict[str, Any]:
        image = query_image(sample)
        img_c = get_image_num_channels(image)
        img_h, img_w = get_image_size(image)

        if isinstance(self.value, (int, float)):
            value = [self.value]
        elif isinstance(self.value, str):
            value = None
        elif isinstance(self.value, tuple):
            value = list(self.value)
        else:
            value = self.value

        if value is not None and not (len(value) in (1, img_c)):
            raise ValueError(
                "If value is a sequence, it should have either a single value or "
                f"{image.shape[-3]} (number of input channels)"
            )

        area = img_h * img_w

        log_ratio = torch.log(torch.tensor(self.ratio))
        for _ in range(10):
            erase_area = area * torch.empty(1).uniform_(self.scale[0], self.scale[1]).item()
            aspect_ratio = torch.exp(
                torch.empty(1).uniform_(
                    log_ratio[0],  # type: ignore[arg-type]
                    log_ratio[1],  # type: ignore[arg-type]
                )
            ).item()

            h = int(round(math.sqrt(erase_area * aspect_ratio)))
            w = int(round(math.sqrt(erase_area / aspect_ratio)))
            if not (h < img_h and w < img_w):
                continue

            if value is None:
                v = torch.empty([img_c, h, w], dtype=torch.float32).normal_()
            else:
                v = torch.tensor(value)[:, None, None]

            i = torch.randint(0, img_h - h + 1, size=(1,)).item()
            j = torch.randint(0, img_w - w + 1, size=(1,)).item()
            break
        else:
            i, j, h, w, v = 0, 0, img_h, img_w, image

        return dict(zip("ijhwv", (i, j, h, w, v)))

    def _transform(self, input: Any, params: Dict[str, Any]) -> Any:
        if type(input) is torch.Tensor:
            return _F.erase(input, **params)
        elif type(input) is features.Image:
            return features.Image.new_like(input, K.erase_image(input, **params))
        else:
            return input

    def forward(self, *inputs: Any) -> Any:
        if torch.rand(1) >= self.p:
            return inputs if len(inputs) > 1 else inputs[0]

        return super().forward(*inputs)

<<<<<<< HEAD
=======
class RandomMixup(Transform):
    _DISPATCHER = F.mixup
    _FAIL_TYPES = {features.BoundingBox, features.SegmentationMask}
>>>>>>> e13206d9

class RandomMixup(Transform):
    def __init__(self, *, alpha: float) -> None:
        super().__init__()
        self.alpha = alpha
        self._dist = torch.distributions.Beta(torch.tensor([alpha]), torch.tensor([alpha]))

    def _get_params(self, sample: Any) -> Dict[str, Any]:
        return dict(lam=float(self._dist.sample(())))

    def _transform(self, input: Any, params: Dict[str, Any]) -> Any:
        if type(input) is features.Image:
            output = K.mixup_image(input, **params)
            return features.Image.new_like(input, output)
        elif type(input) is features.OneHotLabel:
            output = K.mixup_one_hot_label(input, **params)
            return features.OneHotLabel.new_like(input, output)
        else:
            return input


class RandomCutmix(Transform):
<<<<<<< HEAD
=======
    _DISPATCHER = F.cutmix
    _FAIL_TYPES = {features.BoundingBox, features.SegmentationMask}

>>>>>>> e13206d9
    def __init__(self, *, alpha: float) -> None:
        super().__init__()
        self.alpha = alpha
        self._dist = torch.distributions.Beta(torch.tensor([alpha]), torch.tensor([alpha]))

    def _get_params(self, sample: Any) -> Dict[str, Any]:
        lam = float(self._dist.sample(()))

        image = query_image(sample)
        H, W = get_image_size(image)

        r_x = torch.randint(W, ())
        r_y = torch.randint(H, ())

        r = 0.5 * math.sqrt(1.0 - lam)
        r_w_half = int(r * W)
        r_h_half = int(r * H)

        x1 = int(torch.clamp(r_x - r_w_half, min=0))
        y1 = int(torch.clamp(r_y - r_h_half, min=0))
        x2 = int(torch.clamp(r_x + r_w_half, max=W))
        y2 = int(torch.clamp(r_y + r_h_half, max=H))
        box = (x1, y1, x2, y2)

        lam_adjusted = float(1.0 - (x2 - x1) * (y2 - y1) / (W * H))

        return dict(box=box, lam_adjusted=lam_adjusted)

    def _transform(self, input: Any, params: Dict[str, Any]) -> Any:
        if type(input) is features.Image:
            output = K.cutmix_image(input, box=params["box"])
            return features.Image.new_like(input, output)
        elif type(input) is features.OneHotLabel:
            output = K.cutmix_one_hot_label(input, lam_adjusted=params["lam_adjusted"])
            return features.OneHotLabel.new_like(input, output)
        else:
            return input<|MERGE_RESOLUTION|>--- conflicted
+++ resolved
@@ -6,23 +6,13 @@
 import PIL.Image
 import torch
 from torchvision.prototype import features
-<<<<<<< HEAD
 from torchvision.prototype.transforms import Transform, kernels as K
 from torchvision.transforms import functional as _F
-=======
-from torchvision.prototype.transforms import Transform, functional as F
->>>>>>> e13206d9
 
 from ._utils import query_image, get_image_size, get_image_num_channels
 
 
 class RandomErasing(Transform):
-<<<<<<< HEAD
-=======
-    _DISPATCHER = F.erase
-    _FAIL_TYPES = {PIL.Image.Image, features.BoundingBox, features.SegmentationMask}
-
->>>>>>> e13206d9
     def __init__(
         self,
         p: float = 0.5,
@@ -106,6 +96,8 @@
             return _F.erase(input, **params)
         elif type(input) is features.Image:
             return features.Image.new_like(input, K.erase_image(input, **params))
+        elif type(input) in {features.BoundingBox, features.SegmentationMask} or isinstance(input, PIL.Image.Image):
+            raise TypeError(f"{type(input)} is not supported by {type(self).__name__}()")
         else:
             return input
 
@@ -115,12 +107,6 @@
 
         return super().forward(*inputs)
 
-<<<<<<< HEAD
-=======
-class RandomMixup(Transform):
-    _DISPATCHER = F.mixup
-    _FAIL_TYPES = {features.BoundingBox, features.SegmentationMask}
->>>>>>> e13206d9
 
 class RandomMixup(Transform):
     def __init__(self, *, alpha: float) -> None:
@@ -138,17 +124,13 @@
         elif type(input) is features.OneHotLabel:
             output = K.mixup_one_hot_label(input, **params)
             return features.OneHotLabel.new_like(input, output)
+        elif type(input) in {torch.Tensor, features.BoundingBox, features.SegmentationMask}:
+            raise TypeError(f"{type(input)} is not supported by {type(self).__name__}()")
         else:
             return input
 
 
 class RandomCutmix(Transform):
-<<<<<<< HEAD
-=======
-    _DISPATCHER = F.cutmix
-    _FAIL_TYPES = {features.BoundingBox, features.SegmentationMask}
-
->>>>>>> e13206d9
     def __init__(self, *, alpha: float) -> None:
         super().__init__()
         self.alpha = alpha
@@ -184,5 +166,7 @@
         elif type(input) is features.OneHotLabel:
             output = K.cutmix_one_hot_label(input, lam_adjusted=params["lam_adjusted"])
             return features.OneHotLabel.new_like(input, output)
+        elif type(input) in {torch.Tensor, features.BoundingBox, features.SegmentationMask}:
+            raise TypeError(f"{type(input)} is not supported by {type(self).__name__}()")
         else:
             return input