import math
from typing import Any, Callable, cast, Dict, List, Optional, Sequence, Tuple, TypeVar, Union

import PIL.Image
import torch

from torchvision.prototype import features
from torchvision.prototype.transforms import functional as F, Transform
from torchvision.transforms.autoaugment import AutoAugmentPolicy
from torchvision.transforms.functional import InterpolationMode, pil_to_tensor, to_pil_image

<<<<<<< HEAD
from ._utils import get_image_dimensions, is_simple_tensor, query_image
=======
from ._utils import get_chw, is_simple_tensor
>>>>>>> 857c0303

K = TypeVar("K")
V = TypeVar("V")


class _AutoAugmentBase(Transform):
    def __init__(
        self,
        *,
        interpolation: InterpolationMode = InterpolationMode.NEAREST,
        fill: Union[int, float, Sequence[int], Sequence[float]] = 0,
    ) -> None:
        super().__init__()
        self.interpolation = interpolation
        self.fill = fill

    def _get_random_item(self, dct: Dict[K, V]) -> Tuple[K, V]:
        keys = tuple(dct.keys())
        key = keys[int(torch.randint(len(keys), ()))]
        return key, dct[key]

    def _parse_fill(
        self, image: Union[PIL.Image.Image, torch.Tensor, features.Image], num_channels: int
    ) -> Union[int, float, Sequence[int], Sequence[float]]:
        fill = self.fill

        if isinstance(image, PIL.Image.Image) or fill is None:
            return fill

        if isinstance(fill, (int, float)):
            fill = [float(fill)] * num_channels
        else:
            fill = [float(f) for f in fill]

        return fill

    def _get_params(self, sample: Any) -> Dict[str, Any]:
        image = query_image(sample)
        num_channels, height, width = get_image_dimensions(image)
        fill = self._parse_fill(image, num_channels)
        return dict(num_channels=num_channels, height=height, width=width, fill=fill)

    def _apply_image_transform(
        self,
        image: Any,
        transform_id: str,
        magnitude: float,
        interpolation: InterpolationMode,
        fill: Union[int, float, Sequence[int], Sequence[float]],
    ) -> Any:
        if transform_id == "Identity":
            return image
        elif transform_id == "ShearX":
            return F.affine(
                image,
                angle=0.0,
                translate=[0, 0],
                scale=1.0,
                shear=[math.degrees(magnitude), 0.0],
                interpolation=interpolation,
                fill=fill,
            )
        elif transform_id == "ShearY":
            return F.affine(
                image,
                angle=0.0,
                translate=[0, 0],
                scale=1.0,
                shear=[0.0, math.degrees(magnitude)],
                interpolation=interpolation,
                fill=fill,
            )
        elif transform_id == "TranslateX":
            return F.affine(
                image,
                angle=0.0,
                translate=[int(magnitude), 0],
                scale=1.0,
                shear=[0.0, 0.0],
                interpolation=interpolation,
                fill=fill,
            )
        elif transform_id == "TranslateY":
            return F.affine(
                image,
                angle=0.0,
                translate=[0, int(magnitude)],
                scale=1.0,
                shear=[0.0, 0.0],
                interpolation=interpolation,
                fill=fill,
            )
        elif transform_id == "Rotate":
            return F.rotate(image, angle=magnitude)
        elif transform_id == "Brightness":
            return F.adjust_brightness(image, brightness_factor=1.0 + magnitude)
        elif transform_id == "Color":
            return F.adjust_saturation(image, saturation_factor=1.0 + magnitude)
        elif transform_id == "Contrast":
            return F.adjust_contrast(image, contrast_factor=1.0 + magnitude)
        elif transform_id == "Sharpness":
            return F.adjust_sharpness(image, sharpness_factor=1.0 + magnitude)
        elif transform_id == "Posterize":
            return F.posterize(image, bits=int(magnitude))
        elif transform_id == "Solarize":
            return F.solarize(image, threshold=magnitude)
        elif transform_id == "AutoContrast":
            return F.autocontrast(image)
        elif transform_id == "Equalize":
            return F.equalize(image)
        elif transform_id == "Invert":
            return F.invert(image)
        else:
            raise ValueError(f"No transform available for {transform_id}")


class AutoAugment(_AutoAugmentBase):
    _AUGMENTATION_SPACE = {
        "ShearX": (lambda num_bins, height, width: torch.linspace(0.0, 0.3, num_bins), True),
        "ShearY": (lambda num_bins, height, width: torch.linspace(0.0, 0.3, num_bins), True),
        "TranslateX": (
            lambda num_bins, height, width: torch.linspace(0.0, 150.0 / 331.0 * width, num_bins),
            True,
        ),
        "TranslateY": (
            lambda num_bins, height, width: torch.linspace(0.0, 150.0 / 331.0 * height, num_bins),
            True,
        ),
        "Rotate": (lambda num_bins, height, width: torch.linspace(0.0, 30.0, num_bins), True),
        "Brightness": (lambda num_bins, height, width: torch.linspace(0.0, 0.9, num_bins), True),
        "Color": (lambda num_bins, height, width: torch.linspace(0.0, 0.9, num_bins), True),
        "Contrast": (lambda num_bins, height, width: torch.linspace(0.0, 0.9, num_bins), True),
        "Sharpness": (lambda num_bins, height, width: torch.linspace(0.0, 0.9, num_bins), True),
        "Posterize": (
            lambda num_bins, height, width: cast(torch.Tensor, 8 - (torch.arange(num_bins) / ((num_bins - 1) / 4)))
            .round()
            .int(),
            False,
        ),
        "Solarize": (lambda num_bins, height, width: torch.linspace(255.0, 0.0, num_bins), False),
        "AutoContrast": (lambda num_bins, height, width: None, False),
        "Equalize": (lambda num_bins, height, width: None, False),
        "Invert": (lambda num_bins, height, width: None, False),
    }

    def __init__(
        self,
        policy: AutoAugmentPolicy = AutoAugmentPolicy.IMAGENET,
        interpolation: InterpolationMode = InterpolationMode.NEAREST,
        fill: Union[int, float, Sequence[int], Sequence[float]] = 0,
    ) -> None:
        super().__init__(interpolation=interpolation, fill=fill)
        self.policy = policy
        self._policies = self._get_policies(policy)

    def _get_policies(
        self, policy: AutoAugmentPolicy
    ) -> List[Tuple[Tuple[str, float, Optional[int]], Tuple[str, float, Optional[int]]]]:
        if policy == AutoAugmentPolicy.IMAGENET:
            return [
                (("Posterize", 0.4, 8), ("Rotate", 0.6, 9)),
                (("Solarize", 0.6, 5), ("AutoContrast", 0.6, None)),
                (("Equalize", 0.8, None), ("Equalize", 0.6, None)),
                (("Posterize", 0.6, 7), ("Posterize", 0.6, 6)),
                (("Equalize", 0.4, None), ("Solarize", 0.2, 4)),
                (("Equalize", 0.4, None), ("Rotate", 0.8, 8)),
                (("Solarize", 0.6, 3), ("Equalize", 0.6, None)),
                (("Posterize", 0.8, 5), ("Equalize", 1.0, None)),
                (("Rotate", 0.2, 3), ("Solarize", 0.6, 8)),
                (("Equalize", 0.6, None), ("Posterize", 0.4, 6)),
                (("Rotate", 0.8, 8), ("Color", 0.4, 0)),
                (("Rotate", 0.4, 9), ("Equalize", 0.6, None)),
                (("Equalize", 0.0, None), ("Equalize", 0.8, None)),
                (("Invert", 0.6, None), ("Equalize", 1.0, None)),
                (("Color", 0.6, 4), ("Contrast", 1.0, 8)),
                (("Rotate", 0.8, 8), ("Color", 1.0, 2)),
                (("Color", 0.8, 8), ("Solarize", 0.8, 7)),
                (("Sharpness", 0.4, 7), ("Invert", 0.6, None)),
                (("ShearX", 0.6, 5), ("Equalize", 1.0, None)),
                (("Color", 0.4, 0), ("Equalize", 0.6, None)),
                (("Equalize", 0.4, None), ("Solarize", 0.2, 4)),
                (("Solarize", 0.6, 5), ("AutoContrast", 0.6, None)),
                (("Invert", 0.6, None), ("Equalize", 1.0, None)),
                (("Color", 0.6, 4), ("Contrast", 1.0, 8)),
                (("Equalize", 0.8, None), ("Equalize", 0.6, None)),
            ]
        elif policy == AutoAugmentPolicy.CIFAR10:
            return [
                (("Invert", 0.1, None), ("Contrast", 0.2, 6)),
                (("Rotate", 0.7, 2), ("TranslateX", 0.3, 9)),
                (("Sharpness", 0.8, 1), ("Sharpness", 0.9, 3)),
                (("ShearY", 0.5, 8), ("TranslateY", 0.7, 9)),
                (("AutoContrast", 0.5, None), ("Equalize", 0.9, None)),
                (("ShearY", 0.2, 7), ("Posterize", 0.3, 7)),
                (("Color", 0.4, 3), ("Brightness", 0.6, 7)),
                (("Sharpness", 0.3, 9), ("Brightness", 0.7, 9)),
                (("Equalize", 0.6, None), ("Equalize", 0.5, None)),
                (("Contrast", 0.6, 7), ("Sharpness", 0.6, 5)),
                (("Color", 0.7, 7), ("TranslateX", 0.5, 8)),
                (("Equalize", 0.3, None), ("AutoContrast", 0.4, None)),
                (("TranslateY", 0.4, 3), ("Sharpness", 0.2, 6)),
                (("Brightness", 0.9, 6), ("Color", 0.2, 8)),
                (("Solarize", 0.5, 2), ("Invert", 0.0, None)),
                (("Equalize", 0.2, None), ("AutoContrast", 0.6, None)),
                (("Equalize", 0.2, None), ("Equalize", 0.6, None)),
                (("Color", 0.9, 9), ("Equalize", 0.6, None)),
                (("AutoContrast", 0.8, None), ("Solarize", 0.2, 8)),
                (("Brightness", 0.1, 3), ("Color", 0.7, 0)),
                (("Solarize", 0.4, 5), ("AutoContrast", 0.9, None)),
                (("TranslateY", 0.9, 9), ("TranslateY", 0.7, 9)),
                (("AutoContrast", 0.9, None), ("Solarize", 0.8, 3)),
                (("Equalize", 0.8, None), ("Invert", 0.1, None)),
                (("TranslateY", 0.7, 9), ("AutoContrast", 0.9, None)),
            ]
        elif policy == AutoAugmentPolicy.SVHN:
            return [
                (("ShearX", 0.9, 4), ("Invert", 0.2, None)),
                (("ShearY", 0.9, 8), ("Invert", 0.7, None)),
                (("Equalize", 0.6, None), ("Solarize", 0.6, 6)),
                (("Invert", 0.9, None), ("Equalize", 0.6, None)),
                (("Equalize", 0.6, None), ("Rotate", 0.9, 3)),
                (("ShearX", 0.9, 4), ("AutoContrast", 0.8, None)),
                (("ShearY", 0.9, 8), ("Invert", 0.4, None)),
                (("ShearY", 0.9, 5), ("Solarize", 0.2, 6)),
                (("Invert", 0.9, None), ("AutoContrast", 0.8, None)),
                (("Equalize", 0.6, None), ("Rotate", 0.9, 3)),
                (("ShearX", 0.9, 4), ("Solarize", 0.3, 3)),
                (("ShearY", 0.8, 8), ("Invert", 0.7, None)),
                (("Equalize", 0.9, None), ("TranslateY", 0.6, 6)),
                (("Invert", 0.9, None), ("Equalize", 0.6, None)),
                (("Contrast", 0.3, 3), ("Rotate", 0.8, 4)),
                (("Invert", 0.8, None), ("TranslateY", 0.0, 2)),
                (("ShearY", 0.7, 6), ("Solarize", 0.4, 8)),
                (("Invert", 0.6, None), ("Rotate", 0.8, 4)),
                (("ShearY", 0.3, 7), ("TranslateX", 0.9, 3)),
                (("ShearX", 0.1, 6), ("Invert", 0.6, None)),
                (("Solarize", 0.7, 2), ("TranslateY", 0.6, 7)),
                (("ShearY", 0.8, 4), ("Invert", 0.8, None)),
                (("ShearX", 0.7, 9), ("TranslateY", 0.8, 3)),
                (("ShearY", 0.8, 5), ("AutoContrast", 0.7, None)),
                (("ShearX", 0.7, 2), ("Invert", 0.1, None)),
            ]
        else:
            raise ValueError(f"The provided policy {policy} is not recognized.")

<<<<<<< HEAD
    def _get_params(self, sample: Any) -> Dict[str, Any]:
        params = super(AutoAugment, self)._get_params(sample)
        params["policy"] = self._policies[int(torch.randint(len(self._policies), ()))]
        return params
=======
    def forward(self, *inputs: Any) -> Any:
        sample = inputs if len(inputs) > 1 else inputs[0]

        id, image = self._extract_image(sample)
        num_channels, height, width = get_chw(image)
        fill = self._parse_fill(image, num_channels)
>>>>>>> 857c0303

    def _transform(self, inpt: Any, params: Dict[str, Any]) -> Any:
        if not (isinstance(inpt, (features.Image, PIL.Image.Image)) or is_simple_tensor(inpt)):
            return inpt

        for transform_id, probability, magnitude_idx in params["policy"]:
            if not torch.rand(()) <= probability:
                continue

            magnitudes_fn, signed = self._AUGMENTATION_SPACE[transform_id]

            magnitudes = magnitudes_fn(10, params["height"], params["width"])
            if magnitudes is not None:
                magnitude = float(magnitudes[magnitude_idx])
                if signed and torch.rand(()) <= 0.5:
                    magnitude *= -1
            else:
                magnitude = 0.0

            inpt = self._apply_image_transform(
                inpt, transform_id, magnitude, interpolation=self.interpolation, fill=params["fill"]
            )

        return inpt


class RandAugment(_AutoAugmentBase):
    _AUGMENTATION_SPACE = {
        "Identity": (lambda num_bins, height, width: None, False),
        "ShearX": (lambda num_bins, height, width: torch.linspace(0.0, 0.3, num_bins), True),
        "ShearY": (lambda num_bins, height, width: torch.linspace(0.0, 0.3, num_bins), True),
        "TranslateX": (
            lambda num_bins, height, width: torch.linspace(0.0, 150.0 / 331.0 * width, num_bins),
            True,
        ),
        "TranslateY": (
            lambda num_bins, height, width: torch.linspace(0.0, 150.0 / 331.0 * height, num_bins),
            True,
        ),
        "Rotate": (lambda num_bins, height, width: torch.linspace(0.0, 30.0, num_bins), True),
        "Brightness": (lambda num_bins, height, width: torch.linspace(0.0, 0.9, num_bins), True),
        "Color": (lambda num_bins, height, width: torch.linspace(0.0, 0.9, num_bins), True),
        "Contrast": (lambda num_bins, height, width: torch.linspace(0.0, 0.9, num_bins), True),
        "Sharpness": (lambda num_bins, height, width: torch.linspace(0.0, 0.9, num_bins), True),
        "Posterize": (
            lambda num_bins, height, width: cast(torch.Tensor, 8 - (torch.arange(num_bins) / ((num_bins - 1) / 4)))
            .round()
            .int(),
            False,
        ),
        "Solarize": (lambda num_bins, height, width: torch.linspace(255.0, 0.0, num_bins), False),
        "AutoContrast": (lambda num_bins, height, width: None, False),
        "Equalize": (lambda num_bins, height, width: None, False),
    }

    def __init__(
        self,
        *,
        num_ops: int = 2,
        magnitude: int = 9,
        num_magnitude_bins: int = 31,
        interpolation: InterpolationMode = InterpolationMode.NEAREST,
        fill: Union[int, float, Sequence[int], Sequence[float]] = 0,
    ) -> None:
        super().__init__(interpolation=interpolation, fill=fill)
        self.num_ops = num_ops
        self.magnitude = magnitude
        self.num_magnitude_bins = num_magnitude_bins

<<<<<<< HEAD
    def _transform(self, inpt: Any, params: Dict[str, Any]) -> Any:
        if not (isinstance(inpt, (features.Image, PIL.Image.Image)) or is_simple_tensor(inpt)):
            return inpt
=======
    def forward(self, *inputs: Any) -> Any:
        sample = inputs if len(inputs) > 1 else inputs[0]

        id, image = self._extract_image(sample)
        num_channels, height, width = get_chw(image)
        fill = self._parse_fill(image, num_channels)
>>>>>>> 857c0303

        for _ in range(self.num_ops):
            transform_id, (magnitudes_fn, signed) = self._get_random_item(self._AUGMENTATION_SPACE)

            magnitudes = magnitudes_fn(self.num_magnitude_bins, params["height"], params["width"])
            if magnitudes is not None:
                magnitude = float(magnitudes[int(torch.randint(self.num_magnitude_bins, ()))])
                if signed and torch.rand(()) <= 0.5:
                    magnitude *= -1
            else:
                magnitude = 0.0

            inpt = self._apply_image_transform(
                inpt, transform_id, magnitude, interpolation=self.interpolation, fill=params["fill"]
            )

        return inpt


class TrivialAugmentWide(_AutoAugmentBase):
    _AUGMENTATION_SPACE = {
        "Identity": (lambda num_bins, height, width: None, False),
        "ShearX": (lambda num_bins, height, width: torch.linspace(0.0, 0.99, num_bins), True),
        "ShearY": (lambda num_bins, height, width: torch.linspace(0.0, 0.99, num_bins), True),
        "TranslateX": (lambda num_bins, height, width: torch.linspace(0.0, 32.0, num_bins), True),
        "TranslateY": (lambda num_bins, height, width: torch.linspace(0.0, 32.0, num_bins), True),
        "Rotate": (lambda num_bins, height, width: torch.linspace(0.0, 135.0, num_bins), True),
        "Brightness": (lambda num_bins, height, width: torch.linspace(0.0, 0.99, num_bins), True),
        "Color": (lambda num_bins, height, width: torch.linspace(0.0, 0.99, num_bins), True),
        "Contrast": (lambda num_bins, height, width: torch.linspace(0.0, 0.99, num_bins), True),
        "Sharpness": (lambda num_bins, height, width: torch.linspace(0.0, 0.99, num_bins), True),
        "Posterize": (
            lambda num_bins, height, width: cast(torch.Tensor, 8 - (torch.arange(num_bins) / ((num_bins - 1) / 6)))
            .round()
            .int(),
            False,
        ),
        "Solarize": (lambda num_bins, height, width: torch.linspace(255.0, 0.0, num_bins), False),
        "AutoContrast": (lambda num_bins, height, width: None, False),
        "Equalize": (lambda num_bins, height, width: None, False),
    }

    def __init__(
        self,
        *,
        num_magnitude_bins: int = 31,
        interpolation: InterpolationMode = InterpolationMode.NEAREST,
        fill: Union[int, float, Sequence[int], Sequence[float]] = 0,
    ):
        super().__init__(interpolation=interpolation, fill=fill)
        self.num_magnitude_bins = num_magnitude_bins

<<<<<<< HEAD
    def _transform(self, inpt: Any, params: Dict[str, Any]) -> Any:
        if not (isinstance(inpt, (features.Image, PIL.Image.Image)) or is_simple_tensor(inpt)):
            return inpt
=======
    def forward(self, *inputs: Any) -> Any:
        sample = inputs if len(inputs) > 1 else inputs[0]

        id, image = self._extract_image(sample)
        num_channels, height, width = get_chw(image)
        fill = self._parse_fill(image, num_channels)
>>>>>>> 857c0303

        transform_id, (magnitudes_fn, signed) = self._get_random_item(self._AUGMENTATION_SPACE)

        magnitudes = magnitudes_fn(self.num_magnitude_bins, params["height"], params["width"])
        if magnitudes is not None:
            magnitude = float(magnitudes[int(torch.randint(self.num_magnitude_bins, ()))])
            if signed and torch.rand(()) <= 0.5:
                magnitude *= -1
        else:
            magnitude = 0.0

        return self._apply_image_transform(
            inpt, transform_id, magnitude, interpolation=self.interpolation, fill=params["fill"]
        )


class AugMix(_AutoAugmentBase):
    _PARTIAL_AUGMENTATION_SPACE = {
        "ShearX": (lambda num_bins, height, width: torch.linspace(0.0, 0.3, num_bins), True),
        "ShearY": (lambda num_bins, height, width: torch.linspace(0.0, 0.3, num_bins), True),
        "TranslateX": (lambda num_bins, height, width: torch.linspace(0.0, width / 3.0, num_bins), True),
        "TranslateY": (lambda num_bins, height, width: torch.linspace(0.0, height / 3.0, num_bins), True),
        "Rotate": (lambda num_bins, height, width: torch.linspace(0.0, 30.0, num_bins), True),
        "Posterize": (
            lambda num_bins, height, width: cast(torch.Tensor, 4 - (torch.arange(num_bins) / ((num_bins - 1) / 4)))
            .round()
            .int(),
            False,
        ),
        "Solarize": (lambda num_bins, height, width: torch.linspace(255.0, 0.0, num_bins), False),
        "AutoContrast": (lambda num_bins, height, width: None, False),
        "Equalize": (lambda num_bins, height, width: None, False),
    }
    _AUGMENTATION_SPACE: Dict[str, Tuple[Callable[[int, int, int], Optional[torch.Tensor]], bool]] = {
        **_PARTIAL_AUGMENTATION_SPACE,
        "Brightness": (lambda num_bins, height, width: torch.linspace(0.0, 0.9, num_bins), True),
        "Color": (lambda num_bins, height, width: torch.linspace(0.0, 0.9, num_bins), True),
        "Contrast": (lambda num_bins, height, width: torch.linspace(0.0, 0.9, num_bins), True),
        "Sharpness": (lambda num_bins, height, width: torch.linspace(0.0, 0.9, num_bins), True),
    }

    def __init__(
        self,
        severity: int = 3,
        mixture_width: int = 3,
        chain_depth: int = -1,
        alpha: float = 1.0,
        all_ops: bool = True,
        interpolation: InterpolationMode = InterpolationMode.BILINEAR,
        fill: Union[int, float, Sequence[int], Sequence[float]] = 0,
    ) -> None:
        super().__init__(interpolation=interpolation, fill=fill)
        self._PARAMETER_MAX = 10
        if not (1 <= severity <= self._PARAMETER_MAX):
            raise ValueError(f"The severity must be between [1, {self._PARAMETER_MAX}]. Got {severity} instead.")
        self.severity = severity
        self.mixture_width = mixture_width
        self.chain_depth = chain_depth
        self.alpha = alpha
        self.all_ops = all_ops

    def _sample_dirichlet(self, params: torch.Tensor) -> torch.Tensor:
        # Must be on a separate method so that we can overwrite it in tests.
        return torch._sample_dirichlet(params)

<<<<<<< HEAD
    def _transform(self, inpt: Any, params: Dict[str, Any]) -> Any:
        if isinstance(inpt, features.Image) or is_simple_tensor(inpt):
            image = inpt
        elif isinstance(inpt, PIL.Image.Image):
            image = pil_to_tensor(inpt)
        else:
            return inpt
=======
    def forward(self, *inputs: Any) -> Any:
        sample = inputs if len(inputs) > 1 else inputs[0]
        id, orig_image = self._extract_image(sample)
        num_channels, height, width = get_chw(orig_image)
        fill = self._parse_fill(orig_image, num_channels)

        if isinstance(orig_image, torch.Tensor):
            image = orig_image
        else:  # isinstance(inpt, PIL.Image.Image):
            image = pil_to_tensor(orig_image)
>>>>>>> 857c0303

        augmentation_space = self._AUGMENTATION_SPACE if self.all_ops else self._PARTIAL_AUGMENTATION_SPACE

        orig_dims = list(image.shape)
        batch = image.view([1] * max(4 - image.ndim, 0) + orig_dims)
        batch_dims = [batch.size(0)] + [1] * (batch.ndim - 1)

        # Sample the beta weights for combining the original and augmented image. To get Beta, we use a Dirichlet
        # with 2 parameters. The 1st column stores the weights of the original and the 2nd the ones of augmented image.
        m = self._sample_dirichlet(
            torch.tensor([self.alpha, self.alpha], device=batch.device).expand(batch_dims[0], -1)
        )

        # Sample the mixing weights and combine them with the ones sampled from Beta for the augmented images.
        combined_weights = self._sample_dirichlet(
            torch.tensor([self.alpha] * self.mixture_width, device=batch.device).expand(batch_dims[0], -1)
        ) * m[:, 1].view([batch_dims[0], -1])

        mix = m[:, 0].view(batch_dims) * batch
        for i in range(self.mixture_width):
            aug = batch
            depth = self.chain_depth if self.chain_depth > 0 else int(torch.randint(low=1, high=4, size=(1,)).item())
            for _ in range(depth):
                transform_id, (magnitudes_fn, signed) = self._get_random_item(augmentation_space)

                magnitudes = magnitudes_fn(self._PARAMETER_MAX, params["height"], params["width"])
                if magnitudes is not None:
                    magnitude = float(magnitudes[int(torch.randint(self.severity, ()))])
                    if signed and torch.rand(()) <= 0.5:
                        magnitude *= -1
                else:
                    magnitude = 0.0

                aug = self._apply_image_transform(
                    aug, transform_id, magnitude, interpolation=self.interpolation, fill=params["fill"]
                )
            mix.add_(combined_weights[:, i].view(batch_dims) * aug)
        mix = mix.view(orig_dims).to(dtype=image.dtype)

        if isinstance(inpt, features.Image):
            mix = features.Image.new_like(inpt, mix)
        elif isinstance(inpt, PIL.Image.Image):
            mix = to_pil_image(mix)

        return mix<|MERGE_RESOLUTION|>--- conflicted
+++ resolved
@@ -9,11 +9,8 @@
 from torchvision.transforms.autoaugment import AutoAugmentPolicy
 from torchvision.transforms.functional import InterpolationMode, pil_to_tensor, to_pil_image
 
-<<<<<<< HEAD
-from ._utils import get_image_dimensions, is_simple_tensor, query_image
-=======
-from ._utils import get_chw, is_simple_tensor
->>>>>>> 857c0303
+from ._utils import is_simple_tensor, query_chw
+
 
 K = TypeVar("K")
 V = TypeVar("V")
@@ -51,8 +48,7 @@
         return fill
 
     def _get_params(self, sample: Any) -> Dict[str, Any]:
-        image = query_image(sample)
-        num_channels, height, width = get_image_dimensions(image)
+        num_channels, height, width = query_chw(sample)
         fill = self._parse_fill(image, num_channels)
         return dict(num_channels=num_channels, height=height, width=width, fill=fill)
 
@@ -259,19 +255,10 @@
         else:
             raise ValueError(f"The provided policy {policy} is not recognized.")
 
-<<<<<<< HEAD
     def _get_params(self, sample: Any) -> Dict[str, Any]:
         params = super(AutoAugment, self)._get_params(sample)
         params["policy"] = self._policies[int(torch.randint(len(self._policies), ()))]
         return params
-=======
-    def forward(self, *inputs: Any) -> Any:
-        sample = inputs if len(inputs) > 1 else inputs[0]
-
-        id, image = self._extract_image(sample)
-        num_channels, height, width = get_chw(image)
-        fill = self._parse_fill(image, num_channels)
->>>>>>> 857c0303
 
     def _transform(self, inpt: Any, params: Dict[str, Any]) -> Any:
         if not (isinstance(inpt, (features.Image, PIL.Image.Image)) or is_simple_tensor(inpt)):
@@ -341,18 +328,9 @@
         self.magnitude = magnitude
         self.num_magnitude_bins = num_magnitude_bins
 
-<<<<<<< HEAD
     def _transform(self, inpt: Any, params: Dict[str, Any]) -> Any:
         if not (isinstance(inpt, (features.Image, PIL.Image.Image)) or is_simple_tensor(inpt)):
             return inpt
-=======
-    def forward(self, *inputs: Any) -> Any:
-        sample = inputs if len(inputs) > 1 else inputs[0]
-
-        id, image = self._extract_image(sample)
-        num_channels, height, width = get_chw(image)
-        fill = self._parse_fill(image, num_channels)
->>>>>>> 857c0303
 
         for _ in range(self.num_ops):
             transform_id, (magnitudes_fn, signed) = self._get_random_item(self._AUGMENTATION_SPACE)
@@ -405,18 +383,9 @@
         super().__init__(interpolation=interpolation, fill=fill)
         self.num_magnitude_bins = num_magnitude_bins
 
-<<<<<<< HEAD
     def _transform(self, inpt: Any, params: Dict[str, Any]) -> Any:
         if not (isinstance(inpt, (features.Image, PIL.Image.Image)) or is_simple_tensor(inpt)):
             return inpt
-=======
-    def forward(self, *inputs: Any) -> Any:
-        sample = inputs if len(inputs) > 1 else inputs[0]
-
-        id, image = self._extract_image(sample)
-        num_channels, height, width = get_chw(image)
-        fill = self._parse_fill(image, num_channels)
->>>>>>> 857c0303
 
         transform_id, (magnitudes_fn, signed) = self._get_random_item(self._AUGMENTATION_SPACE)
 
@@ -482,7 +451,6 @@
         # Must be on a separate method so that we can overwrite it in tests.
         return torch._sample_dirichlet(params)
 
-<<<<<<< HEAD
     def _transform(self, inpt: Any, params: Dict[str, Any]) -> Any:
         if isinstance(inpt, features.Image) or is_simple_tensor(inpt):
             image = inpt
@@ -490,18 +458,6 @@
             image = pil_to_tensor(inpt)
         else:
             return inpt
-=======
-    def forward(self, *inputs: Any) -> Any:
-        sample = inputs if len(inputs) > 1 else inputs[0]
-        id, orig_image = self._extract_image(sample)
-        num_channels, height, width = get_chw(orig_image)
-        fill = self._parse_fill(orig_image, num_channels)
-
-        if isinstance(orig_image, torch.Tensor):
-            image = orig_image
-        else:  # isinstance(inpt, PIL.Image.Image):
-            image = pil_to_tensor(orig_image)
->>>>>>> 857c0303
 
         augmentation_space = self._AUGMENTATION_SPACE if self.all_ops else self._PARTIAL_AUGMENTATION_SPACE
 
