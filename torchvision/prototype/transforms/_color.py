--- conflicted
+++ resolved
@@ -118,13 +118,9 @@
 
         output = inpt[..., permutation, :, :]
 
-<<<<<<< HEAD
-        if isinstance(inpt, features.Image):
-            output = features.Image.wrap_like(inpt, output, color_space=features.ColorSpace.OTHER)
-=======
         if isinstance(inpt, (features.Image, features.Video)):
-            output = type(inpt).new_like(inpt, output, color_space=features.ColorSpace.OTHER)  # type: ignore[arg-type]
->>>>>>> 3118fb52
+            output = type(inpt).wrap_like(inpt, output, color_space=features.ColorSpace.OTHER)  # type: ignore[arg-type]
+
         elif isinstance(inpt, PIL.Image.Image):
             output = F.to_image_pil(output)
 
