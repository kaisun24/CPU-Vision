import math
import numbers
import warnings
from typing import Any, cast, Dict, List, Optional, Sequence, Tuple, Type, Union

import PIL.Image
import torch
from torchvision.ops.boxes import box_iou
from torchvision.prototype import features
from torchvision.prototype.transforms import functional as F, InterpolationMode, Transform
from torchvision.transforms.functional import _get_perspective_coeffs

from typing_extensions import Literal

from ._transform import _RandomApplyTransform
from ._utils import (
    _check_padding_arg,
    _check_padding_mode_arg,
    _check_sequence_input,
    _setup_angle,
    _setup_fill_arg,
    _setup_float_or_seq,
    _setup_size,
    has_all,
    has_any,
    query_bounding_box,
    query_spatial_size,
)


class RandomHorizontalFlip(_RandomApplyTransform):
    def _transform(self, inpt: Any, params: Dict[str, Any]) -> Any:
        return F.horizontal_flip(inpt)


class RandomVerticalFlip(_RandomApplyTransform):
    def _transform(self, inpt: Any, params: Dict[str, Any]) -> Any:
        return F.vertical_flip(inpt)


class Resize(Transform):
    def __init__(
        self,
        size: Union[int, Sequence[int]],
        interpolation: InterpolationMode = InterpolationMode.BILINEAR,
        max_size: Optional[int] = None,
        antialias: Optional[bool] = None,
    ) -> None:
        super().__init__()

        self.size = (
            [size]
            if isinstance(size, int)
            else _setup_size(size, error_msg="Please provide only two dimensions (h, w) for size.")
        )
        self.interpolation = interpolation
        self.max_size = max_size
        self.antialias = antialias

    def _transform(self, inpt: Any, params: Dict[str, Any]) -> Any:
        return F.resize(
            inpt,
            self.size,
            interpolation=self.interpolation,
            max_size=self.max_size,
            antialias=self.antialias,
        )


class CenterCrop(Transform):
    def __init__(self, size: Union[int, Sequence[int]]):
        super().__init__()
        self.size = _setup_size(size, error_msg="Please provide only two dimensions (h, w) for size.")

    def _transform(self, inpt: Any, params: Dict[str, Any]) -> Any:
        return F.center_crop(inpt, output_size=self.size)


class RandomResizedCrop(Transform):
    def __init__(
        self,
        size: Union[int, Sequence[int]],
        scale: Tuple[float, float] = (0.08, 1.0),
        ratio: Tuple[float, float] = (3.0 / 4.0, 4.0 / 3.0),
        interpolation: InterpolationMode = InterpolationMode.BILINEAR,
        antialias: Optional[bool] = None,
    ) -> None:
        super().__init__()
        self.size = _setup_size(size, error_msg="Please provide only two dimensions (h, w) for size.")

        if not isinstance(scale, Sequence):
            raise TypeError("Scale should be a sequence")
        scale = cast(Tuple[float, float], scale)
        if not isinstance(ratio, Sequence):
            raise TypeError("Ratio should be a sequence")
        ratio = cast(Tuple[float, float], ratio)
        if (scale[0] > scale[1]) or (ratio[0] > ratio[1]):
            warnings.warn("Scale and ratio should be of kind (min, max)")

        self.scale = scale
        self.ratio = ratio
        self.interpolation = interpolation
        self.antialias = antialias

        self._log_ratio = torch.log(torch.tensor(self.ratio))

    def _get_params(self, sample: Any) -> Dict[str, Any]:
        height, width = query_spatial_size(sample)
        area = height * width

        log_ratio = self._log_ratio
        for _ in range(10):
            target_area = area * torch.empty(1).uniform_(self.scale[0], self.scale[1]).item()
            aspect_ratio = torch.exp(
                torch.empty(1).uniform_(
                    log_ratio[0],  # type: ignore[arg-type]
                    log_ratio[1],  # type: ignore[arg-type]
                )
            ).item()

            w = int(round(math.sqrt(target_area * aspect_ratio)))
            h = int(round(math.sqrt(target_area / aspect_ratio)))

            if 0 < w <= width and 0 < h <= height:
                i = torch.randint(0, height - h + 1, size=(1,)).item()
                j = torch.randint(0, width - w + 1, size=(1,)).item()
                break
        else:
            # Fallback to central crop
            in_ratio = float(width) / float(height)
            if in_ratio < min(self.ratio):
                w = width
                h = int(round(w / min(self.ratio)))
            elif in_ratio > max(self.ratio):
                h = height
                w = int(round(h * max(self.ratio)))
            else:  # whole image
                w = width
                h = height
            i = (height - h) // 2
            j = (width - w) // 2

        return dict(top=i, left=j, height=h, width=w)

    def _transform(self, inpt: Any, params: Dict[str, Any]) -> Any:
        return F.resized_crop(
            inpt, **params, size=self.size, interpolation=self.interpolation, antialias=self.antialias
        )


ImageOrVideoTypeJIT = Union[features.ImageTypeJIT, features.VideoTypeJIT]


class FiveCrop(Transform):
    """
    Example:
        >>> class BatchMultiCrop(transforms.Transform):
        ...     def forward(self, sample: Tuple[Tuple[Union[features.Image, features.Video], ...], features.Label]):
        ...         images_or_videos, labels = sample
        ...         batch_size = len(images_or_videos)
        ...         image_or_video = images_or_videos[0]
        ...         images_or_videos = image_or_video.wrap_like(image_or_video, torch.stack(images_or_videos))
        ...         labels = features.Label.wrap_like(labels, labels.repeat(batch_size))
        ...         return images_or_videos, labels
        ...
        >>> image = features.Image(torch.rand(3, 256, 256))
        >>> label = features.Label(0)
        >>> transform = transforms.Compose([transforms.FiveCrop(), BatchMultiCrop()])
        >>> images, labels = transform(image, label)
        >>> images.shape
        torch.Size([5, 3, 224, 224])
        >>> labels.shape
        torch.Size([5])
    """

    _transformed_types = (features.Image, PIL.Image.Image, features.is_simple_tensor, features.Video)

    def __init__(self, size: Union[int, Sequence[int]]) -> None:
        super().__init__()
        self.size = _setup_size(size, error_msg="Please provide only two dimensions (h, w) for size.")

    def _transform(
        self, inpt: ImageOrVideoTypeJIT, params: Dict[str, Any]
    ) -> Tuple[ImageOrVideoTypeJIT, ImageOrVideoTypeJIT, ImageOrVideoTypeJIT, ImageOrVideoTypeJIT, ImageOrVideoTypeJIT]:
        return F.five_crop(inpt, self.size)

<<<<<<< HEAD
    def _check(self, sample: Any) -> None:
        if has_any(sample, features.BoundingBox, features.SegmentationMask):
            raise TypeError(f"BoundingBox'es and SegmentationMask's are not supported by {type(self).__name__}()")
=======
    def forward(self, *inputs: Any) -> Any:
        if has_any(inputs, features.BoundingBox, features.Mask):
            raise TypeError(f"BoundingBox'es and Mask's are not supported by {type(self).__name__}()")
        return super().forward(*inputs)
>>>>>>> 54a2d4e8


class TenCrop(Transform):
    """
    See :class:`~torchvision.prototype.transforms.FiveCrop` for an example.
    """

    _transformed_types = (features.Image, PIL.Image.Image, features.is_simple_tensor, features.Video)

    def __init__(self, size: Union[int, Sequence[int]], vertical_flip: bool = False) -> None:
        super().__init__()
        self.size = _setup_size(size, error_msg="Please provide only two dimensions (h, w) for size.")
        self.vertical_flip = vertical_flip

<<<<<<< HEAD
    def _check(self, sample: Any) -> None:
        if has_any(sample, features.BoundingBox, features.SegmentationMask):
            raise TypeError(f"BoundingBox'es and SegmentationMask's are not supported by {type(self).__name__}()")

    def _transform(self, inpt: Any, params: Dict[str, Any]) -> Any:
        return F.ten_crop(inpt, self.size, vertical_flip=self.vertical_flip)


def _check_fill_arg(fill: Union[int, float, Sequence[int], Sequence[float]]) -> None:
    if not isinstance(fill, (numbers.Number, tuple, list)):
        raise TypeError("Got inappropriate fill arg")


def _check_padding_arg(padding: Union[int, Sequence[int]]) -> None:
    if not isinstance(padding, (numbers.Number, tuple, list)):
        raise TypeError("Got inappropriate padding arg")

    if isinstance(padding, (tuple, list)) and len(padding) not in [1, 2, 4]:
        raise ValueError(f"Padding must be an int or a 1, 2, or 4 element tuple, not a {len(padding)} element tuple")


# TODO: let's use torchvision._utils.StrEnum to have the best of both worlds (strings and enums)
# https://github.com/pytorch/vision/issues/6250
def _check_padding_mode_arg(padding_mode: Literal["constant", "edge", "reflect", "symmetric"]) -> None:
    if padding_mode not in ["constant", "edge", "reflect", "symmetric"]:
        raise ValueError("Padding mode should be either constant, edge, reflect or symmetric")
=======
    def _transform(
        self, inpt: Union[features.ImageType, features.VideoType], params: Dict[str, Any]
    ) -> Union[List[features.ImageTypeJIT], List[features.VideoTypeJIT]]:
        return F.ten_crop(inpt, self.size, vertical_flip=self.vertical_flip)

    def forward(self, *inputs: Any) -> Any:
        if has_any(inputs, features.BoundingBox, features.Mask):
            raise TypeError(f"BoundingBox'es and Mask's are not supported by {type(self).__name__}()")
        return super().forward(*inputs)
>>>>>>> 54a2d4e8


class Pad(Transform):
    def __init__(
        self,
        padding: Union[int, Sequence[int]],
        fill: Union[features.FillType, Dict[Type, features.FillType]] = 0,
        padding_mode: Literal["constant", "edge", "reflect", "symmetric"] = "constant",
    ) -> None:
        super().__init__()

        _check_padding_arg(padding)
        _check_padding_mode_arg(padding_mode)

        self.padding = padding
        self.fill = _setup_fill_arg(fill)
        self.padding_mode = padding_mode

    def _transform(self, inpt: Any, params: Dict[str, Any]) -> Any:
        fill = self.fill[type(inpt)]

        # This cast does Sequence[int] -> List[int] and is required to make mypy happy
        padding = self.padding
        if not isinstance(padding, int):
            padding = list(padding)

        fill = F._geometry._convert_fill_arg(fill)
        return F.pad(inpt, padding=padding, fill=fill, padding_mode=self.padding_mode)


class RandomZoomOut(_RandomApplyTransform):
    def __init__(
        self,
        fill: Union[features.FillType, Dict[Type, features.FillType]] = 0,
        side_range: Sequence[float] = (1.0, 4.0),
        p: float = 0.5,
    ) -> None:
        super().__init__(p=p)

        self.fill = _setup_fill_arg(fill)

        _check_sequence_input(side_range, "side_range", req_sizes=(2,))

        self.side_range = side_range
        if side_range[0] < 1.0 or side_range[0] > side_range[1]:
            raise ValueError(f"Invalid canvas side range provided {side_range}.")

    def _get_params(self, sample: Any) -> Dict[str, Any]:
        orig_h, orig_w = query_spatial_size(sample)

        r = self.side_range[0] + torch.rand(1) * (self.side_range[1] - self.side_range[0])
        canvas_width = int(orig_w * r)
        canvas_height = int(orig_h * r)

        r = torch.rand(2)
        left = int((canvas_width - orig_w) * r[0])
        top = int((canvas_height - orig_h) * r[1])
        right = canvas_width - (left + orig_w)
        bottom = canvas_height - (top + orig_h)
        padding = [left, top, right, bottom]

        return dict(padding=padding)

    def _transform(self, inpt: Any, params: Dict[str, Any]) -> Any:
        fill = self.fill[type(inpt)]
        fill = F._geometry._convert_fill_arg(fill)
        return F.pad(inpt, **params, fill=fill)


class RandomRotation(Transform):
    def __init__(
        self,
        degrees: Union[numbers.Number, Sequence],
        interpolation: InterpolationMode = InterpolationMode.NEAREST,
        expand: bool = False,
        fill: Union[features.FillType, Dict[Type, features.FillType]] = 0,
        center: Optional[List[float]] = None,
    ) -> None:
        super().__init__()
        self.degrees = _setup_angle(degrees, name="degrees", req_sizes=(2,))
        self.interpolation = interpolation
        self.expand = expand

        self.fill = _setup_fill_arg(fill)

        if center is not None:
            _check_sequence_input(center, "center", req_sizes=(2,))

        self.center = center

    def _get_params(self, sample: Any) -> Dict[str, Any]:
        angle = float(torch.empty(1).uniform_(float(self.degrees[0]), float(self.degrees[1])).item())
        return dict(angle=angle)

    def _transform(self, inpt: Any, params: Dict[str, Any]) -> Any:
        fill = self.fill[type(inpt)]
        fill = F._geometry._convert_fill_arg(fill)
        return F.rotate(
            inpt,
            **params,
            interpolation=self.interpolation,
            expand=self.expand,
            fill=fill,
            center=self.center,
        )


class RandomAffine(Transform):
    def __init__(
        self,
        degrees: Union[numbers.Number, Sequence],
        translate: Optional[Sequence[float]] = None,
        scale: Optional[Sequence[float]] = None,
        shear: Optional[Union[int, float, Sequence[float]]] = None,
        interpolation: InterpolationMode = InterpolationMode.NEAREST,
        fill: Union[features.FillType, Dict[Type, features.FillType]] = 0,
        center: Optional[List[float]] = None,
    ) -> None:
        super().__init__()
        self.degrees = _setup_angle(degrees, name="degrees", req_sizes=(2,))
        if translate is not None:
            _check_sequence_input(translate, "translate", req_sizes=(2,))
            for t in translate:
                if not (0.0 <= t <= 1.0):
                    raise ValueError("translation values should be between 0 and 1")
        self.translate = translate
        if scale is not None:
            _check_sequence_input(scale, "scale", req_sizes=(2,))
            for s in scale:
                if s <= 0:
                    raise ValueError("scale values should be positive")
        self.scale = scale

        if shear is not None:
            self.shear = _setup_angle(shear, name="shear", req_sizes=(2, 4))
        else:
            self.shear = shear

        self.interpolation = interpolation
        self.fill = _setup_fill_arg(fill)

        if center is not None:
            _check_sequence_input(center, "center", req_sizes=(2,))

        self.center = center

    def _get_params(self, sample: Any) -> Dict[str, Any]:
        height, width = query_spatial_size(sample)

        angle = float(torch.empty(1).uniform_(float(self.degrees[0]), float(self.degrees[1])).item())
        if self.translate is not None:
            max_dx = float(self.translate[0] * width)
            max_dy = float(self.translate[1] * height)
            tx = int(round(torch.empty(1).uniform_(-max_dx, max_dx).item()))
            ty = int(round(torch.empty(1).uniform_(-max_dy, max_dy).item()))
            translate = (tx, ty)
        else:
            translate = (0, 0)

        if self.scale is not None:
            scale = float(torch.empty(1).uniform_(self.scale[0], self.scale[1]).item())
        else:
            scale = 1.0

        shear_x = shear_y = 0.0
        if self.shear is not None:
            shear_x = float(torch.empty(1).uniform_(self.shear[0], self.shear[1]).item())
            if len(self.shear) == 4:
                shear_y = float(torch.empty(1).uniform_(self.shear[2], self.shear[3]).item())

        shear = (shear_x, shear_y)
        return dict(angle=angle, translate=translate, scale=scale, shear=shear)

    def _transform(self, inpt: Any, params: Dict[str, Any]) -> Any:
        fill = self.fill[type(inpt)]
        fill = F._geometry._convert_fill_arg(fill)
        return F.affine(
            inpt,
            **params,
            interpolation=self.interpolation,
            fill=fill,
            center=self.center,
        )


class RandomCrop(Transform):
    def __init__(
        self,
        size: Union[int, Sequence[int]],
        padding: Optional[Union[int, Sequence[int]]] = None,
        pad_if_needed: bool = False,
        fill: Union[features.FillType, Dict[Type, features.FillType]] = 0,
        padding_mode: Literal["constant", "edge", "reflect", "symmetric"] = "constant",
    ) -> None:
        super().__init__()

        self.size = _setup_size(size, error_msg="Please provide only two dimensions (h, w) for size.")

        if pad_if_needed or padding is not None:
            if padding is not None:
                _check_padding_arg(padding)
            _check_padding_mode_arg(padding_mode)

        self.padding = F._geometry._parse_pad_padding(padding) if padding else None  # type: ignore[arg-type]
        self.pad_if_needed = pad_if_needed
        self.fill = _setup_fill_arg(fill)
        self.padding_mode = padding_mode

    def _get_params(self, sample: Any) -> Dict[str, Any]:
        padded_height, padded_width = query_spatial_size(sample)

        if self.padding is not None:
            pad_left, pad_right, pad_top, pad_bottom = self.padding
            padded_height += pad_top + pad_bottom
            padded_width += pad_left + pad_right
        else:
            pad_left = pad_right = pad_top = pad_bottom = 0

        cropped_height, cropped_width = self.size

        if self.pad_if_needed:
            if padded_height < cropped_height:
                diff = cropped_height - padded_height

                pad_top += diff
                pad_bottom += diff
                padded_height += 2 * diff

            if padded_width < cropped_width:
                diff = cropped_width - padded_width

                pad_left += diff
                pad_right += diff
                padded_width += 2 * diff

        if padded_height < cropped_height or padded_width < cropped_width:
            raise ValueError(
                f"Required crop size {(cropped_height, cropped_width)} is larger than "
                f"{'padded ' if self.padding is not None else ''}input image size {(padded_height, padded_width)}."
            )

        # We need a different order here than we have in self.padding since this padding will be parsed again in `F.pad`
        padding = [pad_left, pad_top, pad_right, pad_bottom]
        needs_pad = any(padding)

        needs_vert_crop, top = (
            (True, int(torch.randint(0, padded_height - cropped_height + 1, size=())))
            if padded_height > cropped_height
            else (False, 0)
        )
        needs_horz_crop, left = (
            (True, int(torch.randint(0, padded_width - cropped_width + 1, size=())))
            if padded_width > cropped_width
            else (False, 0)
        )

        return dict(
            needs_crop=needs_vert_crop or needs_horz_crop,
            top=top,
            left=left,
            height=cropped_height,
            width=cropped_width,
            needs_pad=needs_pad,
            padding=padding,
        )

    def _transform(self, inpt: Any, params: Dict[str, Any]) -> Any:
        if params["needs_pad"]:
            fill = self.fill[type(inpt)]
            fill = F._geometry._convert_fill_arg(fill)

            inpt = F.pad(inpt, padding=params["padding"], fill=fill, padding_mode=self.padding_mode)

        if params["needs_crop"]:
            inpt = F.crop(inpt, top=params["top"], left=params["left"], height=params["height"], width=params["width"])

        return inpt


class RandomPerspective(_RandomApplyTransform):
    def __init__(
        self,
        distortion_scale: float = 0.5,
        fill: Union[features.FillType, Dict[Type, features.FillType]] = 0,
        interpolation: InterpolationMode = InterpolationMode.BILINEAR,
        p: float = 0.5,
    ) -> None:
        super().__init__(p=p)

        if not (0 <= distortion_scale <= 1):
            raise ValueError("Argument distortion_scale value should be between 0 and 1")

        self.distortion_scale = distortion_scale
        self.interpolation = interpolation
        self.fill = _setup_fill_arg(fill)

    def _get_params(self, sample: Any) -> Dict[str, Any]:
        height, width = query_spatial_size(sample)

        distortion_scale = self.distortion_scale

        half_height = height // 2
        half_width = width // 2
        topleft = [
            int(torch.randint(0, int(distortion_scale * half_width) + 1, size=(1,)).item()),
            int(torch.randint(0, int(distortion_scale * half_height) + 1, size=(1,)).item()),
        ]
        topright = [
            int(torch.randint(width - int(distortion_scale * half_width) - 1, width, size=(1,)).item()),
            int(torch.randint(0, int(distortion_scale * half_height) + 1, size=(1,)).item()),
        ]
        botright = [
            int(torch.randint(width - int(distortion_scale * half_width) - 1, width, size=(1,)).item()),
            int(torch.randint(height - int(distortion_scale * half_height) - 1, height, size=(1,)).item()),
        ]
        botleft = [
            int(torch.randint(0, int(distortion_scale * half_width) + 1, size=(1,)).item()),
            int(torch.randint(height - int(distortion_scale * half_height) - 1, height, size=(1,)).item()),
        ]
        startpoints = [[0, 0], [width - 1, 0], [width - 1, height - 1], [0, height - 1]]
        endpoints = [topleft, topright, botright, botleft]
        perspective_coeffs = _get_perspective_coeffs(startpoints, endpoints)
        return dict(perspective_coeffs=perspective_coeffs)

    def _transform(self, inpt: Any, params: Dict[str, Any]) -> Any:
        fill = self.fill[type(inpt)]
        fill = F._geometry._convert_fill_arg(fill)
        return F.perspective(
            inpt,
            **params,
            fill=fill,
            interpolation=self.interpolation,
        )


class ElasticTransform(Transform):
    def __init__(
        self,
        alpha: Union[float, Sequence[float]] = 50.0,
        sigma: Union[float, Sequence[float]] = 5.0,
        fill: Union[features.FillType, Dict[Type, features.FillType]] = 0,
        interpolation: InterpolationMode = InterpolationMode.BILINEAR,
    ) -> None:
        super().__init__()
        self.alpha = _setup_float_or_seq(alpha, "alpha", 2)
        self.sigma = _setup_float_or_seq(sigma, "sigma", 2)

        self.interpolation = interpolation
        self.fill = _setup_fill_arg(fill)

    def _get_params(self, sample: Any) -> Dict[str, Any]:
        size = list(query_spatial_size(sample))

        dx = torch.rand([1, 1] + size) * 2 - 1
        if self.sigma[0] > 0.0:
            kx = int(8 * self.sigma[0] + 1)
            # if kernel size is even we have to make it odd
            if kx % 2 == 0:
                kx += 1
            dx = F.gaussian_blur(dx, [kx, kx], list(self.sigma))
        dx = dx * self.alpha[0] / size[0]

        dy = torch.rand([1, 1] + size) * 2 - 1
        if self.sigma[1] > 0.0:
            ky = int(8 * self.sigma[1] + 1)
            # if kernel size is even we have to make it odd
            if ky % 2 == 0:
                ky += 1
            dy = F.gaussian_blur(dy, [ky, ky], list(self.sigma))
        dy = dy * self.alpha[1] / size[1]
        displacement = torch.concat([dx, dy], 1).permute([0, 2, 3, 1])  # 1 x H x W x 2
        return dict(displacement=displacement)

    def _transform(self, inpt: Any, params: Dict[str, Any]) -> Any:
        fill = self.fill[type(inpt)]
        fill = F._geometry._convert_fill_arg(fill)
        return F.elastic(
            inpt,
            **params,
            fill=fill,
            interpolation=self.interpolation,
        )


class RandomIoUCrop(Transform):
    def __init__(
        self,
        min_scale: float = 0.3,
        max_scale: float = 1.0,
        min_aspect_ratio: float = 0.5,
        max_aspect_ratio: float = 2.0,
        sampler_options: Optional[List[float]] = None,
        trials: int = 40,
    ):
        super().__init__()
        # Configuration similar to https://github.com/weiliu89/caffe/blob/ssd/examples/ssd/ssd_coco.py#L89-L174
        self.min_scale = min_scale
        self.max_scale = max_scale
        self.min_aspect_ratio = min_aspect_ratio
        self.max_aspect_ratio = max_aspect_ratio
        if sampler_options is None:
            sampler_options = [0.0, 0.1, 0.3, 0.5, 0.7, 0.9, 1.0]
        self.options = sampler_options
        self.trials = trials

    def _check(self, sample: Any) -> None:
        if not (
            has_all(sample, features.BoundingBox)
            and has_any(sample, PIL.Image.Image, features.Image, is_simple_tensor)
            and has_any(sample, features.Label, features.OneHotLabel)
        ):
            raise TypeError(
                f"{type(self).__name__}() requires input sample to contain Images or PIL Images, "
                "BoundingBoxes and Labels or OneHotLabels. Sample can also contain Segmentation Masks."
            )

    def _get_params(self, sample: Any) -> Dict[str, Any]:
        orig_h, orig_w = query_spatial_size(sample)
        bboxes = query_bounding_box(sample)

        while True:
            # sample an option
            idx = int(torch.randint(low=0, high=len(self.options), size=(1,)))
            min_jaccard_overlap = self.options[idx]
            if min_jaccard_overlap >= 1.0:  # a value larger than 1 encodes the leave as-is option
                return dict()

            for _ in range(self.trials):
                # check the aspect ratio limitations
                r = self.min_scale + (self.max_scale - self.min_scale) * torch.rand(2)
                new_w = int(orig_w * r[0])
                new_h = int(orig_h * r[1])
                aspect_ratio = new_w / new_h
                if not (self.min_aspect_ratio <= aspect_ratio <= self.max_aspect_ratio):
                    continue

                # check for 0 area crops
                r = torch.rand(2)
                left = int((orig_w - new_w) * r[0])
                top = int((orig_h - new_h) * r[1])
                right = left + new_w
                bottom = top + new_h
                if left == right or top == bottom:
                    continue

                # check for any valid boxes with centers within the crop area
                xyxy_bboxes = F.convert_format_bounding_box(
                    bboxes, old_format=bboxes.format, new_format=features.BoundingBoxFormat.XYXY, copy=True
                )
                cx = 0.5 * (xyxy_bboxes[..., 0] + xyxy_bboxes[..., 2])
                cy = 0.5 * (xyxy_bboxes[..., 1] + xyxy_bboxes[..., 3])
                is_within_crop_area = (left < cx) & (cx < right) & (top < cy) & (cy < bottom)
                if not is_within_crop_area.any():
                    continue

                # check at least 1 box with jaccard limitations
                xyxy_bboxes = xyxy_bboxes[is_within_crop_area]
                ious = box_iou(
                    xyxy_bboxes,
                    torch.tensor([[left, top, right, bottom]], dtype=xyxy_bboxes.dtype, device=xyxy_bboxes.device),
                )
                if ious.max() < min_jaccard_overlap:
                    continue

                return dict(top=top, left=left, height=new_h, width=new_w, is_within_crop_area=is_within_crop_area)

    def _transform(self, inpt: Any, params: Dict[str, Any]) -> Any:
        if len(params) < 1:
            return inpt

        is_within_crop_area = params["is_within_crop_area"]

        if isinstance(inpt, (features.Label, features.OneHotLabel)):
            return inpt.wrap_like(inpt, inpt[is_within_crop_area])  # type: ignore[arg-type]

        output = F.crop(inpt, top=params["top"], left=params["left"], height=params["height"], width=params["width"])

        if isinstance(output, features.BoundingBox):
            bboxes = output[is_within_crop_area]
            bboxes = F.clamp_bounding_box(bboxes, output.format, output.spatial_size)
            output = features.BoundingBox.wrap_like(output, bboxes)
        elif isinstance(output, features.Mask):
            # apply is_within_crop_area if mask is one-hot encoded
            masks = output[is_within_crop_area]
            output = features.Mask.wrap_like(output, masks)

        return output

<<<<<<< HEAD
=======
    def forward(self, *inputs: Any) -> Any:
        if not (
            has_all(inputs, features.BoundingBox)
            and has_any(inputs, PIL.Image.Image, features.Image, features.is_simple_tensor)
            and has_any(inputs, features.Label, features.OneHotLabel)
        ):
            raise TypeError(
                f"{type(self).__name__}() requires input sample to contain Images or PIL Images, "
                "BoundingBoxes and Labels or OneHotLabels. Sample can also contain Masks."
            )
        return super().forward(*inputs)

>>>>>>> 54a2d4e8

class ScaleJitter(Transform):
    def __init__(
        self,
        target_size: Tuple[int, int],
        scale_range: Tuple[float, float] = (0.1, 2.0),
        interpolation: InterpolationMode = InterpolationMode.BILINEAR,
        antialias: Optional[bool] = None,
    ):
        super().__init__()
        self.target_size = target_size
        self.scale_range = scale_range
        self.interpolation = interpolation
        self.antialias = antialias

    def _get_params(self, sample: Any) -> Dict[str, Any]:
        orig_height, orig_width = query_spatial_size(sample)

        scale = self.scale_range[0] + torch.rand(1) * (self.scale_range[1] - self.scale_range[0])
        r = min(self.target_size[1] / orig_height, self.target_size[0] / orig_width) * scale
        new_width = int(orig_width * r)
        new_height = int(orig_height * r)

        return dict(size=(new_height, new_width))

    def _transform(self, inpt: Any, params: Dict[str, Any]) -> Any:
        return F.resize(inpt, size=params["size"], interpolation=self.interpolation, antialias=self.antialias)


class RandomShortestSize(Transform):
    def __init__(
        self,
        min_size: Union[List[int], Tuple[int], int],
        max_size: int,
        interpolation: InterpolationMode = InterpolationMode.BILINEAR,
        antialias: Optional[bool] = None,
    ):
        super().__init__()
        self.min_size = [min_size] if isinstance(min_size, int) else list(min_size)
        self.max_size = max_size
        self.interpolation = interpolation
        self.antialias = antialias

    def _get_params(self, sample: Any) -> Dict[str, Any]:
        orig_height, orig_width = query_spatial_size(sample)

        min_size = self.min_size[int(torch.randint(len(self.min_size), ()))]
        r = min(min_size / min(orig_height, orig_width), self.max_size / max(orig_height, orig_width))

        new_width = int(orig_width * r)
        new_height = int(orig_height * r)

        return dict(size=(new_height, new_width))

    def _transform(self, inpt: Any, params: Dict[str, Any]) -> Any:
        return F.resize(inpt, size=params["size"], interpolation=self.interpolation, antialias=self.antialias)


class FixedSizeCrop(Transform):
    def __init__(
        self,
        size: Union[int, Sequence[int]],
        fill: Union[features.FillType, Dict[Type, features.FillType]] = 0,
        padding_mode: str = "constant",
    ) -> None:
        super().__init__()
        size = tuple(_setup_size(size, error_msg="Please provide only two dimensions (h, w) for size."))
        self.crop_height = size[0]
        self.crop_width = size[1]

        self.fill = _setup_fill_arg(fill)

        self.padding_mode = padding_mode

    def _check(self, sample: Any) -> None:
        if not (
            has_all(sample, features.BoundingBox)
            and has_any(sample, PIL.Image.Image, features.Image, is_simple_tensor)
            and has_any(sample, features.Label, features.OneHotLabel)
        ):
            raise TypeError(
                f"{type(self).__name__}() requires input sample to contain Images or PIL Images, "
                "BoundingBoxes and Labels or OneHotLabels. Sample can also contain Segmentation Masks."
            )

    def _get_params(self, sample: Any) -> Dict[str, Any]:
        height, width = query_spatial_size(sample)
        new_height = min(height, self.crop_height)
        new_width = min(width, self.crop_width)

        needs_crop = new_height != height or new_width != width

        offset_height = max(height - self.crop_height, 0)
        offset_width = max(width - self.crop_width, 0)

        r = torch.rand(1)
        top = int(offset_height * r)
        left = int(offset_width * r)

        try:
            bounding_boxes = query_bounding_box(sample)
        except ValueError:
            bounding_boxes = None

        if needs_crop and bounding_boxes is not None:
            bounding_boxes = cast(
                features.BoundingBox, F.crop(bounding_boxes, top=top, left=left, height=new_height, width=new_width)
            )
            bounding_boxes = features.BoundingBox.wrap_like(
                bounding_boxes,
                F.clamp_bounding_box(
                    bounding_boxes, format=bounding_boxes.format, spatial_size=bounding_boxes.spatial_size
                ),
            )
            height_and_width = bounding_boxes.to_format(features.BoundingBoxFormat.XYWH)[..., 2:]
            is_valid = torch.all(height_and_width > 0, dim=-1)
        else:
            is_valid = None

        pad_bottom = max(self.crop_height - new_height, 0)
        pad_right = max(self.crop_width - new_width, 0)

        needs_pad = pad_bottom != 0 or pad_right != 0

        return dict(
            needs_crop=needs_crop,
            top=top,
            left=left,
            height=new_height,
            width=new_width,
            is_valid=is_valid,
            padding=[0, 0, pad_right, pad_bottom],
            needs_pad=needs_pad,
        )

    def _transform(self, inpt: Any, params: Dict[str, Any]) -> Any:
        if params["needs_crop"]:
            inpt = F.crop(
                inpt,
                top=params["top"],
                left=params["left"],
                height=params["height"],
                width=params["width"],
            )

        if params["is_valid"] is not None:
            if isinstance(inpt, (features.Label, features.OneHotLabel, features.Mask)):
                inpt = inpt.wrap_like(inpt, inpt[params["is_valid"]])  # type: ignore[arg-type]
            elif isinstance(inpt, features.BoundingBox):
                inpt = features.BoundingBox.wrap_like(
                    inpt,
                    F.clamp_bounding_box(inpt[params["is_valid"]], format=inpt.format, spatial_size=inpt.spatial_size),
                )

        if params["needs_pad"]:
            fill = self.fill[type(inpt)]
            fill = F._geometry._convert_fill_arg(fill)
            inpt = F.pad(inpt, params["padding"], fill=fill, padding_mode=self.padding_mode)

<<<<<<< HEAD
        return inpt
=======
        return inpt

    def forward(self, *inputs: Any) -> Any:
        if not has_any(inputs, PIL.Image.Image, features.Image, features.is_simple_tensor, features.Video):
            raise TypeError(
                f"{type(self).__name__}() requires input sample to contain an tensor or PIL image or a Video."
            )

        if has_any(inputs, features.BoundingBox) and not has_any(inputs, features.Label, features.OneHotLabel):
            raise TypeError(
                f"If a BoundingBox is contained in the input sample, "
                f"{type(self).__name__}() also requires it to contain a Label or OneHotLabel."
            )

        return super().forward(*inputs)


class RandomResize(Transform):
    def __init__(
        self,
        min_size: int,
        max_size: int,
        interpolation: InterpolationMode = InterpolationMode.BILINEAR,
        antialias: Optional[bool] = None,
    ) -> None:
        super().__init__()
        self.min_size = min_size
        self.max_size = max_size
        self.interpolation = interpolation
        self.antialias = antialias

    def _get_params(self, sample: Any) -> Dict[str, Any]:
        size = int(torch.randint(self.min_size, self.max_size, ()))
        return dict(size=[size])

    def _transform(self, inpt: Any, params: Dict[str, Any]) -> Any:
        return F.resize(inpt, params["size"], interpolation=self.interpolation, antialias=self.antialias)
>>>>>>> 54a2d4e8
<|MERGE_RESOLUTION|>--- conflicted
+++ resolved
@@ -184,16 +184,9 @@
     ) -> Tuple[ImageOrVideoTypeJIT, ImageOrVideoTypeJIT, ImageOrVideoTypeJIT, ImageOrVideoTypeJIT, ImageOrVideoTypeJIT]:
         return F.five_crop(inpt, self.size)
 
-<<<<<<< HEAD
     def _check(self, sample: Any) -> None:
-        if has_any(sample, features.BoundingBox, features.SegmentationMask):
-            raise TypeError(f"BoundingBox'es and SegmentationMask's are not supported by {type(self).__name__}()")
-=======
-    def forward(self, *inputs: Any) -> Any:
-        if has_any(inputs, features.BoundingBox, features.Mask):
+        if has_any(sample, features.BoundingBox, features.Mask):
             raise TypeError(f"BoundingBox'es and Mask's are not supported by {type(self).__name__}()")
-        return super().forward(*inputs)
->>>>>>> 54a2d4e8
 
 
 class TenCrop(Transform):
@@ -208,10 +201,9 @@
         self.size = _setup_size(size, error_msg="Please provide only two dimensions (h, w) for size.")
         self.vertical_flip = vertical_flip
 
-<<<<<<< HEAD
     def _check(self, sample: Any) -> None:
-        if has_any(sample, features.BoundingBox, features.SegmentationMask):
-            raise TypeError(f"BoundingBox'es and SegmentationMask's are not supported by {type(self).__name__}()")
+        if has_any(sample, features.BoundingBox, features.Mask):
+            raise TypeError(f"BoundingBox'es and Mask's are not supported by {type(self).__name__}()")
 
     def _transform(self, inpt: Any, params: Dict[str, Any]) -> Any:
         return F.ten_crop(inpt, self.size, vertical_flip=self.vertical_flip)
@@ -220,32 +212,6 @@
 def _check_fill_arg(fill: Union[int, float, Sequence[int], Sequence[float]]) -> None:
     if not isinstance(fill, (numbers.Number, tuple, list)):
         raise TypeError("Got inappropriate fill arg")
-
-
-def _check_padding_arg(padding: Union[int, Sequence[int]]) -> None:
-    if not isinstance(padding, (numbers.Number, tuple, list)):
-        raise TypeError("Got inappropriate padding arg")
-
-    if isinstance(padding, (tuple, list)) and len(padding) not in [1, 2, 4]:
-        raise ValueError(f"Padding must be an int or a 1, 2, or 4 element tuple, not a {len(padding)} element tuple")
-
-
-# TODO: let's use torchvision._utils.StrEnum to have the best of both worlds (strings and enums)
-# https://github.com/pytorch/vision/issues/6250
-def _check_padding_mode_arg(padding_mode: Literal["constant", "edge", "reflect", "symmetric"]) -> None:
-    if padding_mode not in ["constant", "edge", "reflect", "symmetric"]:
-        raise ValueError("Padding mode should be either constant, edge, reflect or symmetric")
-=======
-    def _transform(
-        self, inpt: Union[features.ImageType, features.VideoType], params: Dict[str, Any]
-    ) -> Union[List[features.ImageTypeJIT], List[features.VideoTypeJIT]]:
-        return F.ten_crop(inpt, self.size, vertical_flip=self.vertical_flip)
-
-    def forward(self, *inputs: Any) -> Any:
-        if has_any(inputs, features.BoundingBox, features.Mask):
-            raise TypeError(f"BoundingBox'es and Mask's are not supported by {type(self).__name__}()")
-        return super().forward(*inputs)
->>>>>>> 54a2d4e8
 
 
 class Pad(Transform):
@@ -654,12 +620,12 @@
     def _check(self, sample: Any) -> None:
         if not (
             has_all(sample, features.BoundingBox)
-            and has_any(sample, PIL.Image.Image, features.Image, is_simple_tensor)
+            and has_any(sample, PIL.Image.Image, features.Image, features.is_simple_tensor)
             and has_any(sample, features.Label, features.OneHotLabel)
         ):
             raise TypeError(
                 f"{type(self).__name__}() requires input sample to contain Images or PIL Images, "
-                "BoundingBoxes and Labels or OneHotLabels. Sample can also contain Segmentation Masks."
+                "BoundingBoxes and Labels or OneHotLabels. Sample can also contain Masks."
             )
 
     def _get_params(self, sample: Any) -> Dict[str, Any]:
@@ -734,21 +700,6 @@
 
         return output
 
-<<<<<<< HEAD
-=======
-    def forward(self, *inputs: Any) -> Any:
-        if not (
-            has_all(inputs, features.BoundingBox)
-            and has_any(inputs, PIL.Image.Image, features.Image, features.is_simple_tensor)
-            and has_any(inputs, features.Label, features.OneHotLabel)
-        ):
-            raise TypeError(
-                f"{type(self).__name__}() requires input sample to contain Images or PIL Images, "
-                "BoundingBoxes and Labels or OneHotLabels. Sample can also contain Masks."
-            )
-        return super().forward(*inputs)
-
->>>>>>> 54a2d4e8
 
 class ScaleJitter(Transform):
     def __init__(
@@ -824,14 +775,15 @@
         self.padding_mode = padding_mode
 
     def _check(self, sample: Any) -> None:
-        if not (
-            has_all(sample, features.BoundingBox)
-            and has_any(sample, PIL.Image.Image, features.Image, is_simple_tensor)
-            and has_any(sample, features.Label, features.OneHotLabel)
-        ):
+        if not has_any(sample, PIL.Image.Image, features.Image, features.is_simple_tensor, features.Video):
             raise TypeError(
-                f"{type(self).__name__}() requires input sample to contain Images or PIL Images, "
-                "BoundingBoxes and Labels or OneHotLabels. Sample can also contain Segmentation Masks."
+                f"{type(self).__name__}() requires input sample to contain an tensor or PIL image or a Video."
+            )
+
+        if has_any(sample, features.BoundingBox) and not has_any(sample, features.Label, features.OneHotLabel):
+            raise TypeError(
+                f"If a BoundingBox is contained in the input sample, "
+                f"{type(self).__name__}() also requires it to contain a Label or OneHotLabel."
             )
 
     def _get_params(self, sample: Any) -> Dict[str, Any]:
@@ -908,24 +860,7 @@
             fill = F._geometry._convert_fill_arg(fill)
             inpt = F.pad(inpt, params["padding"], fill=fill, padding_mode=self.padding_mode)
 
-<<<<<<< HEAD
         return inpt
-=======
-        return inpt
-
-    def forward(self, *inputs: Any) -> Any:
-        if not has_any(inputs, PIL.Image.Image, features.Image, features.is_simple_tensor, features.Video):
-            raise TypeError(
-                f"{type(self).__name__}() requires input sample to contain an tensor or PIL image or a Video."
-            )
-
-        if has_any(inputs, features.BoundingBox) and not has_any(inputs, features.Label, features.OneHotLabel):
-            raise TypeError(
-                f"If a BoundingBox is contained in the input sample, "
-                f"{type(self).__name__}() also requires it to contain a Label or OneHotLabel."
-            )
-
-        return super().forward(*inputs)
 
 
 class RandomResize(Transform):
@@ -947,5 +882,4 @@
         return dict(size=[size])
 
     def _transform(self, inpt: Any, params: Dict[str, Any]) -> Any:
-        return F.resize(inpt, params["size"], interpolation=self.interpolation, antialias=self.antialias)
->>>>>>> 54a2d4e8
+        return F.resize(inpt, params["size"], interpolation=self.interpolation, antialias=self.antialias)