from typing import Any, Dict, Optional, Union

import PIL.Image

import torch
from torchvision.prototype import features
from torchvision.prototype.transforms import functional as F, Transform


class ConvertBoundingBoxFormat(Transform):
    _transformed_types = (features.BoundingBox,)

    def __init__(self, format: Union[str, features.BoundingBoxFormat]) -> None:
        super().__init__()
        if isinstance(format, str):
            format = features.BoundingBoxFormat[format]
        self.format = format

    def _transform(self, inpt: features.BoundingBox, params: Dict[str, Any]) -> features.BoundingBox:
        # We need to unwrap here to avoid unnecessary `__torch_function__` calls,
        # since `convert_format_bounding_box` does not have a dispatcher function that would do that for us
        output = F.convert_format_bounding_box(
            inpt.as_subclass(torch.Tensor), old_format=inpt.format, new_format=params["format"]
        )
        return features.BoundingBox.wrap_like(inpt, output, format=params["format"])


class ConvertDtype(Transform):
    _transformed_types = (features.is_simple_tensor, features.Image, features.Video)

    def __init__(self, dtype: torch.dtype = torch.float32, copy: bool = True) -> None:
        super().__init__()
        self.dtype = dtype
        self.copy = copy

    def _transform(
        self, inpt: Union[features.TensorImageType, features.TensorVideoType], params: Dict[str, Any]
    ) -> Union[features.TensorImageType, features.TensorVideoType]:
<<<<<<< HEAD
        return F.convert_dtype(inpt, self.dtype, copy=self.copy)


# We changed the name to align it with the new naming scheme. Still, `ConvertImageDtype` is
# prevalent and well understood. Thus, we just alias it without deprecating the old name.
ConvertImageDtype = ConvertDtype
=======
        # TODO: the `inpt.as_subclass(torch.Tensor)` call can be removed as soon as we have a proper dispatcher that
        #  handles this. See https://github.com/pytorch/vision/pull/6783 for details.
        output = F.convert_image_dtype(inpt.as_subclass(torch.Tensor), dtype=self.dtype)
        return (
            output if features.is_simple_tensor(inpt) else type(inpt).wrap_like(inpt, output)  # type: ignore[attr-defined]
        )
>>>>>>> 121a780c


class ConvertColorSpace(Transform):
    _transformed_types = (features.is_simple_tensor, features.Image, PIL.Image.Image, features.Video)

    def __init__(
        self,
        color_space: Union[str, features.ColorSpace],
        old_color_space: Optional[Union[str, features.ColorSpace]] = None,
    ) -> None:
        super().__init__()

        if isinstance(color_space, str):
            color_space = features.ColorSpace.from_str(color_space)
        self.color_space = color_space

        if isinstance(old_color_space, str):
            old_color_space = features.ColorSpace.from_str(old_color_space)
        self.old_color_space = old_color_space

    def _transform(
        self, inpt: Union[features.ImageType, features.VideoType], params: Dict[str, Any]
    ) -> Union[features.ImageType, features.VideoType]:
        return F.convert_color_space(inpt, color_space=self.color_space, old_color_space=self.old_color_space)


class ClampBoundingBoxes(Transform):
    _transformed_types = (features.BoundingBox,)

    def _transform(self, inpt: features.BoundingBox, params: Dict[str, Any]) -> features.BoundingBox:
        # We need to unwrap here to avoid unnecessary `__torch_function__` calls,
        # since `clamp_bounding_box` does not have a dispatcher function that would do that for us
        output = F.clamp_bounding_box(
            inpt.as_subclass(torch.Tensor), format=inpt.format, spatial_size=inpt.spatial_size
        )
        return features.BoundingBox.wrap_like(inpt, output)<|MERGE_RESOLUTION|>--- conflicted
+++ resolved
@@ -28,29 +28,19 @@
 class ConvertDtype(Transform):
     _transformed_types = (features.is_simple_tensor, features.Image, features.Video)
 
-    def __init__(self, dtype: torch.dtype = torch.float32, copy: bool = True) -> None:
+    def __init__(self, dtype: torch.dtype = torch.float32) -> None:
         super().__init__()
         self.dtype = dtype
-        self.copy = copy
 
     def _transform(
         self, inpt: Union[features.TensorImageType, features.TensorVideoType], params: Dict[str, Any]
     ) -> Union[features.TensorImageType, features.TensorVideoType]:
-<<<<<<< HEAD
-        return F.convert_dtype(inpt, self.dtype, copy=self.copy)
+        return F.convert_dtype(inpt, self.dtype)
 
 
 # We changed the name to align it with the new naming scheme. Still, `ConvertImageDtype` is
 # prevalent and well understood. Thus, we just alias it without deprecating the old name.
 ConvertImageDtype = ConvertDtype
-=======
-        # TODO: the `inpt.as_subclass(torch.Tensor)` call can be removed as soon as we have a proper dispatcher that
-        #  handles this. See https://github.com/pytorch/vision/pull/6783 for details.
-        output = F.convert_image_dtype(inpt.as_subclass(torch.Tensor), dtype=self.dtype)
-        return (
-            output if features.is_simple_tensor(inpt) else type(inpt).wrap_like(inpt, output)  # type: ignore[attr-defined]
-        )
->>>>>>> 121a780c
 
 
 class ConvertColorSpace(Transform):
