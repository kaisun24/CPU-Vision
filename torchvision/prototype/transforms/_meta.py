--- conflicted
+++ resolved
@@ -29,13 +29,8 @@
         self.dtype = dtype
 
     def _transform(self, inpt: Any, params: Dict[str, Any]) -> Any:
-<<<<<<< HEAD
         output = F.convert_image_dtype(inpt, dtype=self.dtype)
-        return output if is_simple_tensor(inpt) else features.Image.new_like(inpt, output, dtype=self.dtype)
-=======
-        output = convert_image_dtype(inpt, dtype=self.dtype)
         return output if features.is_simple_tensor(inpt) else features.Image.new_like(inpt, output, dtype=self.dtype)
->>>>>>> 7de63171
 
 
 class ConvertColorSpace(Transform):
