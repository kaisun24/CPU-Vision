--- conflicted
+++ resolved
@@ -1,10 +1,11 @@
 from typing import Any, Callable, Tuple, Type, Union
 
 import PIL.Image
-import torch
 from torch.utils._pytree import tree_flatten
 from torchvision._utils import sequence_to_str
 from torchvision.prototype import features
+
+from torchvision.prototype.transforms.functional._utils import get_chw
 from torchvision.transforms.functional_tensor import _parse_pad_padding  # noqa: F401
 from torchvision.transforms.transforms import _check_sequence_input, _setup_angle, _setup_size  # noqa: F401
 
@@ -19,22 +20,6 @@
     return bounding_boxes.pop()
 
 
-<<<<<<< HEAD
-=======
-def get_chw(image: Union[PIL.Image.Image, torch.Tensor, features.Image]) -> Tuple[int, int, int]:
-    if isinstance(image, features.Image):
-        channels = image.num_channels
-        height, width = image.image_size
-    elif features.is_simple_tensor(image):
-        channels, height, width = get_dimensions_image_tensor(image)
-    elif isinstance(image, PIL.Image.Image):
-        channels, height, width = get_dimensions_image_pil(image)
-    else:
-        raise TypeError(f"unable to get image dimensions from object of type {type(image).__name__}")
-    return channels, height, width
-
-
->>>>>>> 7de63171
 def query_chw(sample: Any) -> Tuple[int, int, int]:
     flat_sample, _ = tree_flatten(sample)
     chws = {
