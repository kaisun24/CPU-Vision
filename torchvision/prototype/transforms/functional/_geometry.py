import numbers
import warnings
from typing import List, Optional, Sequence, Tuple, Union

import PIL.Image
import torch
from torch.nn.functional import interpolate, pad as torch_pad

from torchvision.prototype import features
from torchvision.transforms import functional_pil as _FP, functional_tensor as _FT
from torchvision.transforms.functional import (
    _compute_resized_output_size as __compute_resized_output_size,
    _get_inverse_affine_matrix,
    _get_perspective_coeffs,
    InterpolationMode,
    pil_modes_mapping,
    pil_to_tensor,
    to_pil_image,
)

from ._meta import convert_format_bounding_box, get_spatial_size_image_pil

horizontal_flip_image_tensor = _FT.hflip
horizontal_flip_image_pil = _FP.hflip


def horizontal_flip_mask(mask: torch.Tensor) -> torch.Tensor:
    return horizontal_flip_image_tensor(mask)


def horizontal_flip_bounding_box(
    bounding_box: torch.Tensor, format: features.BoundingBoxFormat, spatial_size: Tuple[int, int]
) -> torch.Tensor:
    shape = bounding_box.shape

    bounding_box = bounding_box.clone().reshape(-1, 4)

    if format == features.BoundingBoxFormat.XYXY:
        bounding_box[:, [2, 0]] = bounding_box[:, [0, 2]].sub_(spatial_size[1]).neg_()
    elif format == features.BoundingBoxFormat.XYWH:
        bounding_box[:, 0].add_(bounding_box[:, 2]).sub_(spatial_size[1]).neg_()
    else:  # format == features.BoundingBoxFormat.CXCYWH:
        bounding_box[:, 0].sub_(spatial_size[1]).neg_()

    return bounding_box.reshape(shape)


def horizontal_flip_video(video: torch.Tensor) -> torch.Tensor:
    return horizontal_flip_image_tensor(video)


def horizontal_flip(inpt: features.InputTypeJIT) -> features.InputTypeJIT:
    if isinstance(inpt, torch.Tensor) and (torch.jit.is_scripting() or not isinstance(inpt, features._Feature)):
        return horizontal_flip_image_tensor(inpt)
    elif isinstance(inpt, features._Feature):
        return inpt.horizontal_flip()
    else:
        return horizontal_flip_image_pil(inpt)


vertical_flip_image_tensor = _FT.vflip
vertical_flip_image_pil = _FP.vflip


def vertical_flip_mask(mask: torch.Tensor) -> torch.Tensor:
    return vertical_flip_image_tensor(mask)


def vertical_flip_bounding_box(
    bounding_box: torch.Tensor, format: features.BoundingBoxFormat, spatial_size: Tuple[int, int]
) -> torch.Tensor:
    shape = bounding_box.shape

    bounding_box = bounding_box.clone().reshape(-1, 4)

    if format == features.BoundingBoxFormat.XYXY:
        bounding_box[:, [1, 3]] = bounding_box[:, [3, 1]].sub_(spatial_size[0]).neg_()
    elif format == features.BoundingBoxFormat.XYWH:
        bounding_box[:, 1].add_(bounding_box[:, 3]).sub_(spatial_size[0]).neg_()
    else:  # format == features.BoundingBoxFormat.CXCYWH:
        bounding_box[:, 1].sub_(spatial_size[0]).neg_()

    return bounding_box.reshape(shape)


def vertical_flip_video(video: torch.Tensor) -> torch.Tensor:
    return vertical_flip_image_tensor(video)


def vertical_flip(inpt: features.InputTypeJIT) -> features.InputTypeJIT:
    if isinstance(inpt, torch.Tensor) and (torch.jit.is_scripting() or not isinstance(inpt, features._Feature)):
        return vertical_flip_image_tensor(inpt)
    elif isinstance(inpt, features._Feature):
        return inpt.vertical_flip()
    else:
        return vertical_flip_image_pil(inpt)


# We changed the names to align them with the transforms, i.e. `RandomHorizontalFlip`. Still, `hflip` and `vflip` are
# prevalent and well understood. Thus, we just alias them without deprecating the old names.
hflip = horizontal_flip
vflip = vertical_flip


def _compute_resized_output_size(
    spatial_size: Tuple[int, int], size: List[int], max_size: Optional[int] = None
) -> List[int]:
    if isinstance(size, int):
        size = [size]
    return __compute_resized_output_size(spatial_size, size=size, max_size=max_size)


def resize_image_tensor(
    image: torch.Tensor,
    size: List[int],
    interpolation: InterpolationMode = InterpolationMode.BILINEAR,
    max_size: Optional[int] = None,
    antialias: bool = False,
) -> torch.Tensor:
    align_corners: Optional[bool] = None
    if interpolation == InterpolationMode.BILINEAR or interpolation == InterpolationMode.BICUBIC:
        align_corners = False
    elif antialias:
        raise ValueError("Antialias option is supported for bilinear and bicubic interpolation modes only")

    shape = image.shape
    num_channels, old_height, old_width = shape[-3:]
    new_height, new_width = _compute_resized_output_size((old_height, old_width), size=size, max_size=max_size)

    if image.numel() > 0:
        image = image.reshape(-1, num_channels, old_height, old_width)

        dtype = image.dtype
        need_cast = dtype not in (torch.float32, torch.float64)
        if need_cast:
            image = image.to(dtype=torch.float32)

        image = interpolate(
            image,
            size=[new_height, new_width],
            mode=interpolation.value,
            align_corners=align_corners,
            antialias=antialias,
        )

        if need_cast:
            if interpolation == InterpolationMode.BICUBIC and dtype == torch.uint8:
                image = image.clamp_(min=0, max=255)
            image = image.round_().to(dtype=dtype)

    return image.reshape(shape[:-3] + (num_channels, new_height, new_width))


@torch.jit.unused
def resize_image_pil(
    image: PIL.Image.Image,
    size: Union[Sequence[int], int],
    interpolation: InterpolationMode = InterpolationMode.BILINEAR,
    max_size: Optional[int] = None,
) -> PIL.Image.Image:
    size = _compute_resized_output_size(image.size[::-1], size=size, max_size=max_size)  # type: ignore[arg-type]
    return _FP.resize(image, size, interpolation=pil_modes_mapping[interpolation])


def resize_mask(mask: torch.Tensor, size: List[int], max_size: Optional[int] = None) -> torch.Tensor:
    if mask.ndim < 3:
        mask = mask.unsqueeze(0)
        needs_squeeze = True
    else:
        needs_squeeze = False

    output = resize_image_tensor(mask, size=size, interpolation=InterpolationMode.NEAREST, max_size=max_size)

    if needs_squeeze:
        output = output.squeeze(0)

    return output


def resize_bounding_box(
    bounding_box: torch.Tensor, spatial_size: Tuple[int, int], size: List[int], max_size: Optional[int] = None
) -> Tuple[torch.Tensor, Tuple[int, int]]:
    old_height, old_width = spatial_size
    new_height, new_width = _compute_resized_output_size(spatial_size, size=size, max_size=max_size)
    w_ratio = new_width / old_width
    h_ratio = new_height / old_height
    ratios = torch.tensor([w_ratio, h_ratio, w_ratio, h_ratio], device=bounding_box.device)
    return (
        bounding_box.mul(ratios).to(bounding_box.dtype),
        (new_height, new_width),
    )


def resize_video(
    video: torch.Tensor,
    size: List[int],
    interpolation: InterpolationMode = InterpolationMode.BILINEAR,
    max_size: Optional[int] = None,
    antialias: bool = False,
) -> torch.Tensor:
    return resize_image_tensor(video, size=size, interpolation=interpolation, max_size=max_size, antialias=antialias)


def resize(
    inpt: features.InputTypeJIT,
    size: List[int],
    interpolation: InterpolationMode = InterpolationMode.BILINEAR,
    max_size: Optional[int] = None,
    antialias: Optional[bool] = None,
) -> features.InputTypeJIT:
    if isinstance(inpt, torch.Tensor) and (torch.jit.is_scripting() or not isinstance(inpt, features._Feature)):
        antialias = False if antialias is None else antialias
        return resize_image_tensor(inpt, size, interpolation=interpolation, max_size=max_size, antialias=antialias)
    elif isinstance(inpt, features._Feature):
        antialias = False if antialias is None else antialias
        return inpt.resize(size, interpolation=interpolation, max_size=max_size, antialias=antialias)
    else:
        if antialias is not None and not antialias:
            warnings.warn("Anti-alias option is always applied for PIL Image input. Argument antialias is ignored.")
        return resize_image_pil(inpt, size, interpolation=interpolation, max_size=max_size)


def _affine_parse_args(
    angle: Union[int, float],
    translate: List[float],
    scale: float,
    shear: List[float],
    interpolation: InterpolationMode = InterpolationMode.NEAREST,
    center: Optional[List[float]] = None,
) -> Tuple[float, List[float], List[float], Optional[List[float]]]:
    if not isinstance(angle, (int, float)):
        raise TypeError("Argument angle should be int or float")

    if not isinstance(translate, (list, tuple)):
        raise TypeError("Argument translate should be a sequence")

    if len(translate) != 2:
        raise ValueError("Argument translate should be a sequence of length 2")

    if scale <= 0.0:
        raise ValueError("Argument scale should be positive")

    if not isinstance(shear, (numbers.Number, (list, tuple))):
        raise TypeError("Shear should be either a single value or a sequence of two values")

    if not isinstance(interpolation, InterpolationMode):
        raise TypeError("Argument interpolation should be a InterpolationMode")

    if isinstance(angle, int):
        angle = float(angle)

    if isinstance(translate, tuple):
        translate = list(translate)

    if isinstance(shear, numbers.Number):
        shear = [shear, 0.0]

    if isinstance(shear, tuple):
        shear = list(shear)

    if len(shear) == 1:
        shear = [shear[0], shear[0]]

    if len(shear) != 2:
        raise ValueError(f"Shear should be a sequence containing two values. Got {shear}")

    if center is not None:
        if not isinstance(center, (list, tuple)):
            raise TypeError("Argument center should be a sequence")
        else:
            center = [float(c) for c in center]

    return angle, translate, shear, center


def affine_image_tensor(
    image: torch.Tensor,
    angle: Union[int, float],
    translate: List[float],
    scale: float,
    shear: List[float],
    interpolation: InterpolationMode = InterpolationMode.NEAREST,
    fill: features.FillTypeJIT = None,
    center: Optional[List[float]] = None,
) -> torch.Tensor:
    if image.numel() == 0:
        return image

    shape = image.shape
    num_channels, height, width = shape[-3:]
    image = image.reshape(-1, num_channels, height, width)

    angle, translate, shear, center = _affine_parse_args(angle, translate, scale, shear, interpolation, center)

    center_f = [0.0, 0.0]
    if center is not None:
        # Center values should be in pixel coordinates but translated such that (0, 0) corresponds to image center.
        center_f = [(c - s * 0.5) for c, s in zip(center, [width, height])]

    translate_f = [float(t) for t in translate]
    matrix = _get_inverse_affine_matrix(center_f, angle, translate_f, scale, shear)

    output = _FT.affine(image, matrix, interpolation=interpolation.value, fill=fill)
    return output.reshape(shape)


@torch.jit.unused
def affine_image_pil(
    image: PIL.Image.Image,
    angle: Union[int, float],
    translate: List[float],
    scale: float,
    shear: List[float],
    interpolation: InterpolationMode = InterpolationMode.NEAREST,
    fill: features.FillTypeJIT = None,
    center: Optional[List[float]] = None,
) -> PIL.Image.Image:
    angle, translate, shear, center = _affine_parse_args(angle, translate, scale, shear, interpolation, center)

    # center = (img_size[0] * 0.5 + 0.5, img_size[1] * 0.5 + 0.5)
    # it is visually better to estimate the center without 0.5 offset
    # otherwise image rotated by 90 degrees is shifted vs output image of torch.rot90 or F_t.affine
    if center is None:
        height, width = get_spatial_size_image_pil(image)
        center = [width * 0.5, height * 0.5]
    matrix = _get_inverse_affine_matrix(center, angle, translate, scale, shear)

    return _FP.affine(image, matrix, interpolation=pil_modes_mapping[interpolation], fill=fill)


def _affine_bounding_box_xyxy(
    bounding_box: torch.Tensor,
    spatial_size: Tuple[int, int],
    angle: Union[int, float],
    translate: List[float],
    scale: float,
    shear: List[float],
    center: Optional[List[float]] = None,
    expand: bool = False,
) -> Tuple[torch.Tensor, Tuple[int, int]]:
    angle, translate, shear, center = _affine_parse_args(
        angle, translate, scale, shear, InterpolationMode.NEAREST, center
    )

    if center is None:
        height, width = spatial_size
        center = [width * 0.5, height * 0.5]

    dtype = bounding_box.dtype if torch.is_floating_point(bounding_box) else torch.float32
    device = bounding_box.device

    affine_vector = _get_inverse_affine_matrix(center, angle, translate, scale, shear, inverted=False)
    transposed_affine_matrix = (
        torch.tensor(
            affine_vector,
            dtype=dtype,
            device=device,
        )
        .reshape(2, 3)
        .T
    )
    # 1) Let's transform bboxes into a tensor of 4 points (top-left, top-right, bottom-left, bottom-right corners).
    # Tensor of points has shape (N * 4, 3), where N is the number of bboxes
    # Single point structure is similar to
    # [(xmin, ymin, 1), (xmax, ymin, 1), (xmax, ymax, 1), (xmin, ymax, 1)]
    points = bounding_box[:, [[0, 1], [2, 1], [2, 3], [0, 3]]].reshape(-1, 2)
    points = torch.cat([points, torch.ones(points.shape[0], 1, device=points.device)], dim=-1)
    # 2) Now let's transform the points using affine matrix
    transformed_points = torch.matmul(points, transposed_affine_matrix)
    # 3) Reshape transformed points to [N boxes, 4 points, x/y coords]
    # and compute bounding box from 4 transformed points:
    transformed_points = transformed_points.reshape(-1, 4, 2)
    out_bbox_mins, out_bbox_maxs = torch.aminmax(transformed_points, dim=1)
    out_bboxes = torch.cat([out_bbox_mins, out_bbox_maxs], dim=1)

    if expand:
        # Compute minimum point for transformed image frame:
        # Points are Top-Left, Top-Right, Bottom-Left, Bottom-Right points.
        height, width = spatial_size
        points = torch.tensor(
            [
                [0.0, 0.0, 1.0],
                [0.0, float(height), 1.0],
                [float(width), float(height), 1.0],
                [float(width), 0.0, 1.0],
            ],
            dtype=dtype,
            device=device,
        )
        new_points = torch.matmul(points, transposed_affine_matrix)
        tr, _ = torch.min(new_points, dim=0, keepdim=True)
        # Translate bounding boxes
        out_bboxes.sub_(tr.repeat((1, 2)))
        # Estimate meta-data for image with inverted=True and with center=[0,0]
        affine_vector = _get_inverse_affine_matrix([0.0, 0.0], angle, translate, scale, shear)
        new_width, new_height = _FT._compute_affine_output_size(affine_vector, width, height)
        spatial_size = (new_height, new_width)

    return out_bboxes.to(bounding_box.dtype), spatial_size


def affine_bounding_box(
    bounding_box: torch.Tensor,
    format: features.BoundingBoxFormat,
    spatial_size: Tuple[int, int],
    angle: Union[int, float],
    translate: List[float],
    scale: float,
    shear: List[float],
    center: Optional[List[float]] = None,
) -> torch.Tensor:
    original_shape = bounding_box.shape

    bounding_box = (
        convert_format_bounding_box(bounding_box, old_format=format, new_format=features.BoundingBoxFormat.XYXY)
    ).reshape(-1, 4)

    out_bboxes, _ = _affine_bounding_box_xyxy(bounding_box, spatial_size, angle, translate, scale, shear, center)

    # out_bboxes should be of shape [N boxes, 4]

    return convert_format_bounding_box(
        out_bboxes, old_format=features.BoundingBoxFormat.XYXY, new_format=format, inplace=True
    ).reshape(original_shape)


def affine_mask(
    mask: torch.Tensor,
    angle: Union[int, float],
    translate: List[float],
    scale: float,
    shear: List[float],
    fill: features.FillTypeJIT = None,
    center: Optional[List[float]] = None,
) -> torch.Tensor:
    if mask.ndim < 3:
        mask = mask.unsqueeze(0)
        needs_squeeze = True
    else:
        needs_squeeze = False

    output = affine_image_tensor(
        mask,
        angle=angle,
        translate=translate,
        scale=scale,
        shear=shear,
        interpolation=InterpolationMode.NEAREST,
        fill=fill,
        center=center,
    )

    if needs_squeeze:
        output = output.squeeze(0)

    return output


def affine_video(
    video: torch.Tensor,
    angle: Union[int, float],
    translate: List[float],
    scale: float,
    shear: List[float],
    interpolation: InterpolationMode = InterpolationMode.NEAREST,
    fill: features.FillTypeJIT = None,
    center: Optional[List[float]] = None,
) -> torch.Tensor:
    return affine_image_tensor(
        video,
        angle=angle,
        translate=translate,
        scale=scale,
        shear=shear,
        interpolation=interpolation,
        fill=fill,
        center=center,
    )


def affine(
    inpt: features.InputTypeJIT,
    angle: Union[int, float],
    translate: List[float],
    scale: float,
    shear: List[float],
    interpolation: InterpolationMode = InterpolationMode.NEAREST,
    fill: features.FillTypeJIT = None,
    center: Optional[List[float]] = None,
) -> features.InputTypeJIT:
    # TODO: consider deprecating integers from angle and shear on the future
    if isinstance(inpt, torch.Tensor) and (torch.jit.is_scripting() or not isinstance(inpt, features._Feature)):
        return affine_image_tensor(
            inpt,
            angle,
            translate=translate,
            scale=scale,
            shear=shear,
            interpolation=interpolation,
            fill=fill,
            center=center,
        )
    elif isinstance(inpt, features._Feature):
        return inpt.affine(
            angle, translate=translate, scale=scale, shear=shear, interpolation=interpolation, fill=fill, center=center
        )
    else:
        return affine_image_pil(
            inpt,
            angle,
            translate=translate,
            scale=scale,
            shear=shear,
            interpolation=interpolation,
            fill=fill,
            center=center,
        )


def rotate_image_tensor(
    image: torch.Tensor,
    angle: float,
    interpolation: InterpolationMode = InterpolationMode.NEAREST,
    expand: bool = False,
    fill: features.FillTypeJIT = None,
    center: Optional[List[float]] = None,
) -> torch.Tensor:
    shape = image.shape
    num_channels, height, width = shape[-3:]

    center_f = [0.0, 0.0]
    if center is not None:
        if expand:
            warnings.warn("The provided center argument has no effect on the result if expand is True")
        else:
            # Center values should be in pixel coordinates but translated such that (0, 0) corresponds to image center.
            center_f = [(c - s * 0.5) for c, s in zip(center, [width, height])]

    # due to current incoherence of rotation angle direction between affine and rotate implementations
    # we need to set -angle.
    matrix = _get_inverse_affine_matrix(center_f, -angle, [0.0, 0.0], 1.0, [0.0, 0.0])

    if image.numel() > 0:
        image = _FT.rotate(
            image.reshape(-1, num_channels, height, width),
            matrix,
            interpolation=interpolation.value,
            expand=expand,
            fill=fill,
        )
        new_height, new_width = image.shape[-2:]
    else:
        new_width, new_height = _FT._compute_affine_output_size(matrix, width, height) if expand else (width, height)

    return image.reshape(shape[:-3] + (num_channels, new_height, new_width))


@torch.jit.unused
def rotate_image_pil(
    image: PIL.Image.Image,
    angle: float,
    interpolation: InterpolationMode = InterpolationMode.NEAREST,
    expand: bool = False,
    fill: features.FillTypeJIT = None,
    center: Optional[List[float]] = None,
) -> PIL.Image.Image:
    if center is not None and expand:
        warnings.warn("The provided center argument has no effect on the result if expand is True")
        center = None

    return _FP.rotate(
        image, angle, interpolation=pil_modes_mapping[interpolation], expand=expand, fill=fill, center=center
    )


def rotate_bounding_box(
    bounding_box: torch.Tensor,
    format: features.BoundingBoxFormat,
    spatial_size: Tuple[int, int],
    angle: float,
    expand: bool = False,
    center: Optional[List[float]] = None,
) -> Tuple[torch.Tensor, Tuple[int, int]]:
    if center is not None and expand:
        warnings.warn("The provided center argument has no effect on the result if expand is True")
        center = None

    original_shape = bounding_box.shape
    bounding_box = (
        convert_format_bounding_box(bounding_box, old_format=format, new_format=features.BoundingBoxFormat.XYXY)
    ).reshape(-1, 4)

    out_bboxes, spatial_size = _affine_bounding_box_xyxy(
        bounding_box,
        spatial_size,
        angle=-angle,
        translate=[0.0, 0.0],
        scale=1.0,
        shear=[0.0, 0.0],
        center=center,
        expand=expand,
    )

    return (
        convert_format_bounding_box(
            out_bboxes, old_format=features.BoundingBoxFormat.XYXY, new_format=format, inplace=True
        ).reshape(original_shape),
        spatial_size,
    )


def rotate_mask(
    mask: torch.Tensor,
    angle: float,
    expand: bool = False,
    fill: features.FillTypeJIT = None,
    center: Optional[List[float]] = None,
) -> torch.Tensor:
    if mask.ndim < 3:
        mask = mask.unsqueeze(0)
        needs_squeeze = True
    else:
        needs_squeeze = False

    output = rotate_image_tensor(
        mask,
        angle=angle,
        expand=expand,
        interpolation=InterpolationMode.NEAREST,
        fill=fill,
        center=center,
    )

    if needs_squeeze:
        output = output.squeeze(0)

    return output


def rotate_video(
    video: torch.Tensor,
    angle: float,
    interpolation: InterpolationMode = InterpolationMode.NEAREST,
    expand: bool = False,
    fill: features.FillTypeJIT = None,
    center: Optional[List[float]] = None,
) -> torch.Tensor:
    return rotate_image_tensor(video, angle, interpolation=interpolation, expand=expand, fill=fill, center=center)


def rotate(
    inpt: features.InputTypeJIT,
    angle: float,
    interpolation: InterpolationMode = InterpolationMode.NEAREST,
    expand: bool = False,
    fill: features.FillTypeJIT = None,
    center: Optional[List[float]] = None,
) -> features.InputTypeJIT:
    if isinstance(inpt, torch.Tensor) and (torch.jit.is_scripting() or not isinstance(inpt, features._Feature)):
        return rotate_image_tensor(inpt, angle, interpolation=interpolation, expand=expand, fill=fill, center=center)
    elif isinstance(inpt, features._Feature):
        return inpt.rotate(angle, interpolation=interpolation, expand=expand, fill=fill, center=center)
    else:
        return rotate_image_pil(inpt, angle, interpolation=interpolation, expand=expand, fill=fill, center=center)


def _parse_pad_padding(padding: Union[int, List[int]]) -> List[int]:
    if isinstance(padding, int):
        pad_left = pad_right = pad_top = pad_bottom = padding
    elif isinstance(padding, (tuple, list)):
        if len(padding) == 1:
            pad_left = pad_right = pad_top = pad_bottom = padding[0]
        elif len(padding) == 2:
            pad_left = pad_right = padding[0]
            pad_top = pad_bottom = padding[1]
        elif len(padding) == 4:
            pad_left = padding[0]
            pad_top = padding[1]
            pad_right = padding[2]
            pad_bottom = padding[3]
        else:
            raise ValueError(
                f"Padding must be an int or a 1, 2, or 4 element tuple, not a {len(padding)} element tuple"
            )
    else:
        raise TypeError(f"`padding` should be an integer or tuple or list of integers, but got {padding}")

    return [pad_left, pad_right, pad_top, pad_bottom]


def pad_image_tensor(
    image: torch.Tensor,
    padding: Union[int, List[int]],
    fill: features.FillTypeJIT = None,
    padding_mode: str = "constant",
) -> torch.Tensor:
    # Be aware that while `padding` has order `[left, top, right, bottom]` has order, `torch_padding` uses
    # `[left, right, top, bottom]`. This stems from the fact that we align our API with PIL, but need to use `torch_pad`
    # internally.
    torch_padding = _parse_pad_padding(padding)

    if padding_mode not in ["constant", "edge", "reflect", "symmetric"]:
        raise ValueError(
            f"`padding_mode` should be either `'constant'`, `'edge'`, `'reflect'` or `'symmetric'`, "
            f"but got `'{padding_mode}'`."
        )

    if fill is None:
        fill = 0

    if isinstance(fill, (int, float)):
        return _pad_with_scalar_fill(image, torch_padding, fill=fill, padding_mode=padding_mode)
    elif len(fill) == 1:
        return _pad_with_scalar_fill(image, torch_padding, fill=fill[0], padding_mode=padding_mode)
    else:
        return _pad_with_vector_fill(image, torch_padding, fill=fill, padding_mode=padding_mode)


def _pad_with_scalar_fill(
    image: torch.Tensor,
    torch_padding: List[int],
    fill: Union[int, float],
    padding_mode: str,
) -> torch.Tensor:
    shape = image.shape
    num_channels, height, width = shape[-3:]

    if image.numel() > 0:
        image = image.reshape(-1, num_channels, height, width)

        if padding_mode == "edge":
            # Similar to the padding order, `torch_pad`'s PIL's padding modes don't have the same names. Thus, we map
            # the PIL name for the padding mode, which we are also using for our API, to the corresponding `torch_pad`
            # name.
            padding_mode = "replicate"

        if padding_mode == "constant":
            image = torch_pad(image, torch_padding, mode=padding_mode, value=float(fill))
        elif padding_mode in ("reflect", "replicate"):
            # `torch_pad` only supports `"reflect"` or `"replicate"` padding for floating point inputs.
            # TODO: See https://github.com/pytorch/pytorch/issues/40763
            dtype = image.dtype
            if not image.is_floating_point():
                needs_cast = True
                image = image.to(torch.float32)
            else:
                needs_cast = False

            image = torch_pad(image, torch_padding, mode=padding_mode)

            if needs_cast:
                image = image.to(dtype)
        else:  # padding_mode == "symmetric"
            image = _FT._pad_symmetric(image, torch_padding)

        new_height, new_width = image.shape[-2:]
    else:
        left, right, top, bottom = torch_padding
        new_height = height + top + bottom
        new_width = width + left + right

    return image.reshape(shape[:-3] + (num_channels, new_height, new_width))


# TODO: This should be removed once torch_pad supports non-scalar padding values
def _pad_with_vector_fill(
    image: torch.Tensor,
    torch_padding: List[int],
    fill: List[float],
    padding_mode: str,
) -> torch.Tensor:
    if padding_mode != "constant":
        raise ValueError(f"Padding mode '{padding_mode}' is not supported if fill is not scalar")

    output = _pad_with_scalar_fill(image, torch_padding, fill=0, padding_mode="constant")
    left, right, top, bottom = torch_padding
    fill = torch.tensor(fill, dtype=image.dtype, device=image.device).reshape(-1, 1, 1)

    if top > 0:
        output[..., :top, :] = fill
    if left > 0:
        output[..., :, :left] = fill
    if bottom > 0:
        output[..., -bottom:, :] = fill
    if right > 0:
        output[..., :, -right:] = fill
    return output


pad_image_pil = _FP.pad


def pad_mask(
    mask: torch.Tensor,
    padding: Union[int, List[int]],
    padding_mode: str = "constant",
    fill: features.FillTypeJIT = None,
) -> torch.Tensor:
    if fill is None:
        fill = 0

    if isinstance(fill, list):
        raise ValueError("Non-scalar fill value is not supported")

    if mask.ndim < 3:
        mask = mask.unsqueeze(0)
        needs_squeeze = True
    else:
        needs_squeeze = False

    output = pad_image_tensor(mask, padding=padding, fill=fill, padding_mode=padding_mode)

    if needs_squeeze:
        output = output.squeeze(0)

    return output


def pad_bounding_box(
    bounding_box: torch.Tensor,
    format: features.BoundingBoxFormat,
    spatial_size: Tuple[int, int],
    padding: Union[int, List[int]],
    padding_mode: str = "constant",
) -> Tuple[torch.Tensor, Tuple[int, int]]:
    if padding_mode not in ["constant"]:
        # TODO: add support of other padding modes
        raise ValueError(f"Padding mode '{padding_mode}' is not supported with bounding boxes")

    left, right, top, bottom = _parse_pad_padding(padding)

    if format == features.BoundingBoxFormat.XYXY:
        pad = [left, top, left, top]
    else:
        pad = [left, top, 0, 0]
    bounding_box = bounding_box + torch.tensor(pad, dtype=bounding_box.dtype, device=bounding_box.device)

    height, width = spatial_size
    height += top + bottom
    width += left + right

    return bounding_box, (height, width)


def pad_video(
    video: torch.Tensor,
    padding: Union[int, List[int]],
    fill: features.FillTypeJIT = None,
    padding_mode: str = "constant",
) -> torch.Tensor:
    return pad_image_tensor(video, padding, fill=fill, padding_mode=padding_mode)


def pad(
    inpt: features.InputTypeJIT,
    padding: Union[int, List[int]],
    fill: features.FillTypeJIT = None,
    padding_mode: str = "constant",
) -> features.InputTypeJIT:
    if isinstance(inpt, torch.Tensor) and (torch.jit.is_scripting() or not isinstance(inpt, features._Feature)):
        return pad_image_tensor(inpt, padding, fill=fill, padding_mode=padding_mode)

    elif isinstance(inpt, features._Feature):
        return inpt.pad(padding, fill=fill, padding_mode=padding_mode)
    else:
        return pad_image_pil(inpt, padding, fill=fill, padding_mode=padding_mode)


crop_image_tensor = _FT.crop
crop_image_pil = _FP.crop


def crop_bounding_box(
    bounding_box: torch.Tensor,
    format: features.BoundingBoxFormat,
    top: int,
    left: int,
    height: int,
    width: int,
) -> Tuple[torch.Tensor, Tuple[int, int]]:

    # Crop or implicit pad if left and/or top have negative values:
    if format == features.BoundingBoxFormat.XYXY:
        sub = [left, top, left, top]
    else:
        sub = [left, top, 0, 0]

    bounding_box = bounding_box - torch.tensor(sub, dtype=bounding_box.dtype, device=bounding_box.device)

    return bounding_box, (height, width)


def crop_mask(mask: torch.Tensor, top: int, left: int, height: int, width: int) -> torch.Tensor:
    return crop_image_tensor(mask, top, left, height, width)


def crop_video(video: torch.Tensor, top: int, left: int, height: int, width: int) -> torch.Tensor:
    return crop_image_tensor(video, top, left, height, width)


def crop(inpt: features.InputTypeJIT, top: int, left: int, height: int, width: int) -> features.InputTypeJIT:
    if isinstance(inpt, torch.Tensor) and (torch.jit.is_scripting() or not isinstance(inpt, features._Feature)):
        return crop_image_tensor(inpt, top, left, height, width)
    elif isinstance(inpt, features._Feature):
        return inpt.crop(top, left, height, width)
    else:
        return crop_image_pil(inpt, top, left, height, width)


<<<<<<< HEAD
def _perspective_grid(coeffs: List[float], ow: int, oh: int, dtype: torch.dtype, device: torch.device) -> torch.Tensor:
    # https://github.com/python-pillow/Pillow/blob/4634eafe3c695a014267eefdce830b4a825beed7/
    # src/libImaging/Geometry.c#L394

    #
    # x_out = (coeffs[0] * x + coeffs[1] * y + coeffs[2]) / (coeffs[6] * x + coeffs[7] * y + 1)
    # y_out = (coeffs[3] * x + coeffs[4] * y + coeffs[5]) / (coeffs[6] * x + coeffs[7] * y + 1)
    #

    theta1 = torch.tensor(
        [[[coeffs[0], coeffs[1], coeffs[2]], [coeffs[3], coeffs[4], coeffs[5]]]], dtype=dtype, device=device
    )
    theta2 = torch.tensor([[[coeffs[6], coeffs[7], 1.0], [coeffs[6], coeffs[7], 1.0]]], dtype=dtype, device=device)

    d = 0.5
    base_grid = torch.empty(1, oh, ow, 3, dtype=dtype, device=device)
    x_grid = torch.linspace(d, ow * 1.0 + d - 1.0, steps=ow, device=device)
    base_grid[..., 0].copy_(x_grid)
    y_grid = torch.linspace(d, oh * 1.0 + d - 1.0, steps=oh, device=device).unsqueeze_(-1)
    base_grid[..., 1].copy_(y_grid)
    base_grid[..., 2].fill_(1)

    rescaled_theta1 = theta1.transpose(1, 2).div_(torch.tensor([0.5 * ow, 0.5 * oh], dtype=dtype, device=device))
    output_grid1 = base_grid.view(1, oh * ow, 3).bmm(rescaled_theta1)
    output_grid2 = base_grid.view(1, oh * ow, 3).bmm(theta2.transpose(1, 2))

    output_grid = output_grid1.div_(output_grid2).sub_(1.0)
    return output_grid.view(1, oh, ow, 2)
=======
def _perspective_coefficients(
    startpoints: Optional[List[List[int]]],
    endpoints: Optional[List[List[int]]],
    coefficients: Optional[List[float]],
) -> List[float]:
    if coefficients is not None:
        if startpoints is not None and endpoints is not None:
            raise ValueError("The startpoints/endpoints and the coefficients shouldn't be defined concurrently.")
        elif len(coefficients) != 8:
            raise ValueError("Argument coefficients should have 8 float values")
        return coefficients
    elif startpoints is not None and endpoints is not None:
        return _get_perspective_coeffs(startpoints, endpoints)
    else:
        raise ValueError("Either the startpoints/endpoints or the coefficients must have non `None` values.")
>>>>>>> f20177b7


def perspective_image_tensor(
    image: torch.Tensor,
    startpoints: Optional[List[List[int]]],
    endpoints: Optional[List[List[int]]],
    interpolation: InterpolationMode = InterpolationMode.BILINEAR,
    fill: features.FillTypeJIT = None,
    coefficients: Optional[List[float]] = None,
) -> torch.Tensor:
    perspective_coeffs = _perspective_coefficients(startpoints, endpoints, coefficients)
    if image.numel() == 0:
        return image

    shape = image.shape

    if image.ndim > 4:
        image = image.reshape((-1,) + shape[-3:])
        needs_unsquash = True
    else:
        needs_unsquash = False

    _FT._assert_grid_transform_inputs(
        image,
        matrix=None,
        interpolation=interpolation.value,
        fill=fill,
        supported_interpolation_modes=["nearest", "bilinear"],
        coeffs=perspective_coeffs,
    )

    ow, oh = image.shape[-1], image.shape[-2]
    dtype = image.dtype if torch.is_floating_point(image) else torch.float32
    grid = _perspective_grid(perspective_coeffs, ow=ow, oh=oh, dtype=dtype, device=image.device)
    output = _FT._apply_grid_transform(image, grid, interpolation.value, fill=fill)

    if needs_unsquash:
        output = output.reshape(shape)

    return output


@torch.jit.unused
def perspective_image_pil(
    image: PIL.Image.Image,
    startpoints: Optional[List[List[int]]],
    endpoints: Optional[List[List[int]]],
    interpolation: InterpolationMode = InterpolationMode.BICUBIC,
    fill: features.FillTypeJIT = None,
    coefficients: Optional[List[float]] = None,
) -> PIL.Image.Image:
    perspective_coeffs = _perspective_coefficients(startpoints, endpoints, coefficients)
    return _FP.perspective(image, perspective_coeffs, interpolation=pil_modes_mapping[interpolation], fill=fill)


def perspective_bounding_box(
    bounding_box: torch.Tensor,
    format: features.BoundingBoxFormat,
    startpoints: Optional[List[List[int]]],
    endpoints: Optional[List[List[int]]],
    coefficients: Optional[List[float]] = None,
) -> torch.Tensor:
    perspective_coeffs = _perspective_coefficients(startpoints, endpoints, coefficients)

    original_shape = bounding_box.shape
    bounding_box = (
        convert_format_bounding_box(bounding_box, old_format=format, new_format=features.BoundingBoxFormat.XYXY)
    ).reshape(-1, 4)

    dtype = bounding_box.dtype if torch.is_floating_point(bounding_box) else torch.float32
    device = bounding_box.device

    # perspective_coeffs are computed as endpoint -> start point
    # We have to invert perspective_coeffs for bboxes:
    # (x, y) - end point and (x_out, y_out) - start point
    #   x_out = (coeffs[0] * x + coeffs[1] * y + coeffs[2]) / (coeffs[6] * x + coeffs[7] * y + 1)
    #   y_out = (coeffs[3] * x + coeffs[4] * y + coeffs[5]) / (coeffs[6] * x + coeffs[7] * y + 1)
    # and we would like to get:
    # x = (inv_coeffs[0] * x_out + inv_coeffs[1] * y_out + inv_coeffs[2])
    #       / (inv_coeffs[6] * x_out + inv_coeffs[7] * y_out + 1)
    # y = (inv_coeffs[3] * x_out + inv_coeffs[4] * y_out + inv_coeffs[5])
    #       / (inv_coeffs[6] * x_out + inv_coeffs[7] * y_out + 1)
    # and compute inv_coeffs in terms of coeffs

    denom = perspective_coeffs[0] * perspective_coeffs[4] - perspective_coeffs[1] * perspective_coeffs[3]
    if denom == 0:
        raise RuntimeError(
            f"Provided perspective_coeffs {perspective_coeffs} can not be inverted to transform bounding boxes. "
            f"Denominator is zero, denom={denom}"
        )

    inv_coeffs = [
        (perspective_coeffs[4] - perspective_coeffs[5] * perspective_coeffs[7]) / denom,
        (-perspective_coeffs[1] + perspective_coeffs[2] * perspective_coeffs[7]) / denom,
        (perspective_coeffs[1] * perspective_coeffs[5] - perspective_coeffs[2] * perspective_coeffs[4]) / denom,
        (-perspective_coeffs[3] + perspective_coeffs[5] * perspective_coeffs[6]) / denom,
        (perspective_coeffs[0] - perspective_coeffs[2] * perspective_coeffs[6]) / denom,
        (-perspective_coeffs[0] * perspective_coeffs[5] + perspective_coeffs[2] * perspective_coeffs[3]) / denom,
        (-perspective_coeffs[4] * perspective_coeffs[6] + perspective_coeffs[3] * perspective_coeffs[7]) / denom,
        (-perspective_coeffs[0] * perspective_coeffs[7] + perspective_coeffs[1] * perspective_coeffs[6]) / denom,
    ]

    theta1 = torch.tensor(
        [[inv_coeffs[0], inv_coeffs[1], inv_coeffs[2]], [inv_coeffs[3], inv_coeffs[4], inv_coeffs[5]]],
        dtype=dtype,
        device=device,
    )

    theta2 = torch.tensor(
        [[inv_coeffs[6], inv_coeffs[7], 1.0], [inv_coeffs[6], inv_coeffs[7], 1.0]], dtype=dtype, device=device
    )

    # 1) Let's transform bboxes into a tensor of 4 points (top-left, top-right, bottom-left, bottom-right corners).
    # Tensor of points has shape (N * 4, 3), where N is the number of bboxes
    # Single point structure is similar to
    # [(xmin, ymin, 1), (xmax, ymin, 1), (xmax, ymax, 1), (xmin, ymax, 1)]
    points = bounding_box[:, [[0, 1], [2, 1], [2, 3], [0, 3]]].reshape(-1, 2)
    points = torch.cat([points, torch.ones(points.shape[0], 1, device=points.device)], dim=-1)
    # 2) Now let's transform the points using perspective matrices
    #   x_out = (coeffs[0] * x + coeffs[1] * y + coeffs[2]) / (coeffs[6] * x + coeffs[7] * y + 1)
    #   y_out = (coeffs[3] * x + coeffs[4] * y + coeffs[5]) / (coeffs[6] * x + coeffs[7] * y + 1)

    numer_points = torch.matmul(points, theta1.T)
    denom_points = torch.matmul(points, theta2.T)
    transformed_points = numer_points.div_(denom_points)

    # 3) Reshape transformed points to [N boxes, 4 points, x/y coords]
    # and compute bounding box from 4 transformed points:
    transformed_points = transformed_points.reshape(-1, 4, 2)
    out_bbox_mins, out_bbox_maxs = torch.aminmax(transformed_points, dim=1)

    out_bboxes = torch.cat([out_bbox_mins, out_bbox_maxs], dim=1).to(bounding_box.dtype)

    # out_bboxes should be of shape [N boxes, 4]

    return convert_format_bounding_box(
        out_bboxes, old_format=features.BoundingBoxFormat.XYXY, new_format=format, inplace=True
    ).reshape(original_shape)


def perspective_mask(
    mask: torch.Tensor,
    startpoints: Optional[List[List[int]]],
    endpoints: Optional[List[List[int]]],
    fill: features.FillTypeJIT = None,
    coefficients: Optional[List[float]] = None,
) -> torch.Tensor:
    if mask.ndim < 3:
        mask = mask.unsqueeze(0)
        needs_squeeze = True
    else:
        needs_squeeze = False

    output = perspective_image_tensor(
        mask, startpoints, endpoints, interpolation=InterpolationMode.NEAREST, fill=fill, coefficients=coefficients
    )

    if needs_squeeze:
        output = output.squeeze(0)

    return output


def perspective_video(
    video: torch.Tensor,
    startpoints: Optional[List[List[int]]],
    endpoints: Optional[List[List[int]]],
    interpolation: InterpolationMode = InterpolationMode.BILINEAR,
    fill: features.FillTypeJIT = None,
    coefficients: Optional[List[float]] = None,
) -> torch.Tensor:
    return perspective_image_tensor(
        video, startpoints, endpoints, interpolation=interpolation, fill=fill, coefficients=coefficients
    )


def perspective(
    inpt: features.InputTypeJIT,
    startpoints: Optional[List[List[int]]],
    endpoints: Optional[List[List[int]]],
    interpolation: InterpolationMode = InterpolationMode.BILINEAR,
    fill: features.FillTypeJIT = None,
    coefficients: Optional[List[float]] = None,
) -> features.InputTypeJIT:
    if isinstance(inpt, torch.Tensor) and (torch.jit.is_scripting() or not isinstance(inpt, features._Feature)):
        return perspective_image_tensor(
            inpt, startpoints, endpoints, interpolation=interpolation, fill=fill, coefficients=coefficients
        )
    elif isinstance(inpt, features._Feature):
        return inpt.perspective(
            startpoints, endpoints, interpolation=interpolation, fill=fill, coefficients=coefficients
        )
    else:
        return perspective_image_pil(
            inpt, startpoints, endpoints, interpolation=interpolation, fill=fill, coefficients=coefficients
        )


def elastic_image_tensor(
    image: torch.Tensor,
    displacement: torch.Tensor,
    interpolation: InterpolationMode = InterpolationMode.BILINEAR,
    fill: features.FillTypeJIT = None,
) -> torch.Tensor:
    if image.numel() == 0:
        return image

    shape = image.shape

    if image.ndim > 4:
        image = image.reshape((-1,) + shape[-3:])
        needs_unsquash = True
    else:
        needs_unsquash = False

    output = _FT.elastic_transform(image, displacement, interpolation=interpolation.value, fill=fill)

    if needs_unsquash:
        output = output.reshape(shape)

    return output


@torch.jit.unused
def elastic_image_pil(
    image: PIL.Image.Image,
    displacement: torch.Tensor,
    interpolation: InterpolationMode = InterpolationMode.BILINEAR,
    fill: features.FillTypeJIT = None,
) -> PIL.Image.Image:
    t_img = pil_to_tensor(image)
    output = elastic_image_tensor(t_img, displacement, interpolation=interpolation, fill=fill)
    return to_pil_image(output, mode=image.mode)


def _create_identity_grid(size: Tuple[int, int], device: torch.device) -> torch.Tensor:
    sy, sx = size
    base_grid = torch.empty(1, sy, sx, 2, device=device)
    x_grid = torch.linspace((-sx + 1) / sx, (sx - 1) / sx, sx, device=device)
    base_grid[..., 0].copy_(x_grid)

    y_grid = torch.linspace((-sy + 1) / sy, (sy - 1) / sy, sy, device=device).unsqueeze_(-1)
    base_grid[..., 1].copy_(y_grid)

    return base_grid


def elastic_bounding_box(
    bounding_box: torch.Tensor,
    format: features.BoundingBoxFormat,
    displacement: torch.Tensor,
) -> torch.Tensor:
    # TODO: add in docstring about approximation we are doing for grid inversion
    displacement = displacement.to(bounding_box.device)

    original_shape = bounding_box.shape
    bounding_box = (
        convert_format_bounding_box(bounding_box, old_format=format, new_format=features.BoundingBoxFormat.XYXY)
    ).reshape(-1, 4)

    # Question (vfdev-5): should we rely on good displacement shape and fetch image size from it
    # Or add spatial_size arg and check displacement shape
    spatial_size = displacement.shape[-3], displacement.shape[-2]

    id_grid = _create_identity_grid(spatial_size, bounding_box.device)
    # We construct an approximation of inverse grid as inv_grid = id_grid - displacement
    # This is not an exact inverse of the grid
    inv_grid = id_grid.sub_(displacement)

    # Get points from bboxes
    points = bounding_box[:, [[0, 1], [2, 1], [2, 3], [0, 3]]].reshape(-1, 2)
    if points.is_floating_point():
        points = points.ceil_()
    index_xy = points.to(dtype=torch.long)
    index_x, index_y = index_xy[:, 0], index_xy[:, 1]

    # Transform points:
    t_size = torch.tensor(spatial_size[::-1], device=displacement.device, dtype=displacement.dtype)
    transformed_points = inv_grid[0, index_y, index_x, :].add_(1).mul_(0.5 * t_size).sub_(0.5)

    transformed_points = transformed_points.reshape(-1, 4, 2)
    out_bbox_mins, out_bbox_maxs = torch.aminmax(transformed_points, dim=1)
    out_bboxes = torch.cat([out_bbox_mins, out_bbox_maxs], dim=1).to(bounding_box.dtype)

    return convert_format_bounding_box(
        out_bboxes, old_format=features.BoundingBoxFormat.XYXY, new_format=format, inplace=True
    ).reshape(original_shape)


def elastic_mask(
    mask: torch.Tensor,
    displacement: torch.Tensor,
    fill: features.FillTypeJIT = None,
) -> torch.Tensor:
    if mask.ndim < 3:
        mask = mask.unsqueeze(0)
        needs_squeeze = True
    else:
        needs_squeeze = False

    output = elastic_image_tensor(mask, displacement=displacement, interpolation=InterpolationMode.NEAREST, fill=fill)

    if needs_squeeze:
        output = output.squeeze(0)

    return output


def elastic_video(
    video: torch.Tensor,
    displacement: torch.Tensor,
    interpolation: InterpolationMode = InterpolationMode.BILINEAR,
    fill: features.FillTypeJIT = None,
) -> torch.Tensor:
    return elastic_image_tensor(video, displacement, interpolation=interpolation, fill=fill)


def elastic(
    inpt: features.InputTypeJIT,
    displacement: torch.Tensor,
    interpolation: InterpolationMode = InterpolationMode.BILINEAR,
    fill: features.FillTypeJIT = None,
) -> features.InputTypeJIT:
    if isinstance(inpt, torch.Tensor) and (torch.jit.is_scripting() or not isinstance(inpt, features._Feature)):
        return elastic_image_tensor(inpt, displacement, interpolation=interpolation, fill=fill)
    elif isinstance(inpt, features._Feature):
        return inpt.elastic(displacement, interpolation=interpolation, fill=fill)
    else:
        return elastic_image_pil(inpt, displacement, interpolation=interpolation, fill=fill)


elastic_transform = elastic


def _center_crop_parse_output_size(output_size: List[int]) -> List[int]:
    if isinstance(output_size, numbers.Number):
        s = int(output_size)
        return [s, s]
    elif isinstance(output_size, (tuple, list)) and len(output_size) == 1:
        return [output_size[0], output_size[0]]
    else:
        return list(output_size)


def _center_crop_compute_padding(crop_height: int, crop_width: int, image_height: int, image_width: int) -> List[int]:
    return [
        (crop_width - image_width) // 2 if crop_width > image_width else 0,
        (crop_height - image_height) // 2 if crop_height > image_height else 0,
        (crop_width - image_width + 1) // 2 if crop_width > image_width else 0,
        (crop_height - image_height + 1) // 2 if crop_height > image_height else 0,
    ]


def _center_crop_compute_crop_anchor(
    crop_height: int, crop_width: int, image_height: int, image_width: int
) -> Tuple[int, int]:
    crop_top = int(round((image_height - crop_height) / 2.0))
    crop_left = int(round((image_width - crop_width) / 2.0))
    return crop_top, crop_left


def center_crop_image_tensor(image: torch.Tensor, output_size: List[int]) -> torch.Tensor:
    crop_height, crop_width = _center_crop_parse_output_size(output_size)
    shape = image.shape
    if image.numel() == 0:
        return image.reshape(shape[:-2] + (crop_height, crop_width))
    image_height, image_width = shape[-2:]

    if crop_height > image_height or crop_width > image_width:
        padding_ltrb = _center_crop_compute_padding(crop_height, crop_width, image_height, image_width)
        image = _FT.torch_pad(image, _FT._parse_pad_padding(padding_ltrb), value=0.0)

        image_height, image_width = image.shape[-2:]
        if crop_width == image_width and crop_height == image_height:
            return image

    crop_top, crop_left = _center_crop_compute_crop_anchor(crop_height, crop_width, image_height, image_width)
    return image[..., crop_top : (crop_top + crop_height), crop_left : (crop_left + crop_width)]


@torch.jit.unused
def center_crop_image_pil(image: PIL.Image.Image, output_size: List[int]) -> PIL.Image.Image:
    crop_height, crop_width = _center_crop_parse_output_size(output_size)
    image_height, image_width = get_spatial_size_image_pil(image)

    if crop_height > image_height or crop_width > image_width:
        padding_ltrb = _center_crop_compute_padding(crop_height, crop_width, image_height, image_width)
        image = pad_image_pil(image, padding_ltrb, fill=0)

        image_height, image_width = get_spatial_size_image_pil(image)
        if crop_width == image_width and crop_height == image_height:
            return image

    crop_top, crop_left = _center_crop_compute_crop_anchor(crop_height, crop_width, image_height, image_width)
    return crop_image_pil(image, crop_top, crop_left, crop_height, crop_width)


def center_crop_bounding_box(
    bounding_box: torch.Tensor,
    format: features.BoundingBoxFormat,
    spatial_size: Tuple[int, int],
    output_size: List[int],
) -> Tuple[torch.Tensor, Tuple[int, int]]:
    crop_height, crop_width = _center_crop_parse_output_size(output_size)
    crop_top, crop_left = _center_crop_compute_crop_anchor(crop_height, crop_width, *spatial_size)
    return crop_bounding_box(bounding_box, format, top=crop_top, left=crop_left, height=crop_height, width=crop_width)


def center_crop_mask(mask: torch.Tensor, output_size: List[int]) -> torch.Tensor:
    if mask.ndim < 3:
        mask = mask.unsqueeze(0)
        needs_squeeze = True
    else:
        needs_squeeze = False

    output = center_crop_image_tensor(image=mask, output_size=output_size)

    if needs_squeeze:
        output = output.squeeze(0)

    return output


def center_crop_video(video: torch.Tensor, output_size: List[int]) -> torch.Tensor:
    return center_crop_image_tensor(video, output_size)


def center_crop(inpt: features.InputTypeJIT, output_size: List[int]) -> features.InputTypeJIT:
    if isinstance(inpt, torch.Tensor) and (torch.jit.is_scripting() or not isinstance(inpt, features._Feature)):
        return center_crop_image_tensor(inpt, output_size)
    elif isinstance(inpt, features._Feature):
        return inpt.center_crop(output_size)
    else:
        return center_crop_image_pil(inpt, output_size)


def resized_crop_image_tensor(
    image: torch.Tensor,
    top: int,
    left: int,
    height: int,
    width: int,
    size: List[int],
    interpolation: InterpolationMode = InterpolationMode.BILINEAR,
    antialias: bool = False,
) -> torch.Tensor:
    image = crop_image_tensor(image, top, left, height, width)
    return resize_image_tensor(image, size, interpolation=interpolation, antialias=antialias)


@torch.jit.unused
def resized_crop_image_pil(
    image: PIL.Image.Image,
    top: int,
    left: int,
    height: int,
    width: int,
    size: List[int],
    interpolation: InterpolationMode = InterpolationMode.BILINEAR,
) -> PIL.Image.Image:
    image = crop_image_pil(image, top, left, height, width)
    return resize_image_pil(image, size, interpolation=interpolation)


def resized_crop_bounding_box(
    bounding_box: torch.Tensor,
    format: features.BoundingBoxFormat,
    top: int,
    left: int,
    height: int,
    width: int,
    size: List[int],
) -> Tuple[torch.Tensor, Tuple[int, int]]:
    bounding_box, _ = crop_bounding_box(bounding_box, format, top, left, height, width)
    return resize_bounding_box(bounding_box, (height, width), size)


def resized_crop_mask(
    mask: torch.Tensor,
    top: int,
    left: int,
    height: int,
    width: int,
    size: List[int],
) -> torch.Tensor:
    mask = crop_mask(mask, top, left, height, width)
    return resize_mask(mask, size)


def resized_crop_video(
    video: torch.Tensor,
    top: int,
    left: int,
    height: int,
    width: int,
    size: List[int],
    interpolation: InterpolationMode = InterpolationMode.BILINEAR,
    antialias: bool = False,
) -> torch.Tensor:
    return resized_crop_image_tensor(
        video, top, left, height, width, antialias=antialias, size=size, interpolation=interpolation
    )


def resized_crop(
    inpt: features.InputTypeJIT,
    top: int,
    left: int,
    height: int,
    width: int,
    size: List[int],
    interpolation: InterpolationMode = InterpolationMode.BILINEAR,
    antialias: Optional[bool] = None,
) -> features.InputTypeJIT:
    if isinstance(inpt, torch.Tensor) and (torch.jit.is_scripting() or not isinstance(inpt, features._Feature)):
        antialias = False if antialias is None else antialias
        return resized_crop_image_tensor(
            inpt, top, left, height, width, antialias=antialias, size=size, interpolation=interpolation
        )
    elif isinstance(inpt, features._Feature):
        antialias = False if antialias is None else antialias
        return inpt.resized_crop(top, left, height, width, antialias=antialias, size=size, interpolation=interpolation)
    else:
        return resized_crop_image_pil(inpt, top, left, height, width, size=size, interpolation=interpolation)


def _parse_five_crop_size(size: List[int]) -> List[int]:
    if isinstance(size, numbers.Number):
        s = int(size)
        size = [s, s]
    elif isinstance(size, (tuple, list)) and len(size) == 1:
        s = size[0]
        size = [s, s]

    if len(size) != 2:
        raise ValueError("Please provide only two dimensions (h, w) for size.")

    return size


def five_crop_image_tensor(
    image: torch.Tensor, size: List[int]
) -> Tuple[torch.Tensor, torch.Tensor, torch.Tensor, torch.Tensor, torch.Tensor]:
    crop_height, crop_width = _parse_five_crop_size(size)
    image_height, image_width = image.shape[-2:]

    if crop_width > image_width or crop_height > image_height:
        msg = "Requested crop size {} is bigger than input size {}"
        raise ValueError(msg.format(size, (image_height, image_width)))

    tl = crop_image_tensor(image, 0, 0, crop_height, crop_width)
    tr = crop_image_tensor(image, 0, image_width - crop_width, crop_height, crop_width)
    bl = crop_image_tensor(image, image_height - crop_height, 0, crop_height, crop_width)
    br = crop_image_tensor(image, image_height - crop_height, image_width - crop_width, crop_height, crop_width)
    center = center_crop_image_tensor(image, [crop_height, crop_width])

    return tl, tr, bl, br, center


@torch.jit.unused
def five_crop_image_pil(
    image: PIL.Image.Image, size: List[int]
) -> Tuple[PIL.Image.Image, PIL.Image.Image, PIL.Image.Image, PIL.Image.Image, PIL.Image.Image]:
    crop_height, crop_width = _parse_five_crop_size(size)
    image_height, image_width = get_spatial_size_image_pil(image)

    if crop_width > image_width or crop_height > image_height:
        msg = "Requested crop size {} is bigger than input size {}"
        raise ValueError(msg.format(size, (image_height, image_width)))

    tl = crop_image_pil(image, 0, 0, crop_height, crop_width)
    tr = crop_image_pil(image, 0, image_width - crop_width, crop_height, crop_width)
    bl = crop_image_pil(image, image_height - crop_height, 0, crop_height, crop_width)
    br = crop_image_pil(image, image_height - crop_height, image_width - crop_width, crop_height, crop_width)
    center = center_crop_image_pil(image, [crop_height, crop_width])

    return tl, tr, bl, br, center


def five_crop_video(
    video: torch.Tensor, size: List[int]
) -> Tuple[torch.Tensor, torch.Tensor, torch.Tensor, torch.Tensor, torch.Tensor]:
    return five_crop_image_tensor(video, size)


ImageOrVideoTypeJIT = Union[features.ImageTypeJIT, features.VideoTypeJIT]


def five_crop(
    inpt: ImageOrVideoTypeJIT, size: List[int]
) -> Tuple[ImageOrVideoTypeJIT, ImageOrVideoTypeJIT, ImageOrVideoTypeJIT, ImageOrVideoTypeJIT, ImageOrVideoTypeJIT]:
    # TODO: consider breaking BC here to return List[features.ImageTypeJIT/VideoTypeJIT] to align this op with `ten_crop`
    if isinstance(inpt, torch.Tensor) and (
        torch.jit.is_scripting() or not isinstance(inpt, (features.Image, features.Video))
    ):
        return five_crop_image_tensor(inpt, size)
    elif isinstance(inpt, features.Image):
        output = five_crop_image_tensor(inpt.as_subclass(torch.Tensor), size)
        return tuple(features.Image.wrap_like(inpt, item) for item in output)  # type: ignore[return-value]
    elif isinstance(inpt, features.Video):
        output = five_crop_video(inpt.as_subclass(torch.Tensor), size)
        return tuple(features.Video.wrap_like(inpt, item) for item in output)  # type: ignore[return-value]
    else:  # isinstance(inpt, PIL.Image.Image):
        return five_crop_image_pil(inpt, size)


def ten_crop_image_tensor(image: torch.Tensor, size: List[int], vertical_flip: bool = False) -> List[torch.Tensor]:
    tl, tr, bl, br, center = five_crop_image_tensor(image, size)

    if vertical_flip:
        image = vertical_flip_image_tensor(image)
    else:
        image = horizontal_flip_image_tensor(image)

    tl_flip, tr_flip, bl_flip, br_flip, center_flip = five_crop_image_tensor(image, size)

    return [tl, tr, bl, br, center, tl_flip, tr_flip, bl_flip, br_flip, center_flip]


@torch.jit.unused
def ten_crop_image_pil(image: PIL.Image.Image, size: List[int], vertical_flip: bool = False) -> List[PIL.Image.Image]:
    tl, tr, bl, br, center = five_crop_image_pil(image, size)

    if vertical_flip:
        image = vertical_flip_image_pil(image)
    else:
        image = horizontal_flip_image_pil(image)

    tl_flip, tr_flip, bl_flip, br_flip, center_flip = five_crop_image_pil(image, size)

    return [tl, tr, bl, br, center, tl_flip, tr_flip, bl_flip, br_flip, center_flip]


def ten_crop_video(video: torch.Tensor, size: List[int], vertical_flip: bool = False) -> List[torch.Tensor]:
    return ten_crop_image_tensor(video, size, vertical_flip=vertical_flip)


def ten_crop(
    inpt: Union[features.ImageTypeJIT, features.VideoTypeJIT], size: List[int], vertical_flip: bool = False
) -> Union[List[features.ImageTypeJIT], List[features.VideoTypeJIT]]:
    if isinstance(inpt, torch.Tensor) and (
        torch.jit.is_scripting() or not isinstance(inpt, (features.Image, features.Video))
    ):
        return ten_crop_image_tensor(inpt, size, vertical_flip=vertical_flip)
    elif isinstance(inpt, features.Image):
        output = ten_crop_image_tensor(inpt.as_subclass(torch.Tensor), size, vertical_flip=vertical_flip)
        return [features.Image.wrap_like(inpt, item) for item in output]
    elif isinstance(inpt, features.Video):
        output = ten_crop_video(inpt.as_subclass(torch.Tensor), size, vertical_flip=vertical_flip)
        return [features.Video.wrap_like(inpt, item) for item in output]
    else:  # isinstance(inpt, PIL.Image.Image):
        return ten_crop_image_pil(inpt, size, vertical_flip=vertical_flip)<|MERGE_RESOLUTION|>--- conflicted
+++ resolved
@@ -907,7 +907,6 @@
         return crop_image_pil(inpt, top, left, height, width)
 
 
-<<<<<<< HEAD
 def _perspective_grid(coeffs: List[float], ow: int, oh: int, dtype: torch.dtype, device: torch.device) -> torch.Tensor:
     # https://github.com/python-pillow/Pillow/blob/4634eafe3c695a014267eefdce830b4a825beed7/
     # src/libImaging/Geometry.c#L394
@@ -936,7 +935,8 @@
 
     output_grid = output_grid1.div_(output_grid2).sub_(1.0)
     return output_grid.view(1, oh, ow, 2)
-=======
+
+
 def _perspective_coefficients(
     startpoints: Optional[List[List[int]]],
     endpoints: Optional[List[List[int]]],
@@ -952,7 +952,6 @@
         return _get_perspective_coeffs(startpoints, endpoints)
     else:
         raise ValueError("Either the startpoints/endpoints or the coefficients must have non `None` values.")
->>>>>>> f20177b7
 
 
 def perspective_image_tensor(
@@ -963,9 +962,10 @@
     fill: features.FillTypeJIT = None,
     coefficients: Optional[List[float]] = None,
 ) -> torch.Tensor:
-    perspective_coeffs = _perspective_coefficients(startpoints, endpoints, coefficients)
     if image.numel() == 0:
         return image
+
+    perspective_coeffs = _perspective_coefficients(startpoints, endpoints, coefficients)
 
     shape = image.shape
 
