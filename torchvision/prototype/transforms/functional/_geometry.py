--- conflicted
+++ resolved
@@ -132,28 +132,19 @@
     return _FP.resize(img, size, interpolation=pil_modes_mapping[interpolation])
 
 
-<<<<<<< HEAD
 def resize_mask(mask: torch.Tensor, size: List[int], max_size: Optional[int] = None) -> torch.Tensor:
-    return resize_image_tensor(mask, size=size, interpolation=InterpolationMode.NEAREST, max_size=max_size)
-=======
-def resize_segmentation_mask(
-    segmentation_mask: torch.Tensor, size: List[int], max_size: Optional[int] = None
-) -> torch.Tensor:
-    if segmentation_mask.ndim < 3:
-        segmentation_mask = segmentation_mask.unsqueeze(0)
+    if mask.ndim < 3:
+        mask = mask.unsqueeze(0)
         needs_squeeze = True
     else:
         needs_squeeze = False
 
-    output = resize_image_tensor(
-        segmentation_mask, size=size, interpolation=InterpolationMode.NEAREST, max_size=max_size
-    )
+    output = resize_image_tensor(mask, size=size, interpolation=InterpolationMode.NEAREST, max_size=max_size)
 
     if needs_squeeze:
         output = output.squeeze(0)
 
     return output
->>>>>>> f007a5e1
 
 
 def resize_bounding_box(
