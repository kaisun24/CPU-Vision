import numbers
import warnings
from typing import Tuple, List, Optional, Sequence, Union

import PIL.Image
import torch
from torchvision.prototype import features
from torchvision.transforms import functional_tensor as _FT, functional_pil as _FP
from torchvision.transforms.functional import (
    pil_modes_mapping,
    _get_inverse_affine_matrix,
    InterpolationMode,
    _compute_output_size,
<<<<<<< HEAD
    pil_to_tensor,
    to_pil_image,
=======
    _get_perspective_coeffs,
>>>>>>> 3a9aca16
)

from ._meta import convert_bounding_box_format, get_dimensions_image_tensor, get_dimensions_image_pil


# shortcut type
DType = Union[torch.Tensor, PIL.Image.Image, features._Feature]


horizontal_flip_image_tensor = _FT.hflip
horizontal_flip_image_pil = _FP.hflip


def horizontal_flip_segmentation_mask(segmentation_mask: torch.Tensor) -> torch.Tensor:
    return horizontal_flip_image_tensor(segmentation_mask)


def horizontal_flip_bounding_box(
    bounding_box: torch.Tensor, format: features.BoundingBoxFormat, image_size: Tuple[int, int]
) -> torch.Tensor:
    shape = bounding_box.shape

    bounding_box = convert_bounding_box_format(
        bounding_box, old_format=format, new_format=features.BoundingBoxFormat.XYXY
    ).view(-1, 4)

    bounding_box[:, [0, 2]] = image_size[1] - bounding_box[:, [2, 0]]

    return convert_bounding_box_format(
        bounding_box, old_format=features.BoundingBoxFormat.XYXY, new_format=format, copy=False
    ).view(shape)


def horizontal_flip(inpt: DType) -> DType:
    if isinstance(inpt, features._Feature):
        return inpt.horizontal_flip()
    elif isinstance(inpt, PIL.Image.Image):
        return horizontal_flip_image_pil(inpt)
    else:
        return horizontal_flip_image_tensor(inpt)


vertical_flip_image_tensor = _FT.vflip
vertical_flip_image_pil = _FP.vflip


def vertical_flip_segmentation_mask(segmentation_mask: torch.Tensor) -> torch.Tensor:
    return vertical_flip_image_tensor(segmentation_mask)


def vertical_flip_bounding_box(
    bounding_box: torch.Tensor, format: features.BoundingBoxFormat, image_size: Tuple[int, int]
) -> torch.Tensor:
    shape = bounding_box.shape

    bounding_box = convert_bounding_box_format(
        bounding_box, old_format=format, new_format=features.BoundingBoxFormat.XYXY
    ).view(-1, 4)

    bounding_box[:, [1, 3]] = image_size[0] - bounding_box[:, [3, 1]]

    return convert_bounding_box_format(
        bounding_box, old_format=features.BoundingBoxFormat.XYXY, new_format=format, copy=False
    ).view(shape)


def vertical_flip(inpt: DType) -> DType:
    if isinstance(inpt, features._Feature):
        return inpt.vertical_flip()
    elif isinstance(inpt, PIL.Image.Image):
        return vertical_flip_image_pil(inpt)
    else:
        return vertical_flip_image_tensor(inpt)


def resize_image_tensor(
    image: torch.Tensor,
    size: List[int],
    interpolation: InterpolationMode = InterpolationMode.BILINEAR,
    max_size: Optional[int] = None,
    antialias: bool = False,
) -> torch.Tensor:
    num_channels, old_height, old_width = get_dimensions_image_tensor(image)
    new_height, new_width = _compute_output_size((old_height, old_width), size=size, max_size=max_size)
    batch_shape = image.shape[:-3]
    return _FT.resize(
        image.reshape((-1, num_channels, old_height, old_width)),
        size=[new_height, new_width],
        interpolation=interpolation.value,
        antialias=antialias,
    ).reshape(batch_shape + (num_channels, new_height, new_width))


def resize_image_pil(
    img: PIL.Image.Image,
    size: Union[Sequence[int], int],
    interpolation: InterpolationMode = InterpolationMode.BILINEAR,
    max_size: Optional[int] = None,
) -> PIL.Image.Image:
    if isinstance(size, int):
        size = [size, size]
    # Explicitly cast size to list otherwise mypy issue: incompatible type "Sequence[int]"; expected "List[int]"
    size: List[int] = list(size)
    size = _compute_output_size(img.size[::-1], size=size, max_size=max_size)
    return _FP.resize(img, size, interpolation=pil_modes_mapping[interpolation])


def resize_segmentation_mask(
    segmentation_mask: torch.Tensor, size: List[int], max_size: Optional[int] = None
) -> torch.Tensor:
    return resize_image_tensor(segmentation_mask, size=size, interpolation=InterpolationMode.NEAREST, max_size=max_size)


def resize_bounding_box(
    bounding_box: torch.Tensor, size: List[int], image_size: Tuple[int, int], max_size: Optional[int] = None
) -> torch.Tensor:
    old_height, old_width = image_size
    new_height, new_width = _compute_output_size(image_size, size=size, max_size=max_size)
    ratios = torch.tensor((new_width / old_width, new_height / old_height), device=bounding_box.device)
    return bounding_box.view(-1, 2, 2).mul(ratios).view(bounding_box.shape)


def resize(
    inpt: DType,
    size: List[int],
    interpolation: InterpolationMode = InterpolationMode.BILINEAR,
    max_size: Optional[int] = None,
    antialias: Optional[bool] = None,
) -> DType:
    if isinstance(inpt, features._Feature):
        antialias = False if antialias is None else antialias
        return inpt.resize(size, interpolation=interpolation, max_size=max_size, antialias=antialias)
    elif isinstance(inpt, PIL.Image.Image):
        if antialias is not None and not antialias:
            warnings.warn("Anti-alias option is always applied for PIL Image input. Argument antialias is ignored.")
        return resize_image_pil(inpt, size, interpolation=interpolation, max_size=max_size)
    else:
        antialias = False if antialias is None else antialias
        return resize_image_tensor(inpt, size, interpolation=interpolation, max_size=max_size, antialias=antialias)


def _affine_parse_args(
    angle: float,
    translate: List[float],
    scale: float,
    shear: List[float],
    interpolation: InterpolationMode = InterpolationMode.NEAREST,
    center: Optional[List[float]] = None,
) -> Tuple[float, List[float], List[float], Optional[List[float]]]:
    if not isinstance(angle, (int, float)):
        raise TypeError("Argument angle should be int or float")

    if not isinstance(translate, (list, tuple)):
        raise TypeError("Argument translate should be a sequence")

    if len(translate) != 2:
        raise ValueError("Argument translate should be a sequence of length 2")

    if scale <= 0.0:
        raise ValueError("Argument scale should be positive")

    if not isinstance(shear, (numbers.Number, (list, tuple))):
        raise TypeError("Shear should be either a single value or a sequence of two values")

    if not isinstance(interpolation, InterpolationMode):
        raise TypeError("Argument interpolation should be a InterpolationMode")

    if isinstance(angle, int):
        angle = float(angle)

    if isinstance(translate, tuple):
        translate = list(translate)

    if isinstance(shear, numbers.Number):
        shear = [shear, 0.0]

    if isinstance(shear, tuple):
        shear = list(shear)

    if len(shear) == 1:
        shear = [shear[0], shear[0]]

    if len(shear) != 2:
        raise ValueError(f"Shear should be a sequence containing two values. Got {shear}")

    if center is not None and not isinstance(center, (list, tuple)):
        raise TypeError("Argument center should be a sequence")

    return angle, translate, shear, center


def affine_image_tensor(
    img: torch.Tensor,
    angle: float,
    translate: List[float],
    scale: float,
    shear: List[float],
    interpolation: InterpolationMode = InterpolationMode.NEAREST,
    fill: Optional[List[float]] = None,
    center: Optional[List[float]] = None,
) -> torch.Tensor:
    num_channels, height, width = img.shape[-3:]
    extra_dims = img.shape[:-3]
    img = img.view(-1, num_channels, height, width)

    angle, translate, shear, center = _affine_parse_args(angle, translate, scale, shear, interpolation, center)

    center_f = [0.0, 0.0]
    if center is not None:
        # Center values should be in pixel coordinates but translated such that (0, 0) corresponds to image center.
        center_f = [1.0 * (c - s * 0.5) for c, s in zip(center, [width, height])]

    translate_f = [1.0 * t for t in translate]
    matrix = _get_inverse_affine_matrix(center_f, angle, translate_f, scale, shear)

    output = _FT.affine(img, matrix, interpolation=interpolation.value, fill=fill)
    return output.view(extra_dims + (num_channels, height, width))


def affine_image_pil(
    img: PIL.Image.Image,
    angle: float,
    translate: List[float],
    scale: float,
    shear: List[float],
    interpolation: InterpolationMode = InterpolationMode.NEAREST,
    fill: Optional[Union[int, float, Sequence[int], Sequence[float]]] = None,
    center: Optional[List[float]] = None,
) -> PIL.Image.Image:
    angle, translate, shear, center = _affine_parse_args(angle, translate, scale, shear, interpolation, center)

    # center = (img_size[0] * 0.5 + 0.5, img_size[1] * 0.5 + 0.5)
    # it is visually better to estimate the center without 0.5 offset
    # otherwise image rotated by 90 degrees is shifted vs output image of torch.rot90 or F_t.affine
    if center is None:
        _, height, width = get_dimensions_image_pil(img)
        center = [width * 0.5, height * 0.5]
    matrix = _get_inverse_affine_matrix(center, angle, translate, scale, shear)

    return _FP.affine(img, matrix, interpolation=pil_modes_mapping[interpolation], fill=fill)


def _affine_bounding_box_xyxy(
    bounding_box: torch.Tensor,
    image_size: Tuple[int, int],
    angle: float,
    translate: Optional[List[float]] = None,
    scale: Optional[float] = None,
    shear: Optional[List[float]] = None,
    center: Optional[List[float]] = None,
    expand: bool = False,
) -> torch.Tensor:
    dtype = bounding_box.dtype if torch.is_floating_point(bounding_box) else torch.float32
    device = bounding_box.device

    if translate is None:
        translate = [0.0, 0.0]

    if scale is None:
        scale = 1.0

    if shear is None:
        shear = [0.0, 0.0]

    if center is None:
        height, width = image_size
        center_f = [width * 0.5, height * 0.5]
    else:
        center_f = [float(c) for c in center]

    translate_f = [float(t) for t in translate]
    affine_matrix = torch.tensor(
        _get_inverse_affine_matrix(center_f, angle, translate_f, scale, shear, inverted=False),
        dtype=dtype,
        device=device,
    ).view(2, 3)
    # 1) Let's transform bboxes into a tensor of 4 points (top-left, top-right, bottom-left, bottom-right corners).
    # Tensor of points has shape (N * 4, 3), where N is the number of bboxes
    # Single point structure is similar to
    # [(xmin, ymin, 1), (xmax, ymin, 1), (xmax, ymax, 1), (xmin, ymax, 1)]
    points = bounding_box[:, [[0, 1], [2, 1], [2, 3], [0, 3]]].view(-1, 2)
    points = torch.cat([points, torch.ones(points.shape[0], 1, device=points.device)], dim=-1)
    # 2) Now let's transform the points using affine matrix
    transformed_points = torch.matmul(points, affine_matrix.T)
    # 3) Reshape transformed points to [N boxes, 4 points, x/y coords]
    # and compute bounding box from 4 transformed points:
    transformed_points = transformed_points.view(-1, 4, 2)
    out_bbox_mins, _ = torch.min(transformed_points, dim=1)
    out_bbox_maxs, _ = torch.max(transformed_points, dim=1)
    out_bboxes = torch.cat([out_bbox_mins, out_bbox_maxs], dim=1)

    if expand:
        # Compute minimum point for transformed image frame:
        # Points are Top-Left, Top-Right, Bottom-Left, Bottom-Right points.
        height, width = image_size
        points = torch.tensor(
            [
                [0.0, 0.0, 1.0],
                [0.0, 1.0 * height, 1.0],
                [1.0 * width, 1.0 * height, 1.0],
                [1.0 * width, 0.0, 1.0],
            ],
            dtype=dtype,
            device=device,
        )
        new_points = torch.matmul(points, affine_matrix.T)
        tr, _ = torch.min(new_points, dim=0, keepdim=True)
        # Translate bounding boxes
        out_bboxes[:, 0::2] = out_bboxes[:, 0::2] - tr[:, 0]
        out_bboxes[:, 1::2] = out_bboxes[:, 1::2] - tr[:, 1]

    return out_bboxes


def affine_bounding_box(
    bounding_box: torch.Tensor,
    format: features.BoundingBoxFormat,
    image_size: Tuple[int, int],
    angle: float,
    translate: List[float],
    scale: float,
    shear: List[float],
    center: Optional[List[float]] = None,
) -> torch.Tensor:
    original_shape = bounding_box.shape
    bounding_box = convert_bounding_box_format(
        bounding_box, old_format=format, new_format=features.BoundingBoxFormat.XYXY
    ).view(-1, 4)

    out_bboxes = _affine_bounding_box_xyxy(bounding_box, image_size, angle, translate, scale, shear, center)

    # out_bboxes should be of shape [N boxes, 4]

    return convert_bounding_box_format(
        out_bboxes, old_format=features.BoundingBoxFormat.XYXY, new_format=format, copy=False
    ).view(original_shape)


def affine_segmentation_mask(
    mask: torch.Tensor,
    angle: float,
    translate: List[float],
    scale: float,
    shear: List[float],
    center: Optional[List[float]] = None,
) -> torch.Tensor:
    return affine_image_tensor(
        mask,
        angle=angle,
        translate=translate,
        scale=scale,
        shear=shear,
        interpolation=InterpolationMode.NEAREST,
        center=center,
    )


def _convert_fill_arg(fill: Optional[Union[int, float, Sequence[int], Sequence[float]]]) -> Optional[List[float]]:
    if fill is None:
        fill = 0

    # This cast does Sequence -> List[float] to please mypy and torch.jit.script
    if not isinstance(fill, (int, float)):
        fill = [float(v) for v in list(fill)]
    else:
        # It is OK to cast int to float as later we use inpt.dtype
        fill = [float(fill)]
    return fill


def affine(
    inpt: DType,
    angle: float,
    translate: List[float],
    scale: float,
    shear: List[float],
    interpolation: InterpolationMode = InterpolationMode.NEAREST,
    fill: Optional[Union[int, float, Sequence[int], Sequence[float]]] = None,
    center: Optional[List[float]] = None,
) -> DType:
    if isinstance(inpt, features._Feature):
        return inpt.affine(
            angle, translate=translate, scale=scale, shear=shear, interpolation=interpolation, fill=fill, center=center
        )
    elif isinstance(inpt, PIL.Image.Image):
        return affine_image_pil(
            inpt,
            angle,
            translate=translate,
            scale=scale,
            shear=shear,
            interpolation=interpolation,
            fill=fill,
            center=center,
        )
    else:
        fill = _convert_fill_arg(fill)

        return affine_image_tensor(
            inpt,
            angle,
            translate=translate,
            scale=scale,
            shear=shear,
            interpolation=interpolation,
            fill=fill,
            center=center,
        )


def rotate_image_tensor(
    img: torch.Tensor,
    angle: float,
    interpolation: InterpolationMode = InterpolationMode.NEAREST,
    expand: bool = False,
    fill: Optional[List[float]] = None,
    center: Optional[List[float]] = None,
) -> torch.Tensor:
    num_channels, height, width = img.shape[-3:]
    extra_dims = img.shape[:-3]
    img = img.view(-1, num_channels, height, width)

    center_f = [0.0, 0.0]
    if center is not None:
        if expand:
            warnings.warn("The provided center argument has no effect on the result if expand is True")
        else:
            _, height, width = get_dimensions_image_tensor(img)
            # Center values should be in pixel coordinates but translated such that (0, 0) corresponds to image center.
            center_f = [1.0 * (c - s * 0.5) for c, s in zip(center, [width, height])]

    # due to current incoherence of rotation angle direction between affine and rotate implementations
    # we need to set -angle.
    matrix = _get_inverse_affine_matrix(center_f, -angle, [0.0, 0.0], 1.0, [0.0, 0.0])
    output = _FT.rotate(img, matrix, interpolation=interpolation.value, expand=expand, fill=fill)
    new_height, new_width = output.shape[-2:]
    return output.view(extra_dims + (num_channels, new_height, new_width))


def rotate_image_pil(
    img: PIL.Image.Image,
    angle: float,
    interpolation: InterpolationMode = InterpolationMode.NEAREST,
    expand: bool = False,
    fill: Optional[Union[int, float, Sequence[int], Sequence[float]]] = None,
    center: Optional[List[float]] = None,
) -> PIL.Image.Image:
    if center is not None and expand:
        warnings.warn("The provided center argument has no effect on the result if expand is True")
        center = None

    return _FP.rotate(
        img, angle, interpolation=pil_modes_mapping[interpolation], expand=expand, fill=fill, center=center
    )


def rotate_bounding_box(
    bounding_box: torch.Tensor,
    format: features.BoundingBoxFormat,
    image_size: Tuple[int, int],
    angle: float,
    expand: bool = False,
    center: Optional[List[float]] = None,
) -> torch.Tensor:
    if center is not None and expand:
        warnings.warn("The provided center argument has no effect on the result if expand is True")
        center = None

    original_shape = bounding_box.shape
    bounding_box = convert_bounding_box_format(
        bounding_box, old_format=format, new_format=features.BoundingBoxFormat.XYXY
    ).view(-1, 4)

    out_bboxes = _affine_bounding_box_xyxy(bounding_box, image_size, angle=-angle, center=center, expand=expand)

    return convert_bounding_box_format(
        out_bboxes, old_format=features.BoundingBoxFormat.XYXY, new_format=format, copy=False
    ).view(original_shape)


def rotate_segmentation_mask(
    img: torch.Tensor,
    angle: float,
    expand: bool = False,
    center: Optional[List[float]] = None,
) -> torch.Tensor:
    return rotate_image_tensor(
        img,
        angle=angle,
        expand=expand,
        interpolation=InterpolationMode.NEAREST,
        center=center,
    )


def rotate(
    inpt: DType,
    angle: float,
    interpolation: InterpolationMode = InterpolationMode.NEAREST,
    expand: bool = False,
    fill: Optional[Union[int, float, Sequence[int], Sequence[float]]] = None,
    center: Optional[List[float]] = None,
) -> DType:
    if isinstance(inpt, features._Feature):
        return inpt.rotate(angle, interpolation=interpolation, expand=expand, fill=fill, center=center)
    elif isinstance(inpt, PIL.Image.Image):
        return rotate_image_pil(inpt, angle, interpolation=interpolation, expand=expand, fill=fill, center=center)
    else:
        fill = _convert_fill_arg(fill)

        return rotate_image_tensor(inpt, angle, interpolation=interpolation, expand=expand, fill=fill, center=center)


pad_image_pil = _FP.pad


def pad_image_tensor(
    img: torch.Tensor, padding: Union[int, List[int]], fill: Union[int, float] = 0, padding_mode: str = "constant"
) -> torch.Tensor:
    num_channels, height, width = img.shape[-3:]
    extra_dims = img.shape[:-3]

    padded_image = _FT.pad(
        img=img.view(-1, num_channels, height, width), padding=padding, fill=fill, padding_mode=padding_mode
    )

    new_height, new_width = padded_image.shape[-2:]
    return padded_image.view(extra_dims + (num_channels, new_height, new_width))


# TODO: This should be removed once pytorch pad supports non-scalar padding values
def _pad_with_vector_fill(
    img: torch.Tensor,
    padding: Union[int, List[int]],
    fill: Sequence[float] = [0.0],
    padding_mode: str = "constant",
) -> torch.Tensor:
    if padding_mode != "constant":
        raise ValueError(f"Padding mode '{padding_mode}' is not supported if fill is not scalar")

    output = pad_image_tensor(img, padding, fill=0, padding_mode="constant")
    left, top, right, bottom = _FT._parse_pad_padding(padding)
    fill = torch.tensor(fill, dtype=img.dtype, device=img.device).view(-1, 1, 1)

    if top > 0:
        output[..., :top, :] = fill
    if left > 0:
        output[..., :, :left] = fill
    if bottom > 0:
        output[..., -bottom:, :] = fill
    if right > 0:
        output[..., :, -right:] = fill
    return output


def pad_segmentation_mask(
    segmentation_mask: torch.Tensor, padding: Union[int, List[int]], padding_mode: str = "constant"
) -> torch.Tensor:
    num_masks, height, width = segmentation_mask.shape[-3:]
    extra_dims = segmentation_mask.shape[:-3]

    padded_mask = pad_image_tensor(
        img=segmentation_mask.view(-1, num_masks, height, width), padding=padding, fill=0, padding_mode=padding_mode
    )

    new_height, new_width = padded_mask.shape[-2:]
    return padded_mask.view(extra_dims + (num_masks, new_height, new_width))


def pad_bounding_box(
    bounding_box: torch.Tensor, padding: Union[int, List[int]], format: features.BoundingBoxFormat
) -> torch.Tensor:
    left, _, top, _ = _FT._parse_pad_padding(padding)

    bounding_box = bounding_box.clone()

    # this works without conversion since padding only affects xy coordinates
    bounding_box[..., 0] += left
    bounding_box[..., 1] += top
    if format == features.BoundingBoxFormat.XYXY:
        bounding_box[..., 2] += left
        bounding_box[..., 3] += top
    return bounding_box


def pad(
    inpt: DType,
    padding: Union[int, Sequence[int]],
    fill: Optional[Union[int, float, Sequence[int], Sequence[float]]] = None,
    padding_mode: str = "constant",
) -> DType:
    if isinstance(inpt, features._Feature):
        return inpt.pad(padding, fill=fill, padding_mode=padding_mode)
    elif isinstance(inpt, PIL.Image.Image):
        return pad_image_pil(inpt, padding, fill=fill, padding_mode=padding_mode)
    else:
        # This cast does Sequence[int] -> List[int] and is required to make mypy happy
        if not isinstance(padding, int):
            padding = list(padding)

        if fill is None:
            fill = 0

        # TODO: PyTorch's pad supports only scalars on fill. So we need to overwrite the colour
        if isinstance(fill, (int, float)):
            return pad_image_tensor(inpt, padding, fill=fill, padding_mode=padding_mode)
        return _pad_with_vector_fill(inpt, padding, fill=fill, padding_mode=padding_mode)


crop_image_tensor = _FT.crop
crop_image_pil = _FP.crop


def crop_bounding_box(
    bounding_box: torch.Tensor,
    format: features.BoundingBoxFormat,
    top: int,
    left: int,
) -> torch.Tensor:
    bounding_box = convert_bounding_box_format(
        bounding_box, old_format=format, new_format=features.BoundingBoxFormat.XYXY
    )

    # Crop or implicit pad if left and/or top have negative values:
    bounding_box[..., 0::2] -= left
    bounding_box[..., 1::2] -= top

    return convert_bounding_box_format(
        bounding_box, old_format=features.BoundingBoxFormat.XYXY, new_format=format, copy=False
    )


def crop_segmentation_mask(img: torch.Tensor, top: int, left: int, height: int, width: int) -> torch.Tensor:
    return crop_image_tensor(img, top, left, height, width)


def crop(inpt: DType, top: int, left: int, height: int, width: int) -> DType:
    if isinstance(inpt, features._Feature):
        return inpt.crop(top, left, height, width)
    elif isinstance(inpt, PIL.Image.Image):
        return crop_image_pil(inpt, top, left, height, width)
    else:
        return crop_image_tensor(inpt, top, left, height, width)


def perspective_image_tensor(
    img: torch.Tensor,
    perspective_coeffs: List[float],
    interpolation: InterpolationMode = InterpolationMode.BILINEAR,
    fill: Optional[List[float]] = None,
) -> torch.Tensor:
    return _FT.perspective(img, perspective_coeffs, interpolation=interpolation.value, fill=fill)


def perspective_image_pil(
    img: PIL.Image.Image,
    perspective_coeffs: List[float],
    interpolation: InterpolationMode = InterpolationMode.BICUBIC,
    fill: Optional[Union[int, float, Sequence[int], Sequence[float]]] = None,
) -> PIL.Image.Image:
    return _FP.perspective(img, perspective_coeffs, interpolation=pil_modes_mapping[interpolation], fill=fill)


def perspective_bounding_box(
    bounding_box: torch.Tensor,
    format: features.BoundingBoxFormat,
    perspective_coeffs: List[float],
) -> torch.Tensor:

    if len(perspective_coeffs) != 8:
        raise ValueError("Argument perspective_coeffs should have 8 float values")

    original_shape = bounding_box.shape
    bounding_box = convert_bounding_box_format(
        bounding_box, old_format=format, new_format=features.BoundingBoxFormat.XYXY
    ).view(-1, 4)

    dtype = bounding_box.dtype if torch.is_floating_point(bounding_box) else torch.float32
    device = bounding_box.device

    # perspective_coeffs are computed as endpoint -> start point
    # We have to invert perspective_coeffs for bboxes:
    # (x, y) - end point and (x_out, y_out) - start point
    #   x_out = (coeffs[0] * x + coeffs[1] * y + coeffs[2]) / (coeffs[6] * x + coeffs[7] * y + 1)
    #   y_out = (coeffs[3] * x + coeffs[4] * y + coeffs[5]) / (coeffs[6] * x + coeffs[7] * y + 1)
    # and we would like to get:
    # x = (inv_coeffs[0] * x_out + inv_coeffs[1] * y_out + inv_coeffs[2])
    #       / (inv_coeffs[6] * x_out + inv_coeffs[7] * y_out + 1)
    # y = (inv_coeffs[3] * x_out + inv_coeffs[4] * y_out + inv_coeffs[5])
    #       / (inv_coeffs[6] * x_out + inv_coeffs[7] * y_out + 1)
    # and compute inv_coeffs in terms of coeffs

    denom = perspective_coeffs[0] * perspective_coeffs[4] - perspective_coeffs[1] * perspective_coeffs[3]
    if denom == 0:
        raise RuntimeError(
            f"Provided perspective_coeffs {perspective_coeffs} can not be inverted to transform bounding boxes. "
            f"Denominator is zero, denom={denom}"
        )

    inv_coeffs = [
        (perspective_coeffs[4] - perspective_coeffs[5] * perspective_coeffs[7]) / denom,
        (-perspective_coeffs[1] + perspective_coeffs[2] * perspective_coeffs[7]) / denom,
        (perspective_coeffs[1] * perspective_coeffs[5] - perspective_coeffs[2] * perspective_coeffs[4]) / denom,
        (-perspective_coeffs[3] + perspective_coeffs[5] * perspective_coeffs[6]) / denom,
        (perspective_coeffs[0] - perspective_coeffs[2] * perspective_coeffs[6]) / denom,
        (-perspective_coeffs[0] * perspective_coeffs[5] + perspective_coeffs[2] * perspective_coeffs[3]) / denom,
        (-perspective_coeffs[4] * perspective_coeffs[6] + perspective_coeffs[3] * perspective_coeffs[7]) / denom,
        (-perspective_coeffs[0] * perspective_coeffs[7] + perspective_coeffs[1] * perspective_coeffs[6]) / denom,
    ]

    theta1 = torch.tensor(
        [[inv_coeffs[0], inv_coeffs[1], inv_coeffs[2]], [inv_coeffs[3], inv_coeffs[4], inv_coeffs[5]]],
        dtype=dtype,
        device=device,
    )

    theta2 = torch.tensor(
        [[inv_coeffs[6], inv_coeffs[7], 1.0], [inv_coeffs[6], inv_coeffs[7], 1.0]], dtype=dtype, device=device
    )

    # 1) Let's transform bboxes into a tensor of 4 points (top-left, top-right, bottom-left, bottom-right corners).
    # Tensor of points has shape (N * 4, 3), where N is the number of bboxes
    # Single point structure is similar to
    # [(xmin, ymin, 1), (xmax, ymin, 1), (xmax, ymax, 1), (xmin, ymax, 1)]
    points = bounding_box[:, [[0, 1], [2, 1], [2, 3], [0, 3]]].view(-1, 2)
    points = torch.cat([points, torch.ones(points.shape[0], 1, device=points.device)], dim=-1)
    # 2) Now let's transform the points using perspective matrices
    #   x_out = (coeffs[0] * x + coeffs[1] * y + coeffs[2]) / (coeffs[6] * x + coeffs[7] * y + 1)
    #   y_out = (coeffs[3] * x + coeffs[4] * y + coeffs[5]) / (coeffs[6] * x + coeffs[7] * y + 1)

    numer_points = torch.matmul(points, theta1.T)
    denom_points = torch.matmul(points, theta2.T)
    transformed_points = numer_points / denom_points

    # 3) Reshape transformed points to [N boxes, 4 points, x/y coords]
    # and compute bounding box from 4 transformed points:
    transformed_points = transformed_points.view(-1, 4, 2)
    out_bbox_mins, _ = torch.min(transformed_points, dim=1)
    out_bbox_maxs, _ = torch.max(transformed_points, dim=1)
    out_bboxes = torch.cat([out_bbox_mins, out_bbox_maxs], dim=1)

    # out_bboxes should be of shape [N boxes, 4]

    return convert_bounding_box_format(
        out_bboxes, old_format=features.BoundingBoxFormat.XYXY, new_format=format, copy=False
    ).view(original_shape)


def perspective_segmentation_mask(mask: torch.Tensor, perspective_coeffs: List[float]) -> torch.Tensor:
    return perspective_image_tensor(mask, perspective_coeffs=perspective_coeffs, interpolation=InterpolationMode.NEAREST)


def perspective(
    inpt: DType,
    startpoints: List[List[int]],
    endpoints: List[List[int]],
    interpolation: InterpolationMode = InterpolationMode.BILINEAR,
    fill: Optional[Union[int, float, Sequence[int], Sequence[float]]] = None,
) -> DType:
    perspective_coeffs = _get_perspective_coeffs(startpoints, endpoints)

    if isinstance(inpt, features._Feature):
        return inpt.perspective(perspective_coeffs, interpolation=interpolation, fill=fill)
    elif isinstance(inpt, PIL.Image.Image):
        return perspective_image_pil(inpt, perspective_coeffs, interpolation=interpolation, fill=fill)
    else:
        fill = _convert_fill_arg(fill)

        return perspective_image_tensor(inpt, perspective_coeffs, interpolation=interpolation, fill=fill)


def elastic_image_tensor(
    img: torch.Tensor,
    displacement: torch.Tensor,
    interpolation: InterpolationMode = InterpolationMode.BILINEAR,
    fill: Optional[List[float]] = None,
) -> torch.Tensor:
    return _FT.elastic_transform(img, displacement, interpolation=interpolation.value, fill=fill)


def elastic_image_pil(
    img: PIL.Image.Image,
    displacement: torch.Tensor,
    interpolation: InterpolationMode = InterpolationMode.BILINEAR,
    fill: Optional[Union[int, float, Sequence[int], Sequence[float]]] = None,
) -> PIL.Image.Image:
    t_img = pil_to_tensor(img)
    fill = _convert_fill_arg(fill)

    output = elastic_image_tensor(t_img, displacement, interpolation=interpolation, fill=fill)
    return to_pil_image(output, mode=img.mode)


def elastic_bounding_box(
    bounding_box: torch.Tensor,
    format: features.BoundingBoxFormat,
    displacement: torch.Tensor,
) -> torch.Tensor:
    pass


def elastic_segmentation_mask(mask: torch.Tensor, displacement: torch.Tensor) -> torch.Tensor:
    return elastic_image_tensor(mask, displacement=displacement, interpolation=InterpolationMode.NEAREST)


def elastic(
    inpt: DType,
    displacement: torch.Tensor,
    interpolation: InterpolationMode = InterpolationMode.BILINEAR,
    fill: Optional[Union[int, float, Sequence[int], Sequence[float]]] = None,
) -> DType:
    if isinstance(inpt, features._Feature):
        return inpt.elastic(displacement, interpolation=interpolation, fill=fill)
    elif isinstance(inpt, PIL.Image.Image):
        return elastic_image_pil(inpt, displacement, interpolation=interpolation, fill=fill)
    else:
        fill = _convert_fill_arg(fill)

        return elastic_image_tensor(inpt, displacement, interpolation=interpolation, fill=fill)


elastic_transform = elastic


def _center_crop_parse_output_size(output_size: List[int]) -> List[int]:
    if isinstance(output_size, numbers.Number):
        return [int(output_size), int(output_size)]
    elif isinstance(output_size, (tuple, list)) and len(output_size) == 1:
        return [output_size[0], output_size[0]]
    else:
        return list(output_size)


def _center_crop_compute_padding(crop_height: int, crop_width: int, image_height: int, image_width: int) -> List[int]:
    return [
        (crop_width - image_width) // 2 if crop_width > image_width else 0,
        (crop_height - image_height) // 2 if crop_height > image_height else 0,
        (crop_width - image_width + 1) // 2 if crop_width > image_width else 0,
        (crop_height - image_height + 1) // 2 if crop_height > image_height else 0,
    ]


def _center_crop_compute_crop_anchor(
    crop_height: int, crop_width: int, image_height: int, image_width: int
) -> Tuple[int, int]:
    crop_top = int(round((image_height - crop_height) / 2.0))
    crop_left = int(round((image_width - crop_width) / 2.0))
    return crop_top, crop_left


def center_crop_image_tensor(img: torch.Tensor, output_size: List[int]) -> torch.Tensor:
    crop_height, crop_width = _center_crop_parse_output_size(output_size)
    _, image_height, image_width = get_dimensions_image_tensor(img)

    if crop_height > image_height or crop_width > image_width:
        padding_ltrb = _center_crop_compute_padding(crop_height, crop_width, image_height, image_width)
        img = pad_image_tensor(img, padding_ltrb, fill=0)

        _, image_height, image_width = get_dimensions_image_tensor(img)
        if crop_width == image_width and crop_height == image_height:
            return img

    crop_top, crop_left = _center_crop_compute_crop_anchor(crop_height, crop_width, image_height, image_width)
    return crop_image_tensor(img, crop_top, crop_left, crop_height, crop_width)


def center_crop_image_pil(img: PIL.Image.Image, output_size: List[int]) -> PIL.Image.Image:
    crop_height, crop_width = _center_crop_parse_output_size(output_size)
    _, image_height, image_width = get_dimensions_image_pil(img)

    if crop_height > image_height or crop_width > image_width:
        padding_ltrb = _center_crop_compute_padding(crop_height, crop_width, image_height, image_width)
        img = pad_image_pil(img, padding_ltrb, fill=0)

        _, image_height, image_width = get_dimensions_image_pil(img)
        if crop_width == image_width and crop_height == image_height:
            return img

    crop_top, crop_left = _center_crop_compute_crop_anchor(crop_height, crop_width, image_height, image_width)
    return crop_image_pil(img, crop_top, crop_left, crop_height, crop_width)


def center_crop_bounding_box(
    bounding_box: torch.Tensor,
    format: features.BoundingBoxFormat,
    output_size: List[int],
    image_size: Tuple[int, int],
) -> torch.Tensor:
    crop_height, crop_width = _center_crop_parse_output_size(output_size)
    crop_top, crop_left = _center_crop_compute_crop_anchor(crop_height, crop_width, *image_size)
    return crop_bounding_box(bounding_box, format, top=crop_top, left=crop_left)


def center_crop_segmentation_mask(segmentation_mask: torch.Tensor, output_size: List[int]) -> torch.Tensor:
    return center_crop_image_tensor(img=segmentation_mask, output_size=output_size)


def center_crop(inpt: DType, output_size: List[int]) -> DType:
    if isinstance(inpt, features._Feature):
        return inpt.center_crop(output_size)
    elif isinstance(inpt, PIL.Image.Image):
        return center_crop_image_pil(inpt, output_size)
    else:
        return center_crop_image_tensor(inpt, output_size)


def resized_crop_image_tensor(
    img: torch.Tensor,
    top: int,
    left: int,
    height: int,
    width: int,
    size: List[int],
    interpolation: InterpolationMode = InterpolationMode.BILINEAR,
    antialias: bool = False,
) -> torch.Tensor:
    img = crop_image_tensor(img, top, left, height, width)
    return resize_image_tensor(img, size, interpolation=interpolation, antialias=antialias)


def resized_crop_image_pil(
    img: PIL.Image.Image,
    top: int,
    left: int,
    height: int,
    width: int,
    size: List[int],
    interpolation: InterpolationMode = InterpolationMode.BILINEAR,
) -> PIL.Image.Image:
    img = crop_image_pil(img, top, left, height, width)
    return resize_image_pil(img, size, interpolation=interpolation)


def resized_crop_bounding_box(
    bounding_box: torch.Tensor,
    format: features.BoundingBoxFormat,
    top: int,
    left: int,
    height: int,
    width: int,
    size: List[int],
) -> torch.Tensor:
    bounding_box = crop_bounding_box(bounding_box, format, top, left)
    return resize_bounding_box(bounding_box, size, (height, width))


def resized_crop_segmentation_mask(
    mask: torch.Tensor,
    top: int,
    left: int,
    height: int,
    width: int,
    size: List[int],
) -> torch.Tensor:
    mask = crop_segmentation_mask(mask, top, left, height, width)
    return resize_segmentation_mask(mask, size)


def resized_crop(
    inpt: DType,
    top: int,
    left: int,
    height: int,
    width: int,
    size: List[int],
    interpolation: InterpolationMode = InterpolationMode.BILINEAR,
    antialias: Optional[bool] = None,
) -> DType:
    if isinstance(inpt, features._Feature):
        antialias = False if antialias is None else antialias
        return inpt.resized_crop(top, left, height, width, antialias=antialias, size=size, interpolation=interpolation)
    elif isinstance(inpt, PIL.Image.Image):
        return resized_crop_image_pil(inpt, top, left, height, width, size=size, interpolation=interpolation)
    else:
        antialias = False if antialias is None else antialias
        return resized_crop_image_tensor(
            inpt, top, left, height, width, antialias=antialias, size=size, interpolation=interpolation
        )


def _parse_five_crop_size(size: List[int]) -> List[int]:
    if isinstance(size, numbers.Number):
        size = [int(size), int(size)]
    elif isinstance(size, (tuple, list)) and len(size) == 1:
        size = [size[0], size[0]]

    if len(size) != 2:
        raise ValueError("Please provide only two dimensions (h, w) for size.")

    return size


def five_crop_image_tensor(
    img: torch.Tensor, size: List[int]
) -> Tuple[torch.Tensor, torch.Tensor, torch.Tensor, torch.Tensor, torch.Tensor]:
    crop_height, crop_width = _parse_five_crop_size(size)
    _, image_height, image_width = get_dimensions_image_tensor(img)

    if crop_width > image_width or crop_height > image_height:
        msg = "Requested crop size {} is bigger than input size {}"
        raise ValueError(msg.format(size, (image_height, image_width)))

    tl = crop_image_tensor(img, 0, 0, crop_height, crop_width)
    tr = crop_image_tensor(img, 0, image_width - crop_width, crop_height, crop_width)
    bl = crop_image_tensor(img, image_height - crop_height, 0, crop_height, crop_width)
    br = crop_image_tensor(img, image_height - crop_height, image_width - crop_width, crop_height, crop_width)
    center = center_crop_image_tensor(img, [crop_height, crop_width])

    return tl, tr, bl, br, center


def five_crop_image_pil(
    img: PIL.Image.Image, size: List[int]
) -> Tuple[PIL.Image.Image, PIL.Image.Image, PIL.Image.Image, PIL.Image.Image, PIL.Image.Image]:
    crop_height, crop_width = _parse_five_crop_size(size)
    _, image_height, image_width = get_dimensions_image_pil(img)

    if crop_width > image_width or crop_height > image_height:
        msg = "Requested crop size {} is bigger than input size {}"
        raise ValueError(msg.format(size, (image_height, image_width)))

    tl = crop_image_pil(img, 0, 0, crop_height, crop_width)
    tr = crop_image_pil(img, 0, image_width - crop_width, crop_height, crop_width)
    bl = crop_image_pil(img, image_height - crop_height, 0, crop_height, crop_width)
    br = crop_image_pil(img, image_height - crop_height, image_width - crop_width, crop_height, crop_width)
    center = center_crop_image_pil(img, [crop_height, crop_width])

    return tl, tr, bl, br, center


def ten_crop_image_tensor(img: torch.Tensor, size: List[int], vertical_flip: bool = False) -> List[torch.Tensor]:
    tl, tr, bl, br, center = five_crop_image_tensor(img, size)

    if vertical_flip:
        img = vertical_flip_image_tensor(img)
    else:
        img = horizontal_flip_image_tensor(img)

    tl_flip, tr_flip, bl_flip, br_flip, center_flip = five_crop_image_tensor(img, size)

    return [tl, tr, bl, br, center, tl_flip, tr_flip, bl_flip, br_flip, center_flip]


def ten_crop_image_pil(img: PIL.Image.Image, size: List[int], vertical_flip: bool = False) -> List[PIL.Image.Image]:
    tl, tr, bl, br, center = five_crop_image_pil(img, size)

    if vertical_flip:
        img = vertical_flip_image_pil(img)
    else:
        img = horizontal_flip_image_pil(img)

    tl_flip, tr_flip, bl_flip, br_flip, center_flip = five_crop_image_pil(img, size)

    return [tl, tr, bl, br, center, tl_flip, tr_flip, bl_flip, br_flip, center_flip]<|MERGE_RESOLUTION|>--- conflicted
+++ resolved
@@ -11,12 +11,9 @@
     _get_inverse_affine_matrix,
     InterpolationMode,
     _compute_output_size,
-<<<<<<< HEAD
+    _get_perspective_coeffs,
     pil_to_tensor,
     to_pil_image,
-=======
-    _get_perspective_coeffs,
->>>>>>> 3a9aca16
 )
 
 from ._meta import convert_bounding_box_format, get_dimensions_image_tensor, get_dimensions_image_pil
