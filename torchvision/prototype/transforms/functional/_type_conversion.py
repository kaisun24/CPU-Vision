import unittest.mock
from typing import Any, Dict, Tuple, Union

import numpy as np
import PIL.Image
import torch
from torchvision.io.video import read_video
from torchvision.prototype import features
from torchvision.prototype.utils._internal import ReadOnlyTensorBuffer
from torchvision.transforms import functional as _F, functional_tensor as _FT


@torch.jit.unused
def decode_image_with_pil(encoded_image: torch.Tensor) -> features.Image:
    image = torch.as_tensor(np.array(PIL.Image.open(ReadOnlyTensorBuffer(encoded_image)), copy=True))
    if image.ndim == 2:
        image = image.unsqueeze(2)
    return features.Image(image.permute(2, 0, 1))


@torch.jit.unused
def decode_video_with_av(encoded_video: torch.Tensor) -> Tuple[torch.Tensor, torch.Tensor, Dict[str, Any]]:
    with unittest.mock.patch("torchvision.io.video.os.path.exists", return_value=True):
        return read_video(ReadOnlyTensorBuffer(encoded_video))  # type: ignore[arg-type]


@torch.jit.unused
def to_image_tensor(image: Union[torch.Tensor, PIL.Image.Image, np.ndarray]) -> features.Image:
    if isinstance(image, np.ndarray):
        output = torch.from_numpy(image).permute((2, 0, 1)).contiguous()
    elif isinstance(image, PIL.Image.Image):
        output = pil_to_tensor(image)
    else:  # isinstance(inpt, torch.Tensor):
        output = image
    return features.Image(output)


to_image_pil = _F.to_pil_image
pil_to_tensor = _F.pil_to_tensor

# We changed the names to align them with the new naming scheme. Still, `to_pil_image` is
# prevalent and well understood. Thus, we just alias it without deprecating the old name.
<<<<<<< HEAD
to_pil_image = to_image_pil
=======
to_pil_image = to_image_pil


def _num_value_bits(dtype: torch.dtype) -> int:
    if dtype == torch.uint8:
        return 8
    elif dtype == torch.int8:
        return 7
    elif dtype == torch.int16:
        return 15
    elif dtype == torch.int32:
        return 31
    elif dtype == torch.int64:
        return 63
    else:
        raise TypeError(f"Number of value bits is only defined for integer dtypes, but got {dtype}.")


def convert_image_dtype(image: torch.Tensor, dtype: torch.dtype = torch.float) -> torch.Tensor:
    if not isinstance(image, torch.Tensor):
        raise TypeError("Input img should be Tensor Image")

    if image.dtype == dtype:
        return image

    float_input = image.is_floating_point()
    if torch.jit.is_scripting():
        # TODO: remove this branch as soon as `dtype.is_floating_point` is supported by JIT
        float_output = torch.tensor(0, dtype=dtype).is_floating_point()
    else:
        float_output = dtype.is_floating_point

    if float_input:
        # float to float
        if float_output:
            return image.to(dtype)

        # float to int
        if (image.dtype == torch.float32 and dtype in (torch.int32, torch.int64)) or (
            image.dtype == torch.float64 and dtype == torch.int64
        ):
            raise RuntimeError(f"The conversion from {image.dtype} to {dtype} cannot be performed safely.")

        # For data in the range `[0.0, 1.0]`, just multiplying by the maximum value of the integer range and converting
        # to the integer dtype  is not sufficient. For example, `torch.rand(...).mul(255).to(torch.uint8)` will only
        # be `255` if the input is exactly `1.0`. See https://github.com/pytorch/vision/pull/2078#issuecomment-612045321
        # for a detailed analysis.
        # To mitigate this, we could round before we convert to the integer dtype, but this is an extra operation.
        # Instead, we can also multiply by the maximum value plus something close to `1`. See
        # https://github.com/pytorch/vision/pull/2078#issuecomment-613524965 for details.
        eps = 1e-3
        max_value = float(_FT._max_value(dtype))
        # We need to scale first since the conversion would otherwise turn the input range `[0.0, 1.0]` into the
        # discrete set `{0, 1}`.
        return image.mul(max_value + 1.0 - eps).to(dtype)
    else:
        # int to float
        if float_output:
            return image.to(dtype).div_(_FT._max_value(image.dtype))

        # int to int
        num_value_bits_input = _num_value_bits(image.dtype)
        num_value_bits_output = _num_value_bits(dtype)

        if num_value_bits_input > num_value_bits_output:
            return image.bitwise_right_shift(num_value_bits_input - num_value_bits_output).to(dtype)
        else:
            # The bitshift kernel is not vectorized
            #  https://github.com/pytorch/pytorch/blob/703c19008df4700b6a522b0ae5c4b6d5ffc0906f/aten/src/ATen/native/cpu/BinaryOpsKernel.cpp#L315-L322
            #  This results in the multiplication actually being faster.
            # TODO: If the bitshift kernel is optimized in core, replace the computation below with
            #  `image.to(dtype).bitwise_left_shift_(num_value_bits_output - num_value_bits_input)`
            max_value_input = float(_FT._max_value(dtype))
            max_value_output = float(_FT._max_value(image.dtype))
            factor = int((max_value_input + 1) // (max_value_output + 1))
            return image.to(dtype).mul_(factor)
>>>>>>> 211563fb
<|MERGE_RESOLUTION|>--- conflicted
+++ resolved
@@ -7,7 +7,7 @@
 from torchvision.io.video import read_video
 from torchvision.prototype import features
 from torchvision.prototype.utils._internal import ReadOnlyTensorBuffer
-from torchvision.transforms import functional as _F, functional_tensor as _FT
+from torchvision.transforms import functional as _F
 
 
 @torch.jit.unused
@@ -40,83 +40,4 @@
 
 # We changed the names to align them with the new naming scheme. Still, `to_pil_image` is
 # prevalent and well understood. Thus, we just alias it without deprecating the old name.
-<<<<<<< HEAD
-to_pil_image = to_image_pil
-=======
-to_pil_image = to_image_pil
-
-
-def _num_value_bits(dtype: torch.dtype) -> int:
-    if dtype == torch.uint8:
-        return 8
-    elif dtype == torch.int8:
-        return 7
-    elif dtype == torch.int16:
-        return 15
-    elif dtype == torch.int32:
-        return 31
-    elif dtype == torch.int64:
-        return 63
-    else:
-        raise TypeError(f"Number of value bits is only defined for integer dtypes, but got {dtype}.")
-
-
-def convert_image_dtype(image: torch.Tensor, dtype: torch.dtype = torch.float) -> torch.Tensor:
-    if not isinstance(image, torch.Tensor):
-        raise TypeError("Input img should be Tensor Image")
-
-    if image.dtype == dtype:
-        return image
-
-    float_input = image.is_floating_point()
-    if torch.jit.is_scripting():
-        # TODO: remove this branch as soon as `dtype.is_floating_point` is supported by JIT
-        float_output = torch.tensor(0, dtype=dtype).is_floating_point()
-    else:
-        float_output = dtype.is_floating_point
-
-    if float_input:
-        # float to float
-        if float_output:
-            return image.to(dtype)
-
-        # float to int
-        if (image.dtype == torch.float32 and dtype in (torch.int32, torch.int64)) or (
-            image.dtype == torch.float64 and dtype == torch.int64
-        ):
-            raise RuntimeError(f"The conversion from {image.dtype} to {dtype} cannot be performed safely.")
-
-        # For data in the range `[0.0, 1.0]`, just multiplying by the maximum value of the integer range and converting
-        # to the integer dtype  is not sufficient. For example, `torch.rand(...).mul(255).to(torch.uint8)` will only
-        # be `255` if the input is exactly `1.0`. See https://github.com/pytorch/vision/pull/2078#issuecomment-612045321
-        # for a detailed analysis.
-        # To mitigate this, we could round before we convert to the integer dtype, but this is an extra operation.
-        # Instead, we can also multiply by the maximum value plus something close to `1`. See
-        # https://github.com/pytorch/vision/pull/2078#issuecomment-613524965 for details.
-        eps = 1e-3
-        max_value = float(_FT._max_value(dtype))
-        # We need to scale first since the conversion would otherwise turn the input range `[0.0, 1.0]` into the
-        # discrete set `{0, 1}`.
-        return image.mul(max_value + 1.0 - eps).to(dtype)
-    else:
-        # int to float
-        if float_output:
-            return image.to(dtype).div_(_FT._max_value(image.dtype))
-
-        # int to int
-        num_value_bits_input = _num_value_bits(image.dtype)
-        num_value_bits_output = _num_value_bits(dtype)
-
-        if num_value_bits_input > num_value_bits_output:
-            return image.bitwise_right_shift(num_value_bits_input - num_value_bits_output).to(dtype)
-        else:
-            # The bitshift kernel is not vectorized
-            #  https://github.com/pytorch/pytorch/blob/703c19008df4700b6a522b0ae5c4b6d5ffc0906f/aten/src/ATen/native/cpu/BinaryOpsKernel.cpp#L315-L322
-            #  This results in the multiplication actually being faster.
-            # TODO: If the bitshift kernel is optimized in core, replace the computation below with
-            #  `image.to(dtype).bitwise_left_shift_(num_value_bits_output - num_value_bits_input)`
-            max_value_input = float(_FT._max_value(dtype))
-            max_value_output = float(_FT._max_value(image.dtype))
-            factor = int((max_value_input + 1) // (max_value_output + 1))
-            return image.to(dtype).mul_(factor)
->>>>>>> 211563fb
+to_pil_image = to_image_pil