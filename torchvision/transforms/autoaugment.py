--- conflicted
+++ resolved
@@ -7,11 +7,7 @@
 
 from . import functional as F, InterpolationMode
 
-<<<<<<< HEAD
-__all__ = ["AutoAugmentPolicy", "AutoAugment", "TrivialAugmentWide"]
-=======
-__all__ = ["AutoAugmentPolicy", "AutoAugment", "RandAugment"]
->>>>>>> ad3c3f78
+__all__ = ["AutoAugmentPolicy", "AutoAugment", "RandAugment", "TrivialAugmentWide"]
 
 
 def _apply_op(img: Tensor, op_name: str, magnitude: float,
@@ -246,27 +242,6 @@
         return self.__class__.__name__ + '(policy={}, fill={})'.format(self.policy, self.fill)
 
 
-<<<<<<< HEAD
-class TrivialAugmentWide(torch.nn.Module):
-    r"""Dataset-independent data-augmentation with TrivialAugment Wide, as described in
-    `"TrivialAugment: Tuning-free Yet State-of-the-Art Data Augmentation" <https://arxiv.org/abs/2103.10158>`.
-        If the image is torch Tensor, it should be of type torch.uint8, and it is expected
-        to have [..., 1 or 3, H, W] shape, where ... means an arbitrary number of leading dimensions.
-        If img is PIL Image, it is expected to be in mode "L" or "RGB".
-
-        Args:
-            num_magnitude_bins (int): The number of different magnitude values.
-            interpolation (InterpolationMode): Desired interpolation enum defined by
-                :class:`torchvision.transforms.InterpolationMode`. Default is ``InterpolationMode.NEAREST``.
-                If input is Tensor, only ``InterpolationMode.NEAREST``, ``InterpolationMode.BILINEAR`` are supported.
-            fill (sequence or number, optional): Pixel fill value for the area outside the transformed
-                image. If given a number, the value is used for all bands respectively.
-        """
-
-    def __init__(self, num_magnitude_bins: int = 30, interpolation: InterpolationMode = InterpolationMode.NEAREST,
-                 fill: Optional[List[float]] = None) -> None:
-        super().__init__()
-=======
 class RandAugment(torch.nn.Module):
     r"""RandAugment data augmentation method based on
     `"RandAugment: Practical automated data augmentation with a reduced search space"
@@ -292,26 +267,10 @@
         super().__init__()
         self.num_ops = num_ops
         self.magnitude = magnitude
->>>>>>> ad3c3f78
         self.num_magnitude_bins = num_magnitude_bins
         self.interpolation = interpolation
         self.fill = fill
 
-<<<<<<< HEAD
-    def _get_magnitudes(self, num_bins: int) -> Dict[str, Tuple[Tensor, bool]]:
-        return {
-            # name: (magnitudes, signed)
-            "ShearX": (torch.linspace(0.0, 0.99, num_bins), True),
-            "ShearY": (torch.linspace(0.0, 0.99, num_bins), True),
-            "TranslateX": (torch.linspace(0.0, 32.0, num_bins), True),
-            "TranslateY": (torch.linspace(0.0, 32.0, num_bins), True),
-            "Rotate": (torch.linspace(0.0, 135.0, num_bins), True),
-            "Brightness": (torch.linspace(0.0, 0.99, num_bins), True),
-            "Color": (torch.linspace(0.0, 0.99, num_bins), True),
-            "Contrast": (torch.linspace(0.0, 0.99, num_bins), True),
-            "Sharpness": (torch.linspace(0.0, 0.99, num_bins), True),
-            "Posterize": (8 - (torch.arange(num_bins) / ((num_bins - 1) / 6)).round().int(), False),
-=======
     def _augmentation_space(self, num_bins: int, image_size: List[int]) -> Dict[str, Tuple[Tensor, bool]]:
         return {
             # op_name: (magnitudes, signed)
@@ -325,18 +284,13 @@
             "Contrast": (torch.linspace(0.0, 0.9, num_bins), True),
             "Sharpness": (torch.linspace(0.0, 0.9, num_bins), True),
             "Posterize": (8 - (torch.arange(num_bins) / ((num_bins - 1) / 4)).round().int(), False),
->>>>>>> ad3c3f78
             "Solarize": (torch.linspace(256.0, 0.0, num_bins), False),
             "AutoContrast": (torch.tensor(0.0), False),
             "Equalize": (torch.tensor(0.0), False),
             "Invert": (torch.tensor(0.0), False),
         }
 
-<<<<<<< HEAD
-    def forward(self, img: Tensor):
-=======
     def forward(self, img: Tensor) -> Tensor:
->>>>>>> ad3c3f78
         """
             img (PIL Image or Tensor): Image to be transformed.
 
@@ -350,22 +304,6 @@
             elif fill is not None:
                 fill = [float(f) for f in fill]
 
-<<<<<<< HEAD
-        op_meta = self._get_magnitudes(self.num_magnitude_bins)
-        op_index = int(torch.randint(len(op_meta), (1,)).item())
-        op_name = list(op_meta.keys())[op_index]
-        magnitudes, signed = op_meta[op_name]
-        magnitude = float(magnitudes[torch.randint(len(magnitudes), (1,), dtype=torch.long)].item()) \
-            if magnitudes.ndim > 0 else 0.0
-        if signed and torch.randint(2, (1,)):
-            magnitude *= -1.0
-
-        return _apply_op(img, op_name, magnitude, interpolation=self.interpolation, fill=fill)
-
-    def __repr__(self) -> str:
-        s = self.__class__.__name__ + '('
-        s += 'num_magnitude_bins={num_magnitude_bins}'
-=======
         for _ in range(self.num_ops):
             op_meta = self._augmentation_space(self.num_magnitude_bins, F.get_image_size(img))
             op_index = int(torch.randint(len(op_meta), (1,)).item())
@@ -383,7 +321,82 @@
         s += 'num_ops={num_ops}'
         s += ', magnitude={magnitude}'
         s += ', num_magnitude_bins={num_magnitude_bins}'
->>>>>>> ad3c3f78
+        s += ', interpolation={interpolation}'
+        s += ', fill={fill}'
+        s += ')'
+        return s.format(**self.__dict__)
+
+
+class TrivialAugmentWide(torch.nn.Module):
+    r"""Dataset-independent data-augmentation with TrivialAugment Wide, as described in
+    `"TrivialAugment: Tuning-free Yet State-of-the-Art Data Augmentation" <https://arxiv.org/abs/2103.10158>`.
+        If the image is torch Tensor, it should be of type torch.uint8, and it is expected
+        to have [..., 1 or 3, H, W] shape, where ... means an arbitrary number of leading dimensions.
+        If img is PIL Image, it is expected to be in mode "L" or "RGB".
+
+        Args:
+            num_magnitude_bins (int): The number of different magnitude values.
+            interpolation (InterpolationMode): Desired interpolation enum defined by
+                :class:`torchvision.transforms.InterpolationMode`. Default is ``InterpolationMode.NEAREST``.
+                If input is Tensor, only ``InterpolationMode.NEAREST``, ``InterpolationMode.BILINEAR`` are supported.
+            fill (sequence or number, optional): Pixel fill value for the area outside the transformed
+                image. If given a number, the value is used for all bands respectively.
+        """
+
+    def __init__(self, num_magnitude_bins: int = 30, interpolation: InterpolationMode = InterpolationMode.NEAREST,
+                 fill: Optional[List[float]] = None) -> None:
+        super().__init__()
+        self.num_magnitude_bins = num_magnitude_bins
+        self.interpolation = interpolation
+        self.fill = fill
+
+    def _augmentation_space(self, num_bins: int) -> Dict[str, Tuple[Tensor, bool]]:
+        return {
+            # op_name: (magnitudes, signed)
+            "ShearX": (torch.linspace(0.0, 0.99, num_bins), True),
+            "ShearY": (torch.linspace(0.0, 0.99, num_bins), True),
+            "TranslateX": (torch.linspace(0.0, 32.0, num_bins), True),
+            "TranslateY": (torch.linspace(0.0, 32.0, num_bins), True),
+            "Rotate": (torch.linspace(0.0, 135.0, num_bins), True),
+            "Brightness": (torch.linspace(0.0, 0.99, num_bins), True),
+            "Color": (torch.linspace(0.0, 0.99, num_bins), True),
+            "Contrast": (torch.linspace(0.0, 0.99, num_bins), True),
+            "Sharpness": (torch.linspace(0.0, 0.99, num_bins), True),
+            "Posterize": (8 - (torch.arange(num_bins) / ((num_bins - 1) / 6)).round().int(), False),
+            "Solarize": (torch.linspace(256.0, 0.0, num_bins), False),
+            "AutoContrast": (torch.tensor(0.0), False),
+            "Equalize": (torch.tensor(0.0), False),
+            "Invert": (torch.tensor(0.0), False),
+        }
+
+    def forward(self, img: Tensor):
+        """
+            img (PIL Image or Tensor): Image to be transformed.
+
+        Returns:
+            PIL Image or Tensor: Transformed image.
+        """
+        fill = self.fill
+        if isinstance(img, Tensor):
+            if isinstance(fill, (int, float)):
+                fill = [float(fill)] * F.get_image_num_channels(img)
+            elif fill is not None:
+                fill = [float(f) for f in fill]
+
+        op_meta = self._augmentation_space(self.num_magnitude_bins)
+        op_index = int(torch.randint(len(op_meta), (1,)).item())
+        op_name = list(op_meta.keys())[op_index]
+        magnitudes, signed = op_meta[op_name]
+        magnitude = float(magnitudes[torch.randint(len(magnitudes), (1,), dtype=torch.long)].item()) \
+            if magnitudes.ndim > 0 else 0.0
+        if signed and torch.randint(2, (1,)):
+            magnitude *= -1.0
+
+        return _apply_op(img, op_name, magnitude, interpolation=self.interpolation, fill=fill)
+
+    def __repr__(self) -> str:
+        s = self.__class__.__name__ + '('
+        s += 'num_magnitude_bins={num_magnitude_bins}'
         s += ', interpolation={interpolation}'
         s += ', fill={fill}'
         s += ')'
