import numbers
import warnings
from typing import Any, List, Sequence

import numpy as np
import torch
from PIL import Image, ImageOps, ImageEnhance, __version__ as PILLOW_VERSION

try:
    import accimage
except ImportError:
    accimage = None


@torch.jit.unused
def _is_pil_image(img: Any) -> bool:
    if accimage is not None:
        return isinstance(img, (Image.Image, accimage.Image))
    else:
        return isinstance(img, Image.Image)


@torch.jit.unused
def _get_image_size(img: Any) -> List[int]:
    if _is_pil_image(img):
        return img.size
    raise TypeError("Unexpected type {}".format(type(img)))


@torch.jit.unused
def _get_image_num_channels(img: Any) -> int:
    if _is_pil_image(img):
        return 1 if img.mode == 'L' else 3
    raise TypeError("Unexpected type {}".format(type(img)))


@torch.jit.unused
def hflip(img):
    """Horizontally flip the given PIL Image.

    Args:
        img (PIL Image): Image to be flipped.

    Returns:
        PIL Image:  Horizontally flipped image.
    """
    if not _is_pil_image(img):
        raise TypeError('img should be PIL Image. Got {}'.format(type(img)))

    return img.transpose(Image.FLIP_LEFT_RIGHT)


@torch.jit.unused
def vflip(img):
    """Vertically flip the given PIL Image.

    Args:
        img (PIL Image): Image to be flipped.

    Returns:
        PIL Image:  Vertically flipped image.
    """
    if not _is_pil_image(img):
        raise TypeError('img should be PIL Image. Got {}'.format(type(img)))

    return img.transpose(Image.FLIP_TOP_BOTTOM)


@torch.jit.unused
def adjust_brightness(img, brightness_factor):
    """Adjust brightness of an RGB image.

    Args:
        img (PIL Image): Image to be adjusted.
        brightness_factor (float):  How much to adjust the brightness. Can be
            any non negative number. 0 gives a black image, 1 gives the
            original image while 2 increases the brightness by a factor of 2.

    Returns:
        PIL Image: Brightness adjusted image.
    """
    if not _is_pil_image(img):
        raise TypeError('img should be PIL Image. Got {}'.format(type(img)))

    enhancer = ImageEnhance.Brightness(img)
    img = enhancer.enhance(brightness_factor)
    return img


@torch.jit.unused
def adjust_contrast(img, contrast_factor):
    """Adjust contrast of an Image.
    Args:
        img (PIL Image): PIL Image to be adjusted.
        contrast_factor (float): How much to adjust the contrast. Can be any
            non negative number. 0 gives a solid gray image, 1 gives the
            original image while 2 increases the contrast by a factor of 2.
    Returns:
        PIL Image: Contrast adjusted image.
    """
    if not _is_pil_image(img):
        raise TypeError('img should be PIL Image. Got {}'.format(type(img)))

    enhancer = ImageEnhance.Contrast(img)
    img = enhancer.enhance(contrast_factor)
    return img


@torch.jit.unused
def adjust_saturation(img, saturation_factor):
    """Adjust color saturation of an image.
    Args:
        img (PIL Image): PIL Image to be adjusted.
        saturation_factor (float):  How much to adjust the saturation. 0 will
            give a black and white image, 1 will give the original image while
            2 will enhance the saturation by a factor of 2.
    Returns:
        PIL Image: Saturation adjusted image.
    """
    if not _is_pil_image(img):
        raise TypeError('img should be PIL Image. Got {}'.format(type(img)))

    enhancer = ImageEnhance.Color(img)
    img = enhancer.enhance(saturation_factor)
    return img


@torch.jit.unused
def adjust_hue(img, hue_factor):
    """Adjust hue of an image.

    The image hue is adjusted by converting the image to HSV and
    cyclically shifting the intensities in the hue channel (H).
    The image is then converted back to original image mode.

    `hue_factor` is the amount of shift in H channel and must be in the
    interval `[-0.5, 0.5]`.

    See `Hue`_ for more details.

    .. _Hue: https://en.wikipedia.org/wiki/Hue

    Args:
        img (PIL Image): PIL Image to be adjusted.
        hue_factor (float):  How much to shift the hue channel. Should be in
            [-0.5, 0.5]. 0.5 and -0.5 give complete reversal of hue channel in
            HSV space in positive and negative direction respectively.
            0 means no shift. Therefore, both -0.5 and 0.5 will give an image
            with complementary colors while 0 gives the original image.

    Returns:
        PIL Image: Hue adjusted image.
    """
    if not(-0.5 <= hue_factor <= 0.5):
        raise ValueError('hue_factor ({}) is not in [-0.5, 0.5].'.format(hue_factor))

    if not _is_pil_image(img):
        raise TypeError('img should be PIL Image. Got {}'.format(type(img)))

    input_mode = img.mode
    if input_mode in {'L', '1', 'I', 'F'}:
        return img

    h, s, v = img.convert('HSV').split()

    np_h = np.array(h, dtype=np.uint8)
    # uint8 addition take cares of rotation across boundaries
    with np.errstate(over='ignore'):
        np_h += np.uint8(hue_factor * 255)
    h = Image.fromarray(np_h, 'L')

    img = Image.merge('HSV', (h, s, v)).convert(input_mode)
    return img


@torch.jit.unused
def adjust_gamma(img, gamma, gain=1):
    r"""Perform gamma correction on an image.

    Also known as Power Law Transform. Intensities in RGB mode are adjusted
    based on the following equation:

    .. math::
        I_{\text{out}} = 255 \times \text{gain} \times \left(\frac{I_{\text{in}}}{255}\right)^{\gamma}

    See `Gamma Correction`_ for more details.

    .. _Gamma Correction: https://en.wikipedia.org/wiki/Gamma_correction

    Args:
        img (PIL Image): PIL Image to be adjusted.
        gamma (float): Non negative real number, same as :math:`\gamma` in the equation.
            gamma larger than 1 make the shadows darker,
            while gamma smaller than 1 make dark regions lighter.
        gain (float): The constant multiplier.
    """
    if not _is_pil_image(img):
        raise TypeError('img should be PIL Image. Got {}'.format(type(img)))

    if gamma < 0:
        raise ValueError('Gamma should be a non-negative real number')

    input_mode = img.mode
    img = img.convert('RGB')
    gamma_map = [(255 + 1 - 1e-3) * gain * pow(ele / 255., gamma) for ele in range(256)] * 3
    img = img.point(gamma_map)  # use PIL's point-function to accelerate this part

    img = img.convert(input_mode)
    return img


@torch.jit.unused
def pad(img, padding, fill=0, padding_mode="constant"):
    r"""Pad the given PIL.Image on all sides with the given "pad" value.

    Args:
        img (PIL Image): Image to be padded.
        padding (int or tuple or list): Padding on each border. If a single int is provided this
            is used to pad all borders. If a tuple or list of length 2 is provided this is the padding
            on left/right and top/bottom respectively. If a tuple or list of length 4 is provided
            this is the padding for the left, top, right and bottom borders respectively. For compatibility reasons
            with ``functional_tensor.pad``, if a tuple or list of length 1 is provided, it is interpreted as
            a single int.
        fill (int or str or tuple): Pixel fill value for constant fill. Default is 0. If a tuple of
            length 3, it is used to fill R, G, B channels respectively.
            This value is only used when the padding_mode is constant.
        padding_mode: Type of padding. Should be: constant, edge, reflect or symmetric. Default is constant.

            - constant: pads with a constant value, this value is specified with fill

            - edge: pads with the last value on the edge of the image

            - reflect: pads with reflection of image (without repeating the last value on the edge)

                       padding [1, 2, 3, 4] with 2 elements on both sides in reflect mode
                       will result in [3, 2, 1, 2, 3, 4, 3, 2]

            - symmetric: pads with reflection of image (repeating the last value on the edge)

                         padding [1, 2, 3, 4] with 2 elements on both sides in symmetric mode
                         will result in [2, 1, 1, 2, 3, 4, 4, 3]

    Returns:
        PIL Image: Padded image.
    """

    if not _is_pil_image(img):
        raise TypeError("img should be PIL Image. Got {}".format(type(img)))

    if not isinstance(padding, (numbers.Number, tuple, list)):
        raise TypeError("Got inappropriate padding arg")
    if not isinstance(fill, (numbers.Number, str, tuple)):
        raise TypeError("Got inappropriate fill arg")
    if not isinstance(padding_mode, str):
        raise TypeError("Got inappropriate padding_mode arg")

    if isinstance(padding, list):
        padding = tuple(padding)

    if isinstance(padding, tuple) and len(padding) not in [1, 2, 4]:
        raise ValueError("Padding must be an int or a 1, 2, or 4 element tuple, not a " +
                         "{} element tuple".format(len(padding)))

    if isinstance(padding, tuple) and len(padding) == 1:
        # Compatibility with `functional_tensor.pad`
        padding = padding[0]

    if padding_mode not in ["constant", "edge", "reflect", "symmetric"]:
        raise ValueError("Padding mode should be either constant, edge, reflect or symmetric")

    if padding_mode == "constant":
        opts = _parse_fill(fill, img, "2.3.0", name="fill")
        if img.mode == "P":
            palette = img.getpalette()
            image = ImageOps.expand(img, border=padding, **opts)
            image.putpalette(palette)
            return image

        return ImageOps.expand(img, border=padding, **opts)
    else:
        if isinstance(padding, int):
            pad_left = pad_right = pad_top = pad_bottom = padding
        if isinstance(padding, tuple) and len(padding) == 2:
            pad_left = pad_right = padding[0]
            pad_top = pad_bottom = padding[1]
        if isinstance(padding, tuple) and len(padding) == 4:
            pad_left = padding[0]
            pad_top = padding[1]
            pad_right = padding[2]
            pad_bottom = padding[3]

        if img.mode == 'P':
            palette = img.getpalette()
            img = np.asarray(img)
            img = np.pad(img, ((pad_top, pad_bottom), (pad_left, pad_right)), padding_mode)
            img = Image.fromarray(img)
            img.putpalette(palette)
            return img

        img = np.asarray(img)
        # RGB image
        if len(img.shape) == 3:
            img = np.pad(img, ((pad_top, pad_bottom), (pad_left, pad_right), (0, 0)), padding_mode)
        # Grayscale image
        if len(img.shape) == 2:
            img = np.pad(img, ((pad_top, pad_bottom), (pad_left, pad_right)), padding_mode)

        return Image.fromarray(img)


@torch.jit.unused
def crop(img: Image.Image, top: int, left: int, height: int, width: int) -> Image.Image:
    """Crop the given PIL Image.

    Args:
        img (PIL Image): Image to be cropped. (0,0) denotes the top left corner of the image.
        top (int): Vertical component of the top left corner of the crop box.
        left (int): Horizontal component of the top left corner of the crop box.
        height (int): Height of the crop box.
        width (int): Width of the crop box.

    Returns:
        PIL Image: Cropped image.
    """
    if not _is_pil_image(img):
        raise TypeError('img should be PIL Image. Got {}'.format(type(img)))

    return img.crop((left, top, left + width, top + height))


@torch.jit.unused
def resize(img, size, interpolation=Image.BILINEAR):
    r"""Resize the input PIL Image to the given size.

    Args:
        img (PIL Image): Image to be resized.
        size (sequence or int): Desired output size. If size is a sequence like
            (h, w), the output size will be matched to this. If size is an int,
            the smaller edge of the image will be matched to this number maintaining
            the aspect ratio. i.e, if height > width, then image will be rescaled to
            :math:`\left(\text{size} \times \frac{\text{height}}{\text{width}}, \text{size}\right)`.
            For compatibility reasons with ``functional_tensor.resize``, if a tuple or list of length 1 is provided,
            it is interpreted as a single int.
        interpolation (int, optional): Desired interpolation. Default is ``PIL.Image.BILINEAR``.

    Returns:
        PIL Image: Resized image.
    """
    if not _is_pil_image(img):
        raise TypeError('img should be PIL Image. Got {}'.format(type(img)))
    if not (isinstance(size, int) or (isinstance(size, Sequence) and len(size) in (1, 2))):
        raise TypeError('Got inappropriate size arg: {}'.format(size))

    if isinstance(size, int) or len(size) == 1:
        if isinstance(size, Sequence):
            size = size[0]
        w, h = img.size
        if (w <= h and w == size) or (h <= w and h == size):
            return img
        if w < h:
            ow = size
            oh = int(size * h / w)
            return img.resize((ow, oh), interpolation)
        else:
            oh = size
            ow = int(size * w / h)
            return img.resize((ow, oh), interpolation)
    else:
        return img.resize(size[::-1], interpolation)


@torch.jit.unused
def _parse_fill(fill, img, min_pil_version, name="fillcolor"):
    """Helper function to get the fill color for rotate, perspective transforms, and pad.

    Args:
        fill (n-tuple or int or float): Pixel fill value for area outside the transformed
            image. If int or float, the value is used for all bands respectively.
            Defaults to 0 for all bands.
        img (PIL Image): Image to be filled.
        min_pil_version (str): The minimum PILLOW version for when the ``fillcolor`` option
            was first introduced in the calling function. (e.g. rotate->5.2.0, perspective->5.0.0)
        name (str): Name of the ``fillcolor`` option in the output. Defaults to ``"fillcolor"``.

    Returns:
        dict: kwarg for ``fillcolor``
    """
    major_found, minor_found = (int(v) for v in PILLOW_VERSION.split('.')[:2])
    major_required, minor_required = (int(v) for v in min_pil_version.split('.')[:2])
    if major_found < major_required or (major_found == major_required and minor_found < minor_required):
        if fill is None:
            return {}
        else:
            msg = ("The option to fill background area of the transformed image, "
                   "requires pillow>={}")
            raise RuntimeError(msg.format(min_pil_version))

    num_bands = len(img.getbands())
    if fill is None:
        fill = 0
    if isinstance(fill, (int, float)) and num_bands > 1:
        fill = tuple([fill] * num_bands)
    if not isinstance(fill, (int, float)) and len(fill) != num_bands:
        msg = ("The number of elements in 'fill' does not match the number of "
               "bands of the image ({} != {})")
        raise ValueError(msg.format(len(fill), num_bands))

    return {name: fill}


@torch.jit.unused
def affine(img, matrix, resample=0, fillcolor=None):
    """Apply affine transformation on the PIL Image keeping image center invariant.

    Args:
        img (PIL Image): image to be rotated.
        matrix (list of floats): list of 6 float values representing inverse matrix for affine transformation.
        resample (``PIL.Image.NEAREST`` or ``PIL.Image.BILINEAR`` or ``PIL.Image.BICUBIC``, optional):
            An optional resampling filter.
            See `filters`_ for more information.
            If omitted, or if the image has mode "1" or "P", it is set to ``PIL.Image.NEAREST``.
        fillcolor (int): Optional fill color for the area outside the transform in the output image. (Pillow>=5.0.0)

    Returns:
        PIL Image: Transformed image.
    """
    if not _is_pil_image(img):
        raise TypeError('img should be PIL Image. Got {}'.format(type(img)))

    output_size = img.size
    opts = _parse_fill(fillcolor, img, '5.0.0')
    return img.transform(output_size, Image.AFFINE, matrix, resample, **opts)


@torch.jit.unused
def rotate(img, angle, resample=0, expand=False, center=None, fill=None):
    """Rotate PIL image by angle.

    Args:
        img (PIL Image): image to be rotated.
        angle (float or int): rotation angle value in degrees, counter-clockwise.
        resample (``PIL.Image.NEAREST`` or ``PIL.Image.BILINEAR`` or ``PIL.Image.BICUBIC``, optional):
            An optional resampling filter. See `filters`_ for more information.
            If omitted, or if the image has mode "1" or "P", it is set to ``PIL.Image.NEAREST``.
        expand (bool, optional): Optional expansion flag.
            If true, expands the output image to make it large enough to hold the entire rotated image.
            If false or omitted, make the output image the same size as the input image.
            Note that the expand flag assumes rotation around the center and no translation.
        center (2-tuple, optional): Optional center of rotation.
            Origin is the upper left corner.
            Default is the center of the image.
        fill (n-tuple or int or float): Pixel fill value for area outside the rotated
            image. If int or float, the value is used for all bands respectively.
            Defaults to 0 for all bands. This option is only available for ``pillow>=5.2.0``.

    Returns:
        PIL Image: Rotated image.

    .. _filters: https://pillow.readthedocs.io/en/latest/handbook/concepts.html#filters

    """
    if not _is_pil_image(img):
        raise TypeError("img should be PIL Image. Got {}".format(type(img)))

    opts = _parse_fill(fill, img, '5.2.0')
    return img.rotate(angle, resample, expand, center, **opts)


@torch.jit.unused
def perspective(img, perspective_coeffs, interpolation=Image.BICUBIC, fill=None):
    """Perform perspective transform of the given PIL Image.

    Args:
        img (PIL Image): Image to be transformed.
        perspective_coeffs (list of float): perspective transformation coefficients.
        interpolation (int): Interpolation type. Default, ``Image.BICUBIC``.
        fill (n-tuple or int or float): Pixel fill value for area outside the rotated
            image. If int or float, the value is used for all bands respectively.
            This option is only available for ``pillow>=5.0.0``.

    Returns:
        PIL Image: Perspectively transformed Image.
    """

    if not _is_pil_image(img):
        raise TypeError('img should be PIL Image. Got {}'.format(type(img)))

    opts = _parse_fill(fill, img, '5.0.0')

    return img.transform(img.size, Image.PERSPECTIVE, perspective_coeffs, interpolation, **opts)


@torch.jit.unused
def to_grayscale(img, num_output_channels):
<<<<<<< HEAD
    """DEPRECATED. Convert RGB image to grayscale version of image.
=======
    """Convert PIL image of any mode (RGB, HSV, LAB, etc) to grayscale version of image.
>>>>>>> 10d5a55c

    Args:
        img (PIL Image): Image to be converted to grayscale.
        num_output_channels (int): number of channels of the output image. Value can be 1 or 3. Default, 1.

    Returns:
        PIL Image: Grayscale version of the image.
            if num_output_channels = 1 : returned image is single channel

            if num_output_channels = 3 : returned image is 3 channel with r = g = b
    """
<<<<<<< HEAD
    warnings.warn("The use of the F_pil.to_grayscale transform is deprecated, " +
                  "please use F.rgb_to_grayscale instead.")
    return rgb_to_grayscale(img, num_output_channels)


@torch.jit.unused
def rgb_to_grayscale(img, num_output_channels):
    """Convert RGB image to grayscale version of image.

    Args:
        img (PIL Image): RGB Image to be converted to grayscale.
        num_output_channels (int): number of channels of the output image. Value can be 1 or 3. Default, 1.

    Returns:
        PIL Image: Grayscale version of the image.
            if num_output_channels = 1 : returned image is single channel

            if num_output_channels = 3 : returned image is 3 channel with r = g = b
    """
=======
>>>>>>> 10d5a55c
    if not _is_pil_image(img):
        raise TypeError('img should be PIL Image. Got {}'.format(type(img)))

    if num_output_channels == 1:
        img = img.convert('L')
    elif num_output_channels == 3:
        img = img.convert('L')
        np_img = np.array(img, dtype=np.uint8)
        np_img = np.dstack([np_img, np_img, np_img])
        img = Image.fromarray(np_img, 'RGB')
    else:
        raise ValueError('num_output_channels should be either 1 or 3')

    return img<|MERGE_RESOLUTION|>--- conflicted
+++ resolved
@@ -1,5 +1,4 @@
 import numbers
-import warnings
 from typing import Any, List, Sequence
 
 import numpy as np
@@ -492,11 +491,7 @@
 
 @torch.jit.unused
 def to_grayscale(img, num_output_channels):
-<<<<<<< HEAD
-    """DEPRECATED. Convert RGB image to grayscale version of image.
-=======
     """Convert PIL image of any mode (RGB, HSV, LAB, etc) to grayscale version of image.
->>>>>>> 10d5a55c
 
     Args:
         img (PIL Image): Image to be converted to grayscale.
@@ -508,28 +503,6 @@
 
             if num_output_channels = 3 : returned image is 3 channel with r = g = b
     """
-<<<<<<< HEAD
-    warnings.warn("The use of the F_pil.to_grayscale transform is deprecated, " +
-                  "please use F.rgb_to_grayscale instead.")
-    return rgb_to_grayscale(img, num_output_channels)
-
-
-@torch.jit.unused
-def rgb_to_grayscale(img, num_output_channels):
-    """Convert RGB image to grayscale version of image.
-
-    Args:
-        img (PIL Image): RGB Image to be converted to grayscale.
-        num_output_channels (int): number of channels of the output image. Value can be 1 or 3. Default, 1.
-
-    Returns:
-        PIL Image: Grayscale version of the image.
-            if num_output_channels = 1 : returned image is single channel
-
-            if num_output_channels = 3 : returned image is 3 channel with r = g = b
-    """
-=======
->>>>>>> 10d5a55c
     if not _is_pil_image(img):
         raise TypeError('img should be PIL Image. Got {}'.format(type(img)))
 
