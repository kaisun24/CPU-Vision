import torch
import torchvision.transforms.functional as F
from torch import Tensor
from torch.jit.annotations import Optional, List, BroadcastingList2, Tuple


def _is_tensor_a_torch_image(input):
    return len(input.shape) == 3


def vflip(img):
    # type: (Tensor) -> Tensor
    """Vertically flip the given the Image Tensor.

    Args:
        img (Tensor): Image Tensor to be flipped in the form [C, H, W].

    Returns:
        Tensor:  Vertically flipped image Tensor.
    """
    if not _is_tensor_a_torch_image(img):
        raise TypeError('tensor is not a torch image.')

    return img.flip(-2)


def hflip(img):
    # type: (Tensor) -> Tensor
    """Horizontally flip the given the Image Tensor.

    Args:
        img (Tensor): Image Tensor to be flipped in the form [C, H, W].

    Returns:
        Tensor:  Horizontally flipped image Tensor.
    """
    if not _is_tensor_a_torch_image(img):
        raise TypeError('tensor is not a torch image.')

    return img.flip(-1)


def crop(img, top, left, height, width):
    # type: (Tensor, int, int, int, int) -> Tensor
    """Crop the given Image Tensor.

    Args:
        img (Tensor): Image to be cropped in the form [C, H, W]. (0,0) denotes the top left corner of the image.
        top (int): Vertical component of the top left corner of the crop box.
        left (int): Horizontal component of the top left corner of the crop box.
        height (int): Height of the crop box.
        width (int): Width of the crop box.

    Returns:
        Tensor: Cropped image.
    """
    if not _is_tensor_a_torch_image(img):
        raise TypeError('tensor is not a torch image.')

    return img[..., top:top + height, left:left + width]


def rgb_to_grayscale(img):
    # type: (Tensor) -> Tensor
    """Convert the given RGB Image Tensor to Grayscale.
    For RGB to Grayscale conversion, ITU-R 601-2 luma transform is performed which
    is L = R * 0.2989 + G * 0.5870 + B * 0.1140

    Args:
        img (Tensor): Image to be converted to Grayscale in the form [C, H, W].

    Returns:
        Tensor: Grayscale image.

    """
    if img.shape[0] != 3:
        raise TypeError('Input Image does not contain 3 Channels')

    return (0.2989 * img[0] + 0.5870 * img[1] + 0.1140 * img[2]).to(img.dtype)


def adjust_brightness(img, brightness_factor):
    # type: (Tensor, float) -> Tensor
    """Adjust brightness of an RGB image.

    Args:
        img (Tensor): Image to be adjusted.
        brightness_factor (float):  How much to adjust the brightness. Can be
            any non negative number. 0 gives a black image, 1 gives the
            original image while 2 increases the brightness by a factor of 2.

    Returns:
        Tensor: Brightness adjusted image.
    """
    if not _is_tensor_a_torch_image(img):
        raise TypeError('tensor is not a torch image.')

    return _blend(img, torch.zeros_like(img), brightness_factor)


def adjust_contrast(img, contrast_factor):
    # type: (Tensor, float) -> Tensor
    """Adjust contrast of an RGB image.

    Args:
        img (Tensor): Image to be adjusted.
        contrast_factor (float): How much to adjust the contrast. Can be any
            non negative number. 0 gives a solid gray image, 1 gives the
            original image while 2 increases the contrast by a factor of 2.

    Returns:
        Tensor: Contrast adjusted image.
    """
    if not _is_tensor_a_torch_image(img):
        raise TypeError('tensor is not a torch image.')

    mean = torch.mean(rgb_to_grayscale(img).to(torch.float))

    return _blend(img, mean, contrast_factor)


def adjust_hue(img, hue_factor):
    """Adjust hue of an image.

    The image hue is adjusted by converting the image to HSV and
    cyclically shifting the intensities in the hue channel (H).
    The image is then converted back to original image mode.

    `hue_factor` is the amount of shift in H channel and must be in the
    interval `[-0.5, 0.5]`.

    See `Hue`_ for more details.

    .. _Hue: https://en.wikipedia.org/wiki/Hue

    Args:
        img (Tensor): Image to be adjusted. Image type is either uint8 or float.
        hue_factor (float):  How much to shift the hue channel. Should be in
            [-0.5, 0.5]. 0.5 and -0.5 give complete reversal of hue channel in
            HSV space in positive and negative direction respectively.
            0 means no shift. Therefore, both -0.5 and 0.5 will give an image
            with complementary colors while 0 gives the original image.

    Returns:
         Tensor: Hue adjusted image.
    """
    if not(-0.5 <= hue_factor <= 0.5):
        raise ValueError('hue_factor ({}) is not in [-0.5, 0.5].'.format(hue_factor))

    if not _is_tensor_a_torch_image(img):
        raise TypeError('tensor is not a torch image.')

    img = _rgb2hsv(img)
    h, s, v = img[0], img[1], img[2]
    new_h = h + (hue_factor*255).to(dtype=img.dtype)
    if img.dtype == torch.float:
        new_h /= 255.0
    img = torch.stack((new_h, s, v))
    return  _hsv2rgb(img).transpose(0, 1).transpose(1, 2)


def adjust_saturation(img, saturation_factor):
    # type: (Tensor, float) -> Tensor
    """Adjust color saturation of an RGB image.

    Args:
        img (Tensor): Image to be adjusted.
        saturation_factor (float):  How much to adjust the saturation. 0 will
            give a black and white image, 1 will give the original image while
            2 will enhance the saturation by a factor of 2.

    Returns:
        Tensor: Saturation adjusted image.
    """
    if not _is_tensor_a_torch_image(img):
        raise TypeError('tensor is not a torch image.')

    return _blend(img, rgb_to_grayscale(img), saturation_factor)


def center_crop(img, output_size):
    # type: (Tensor, BroadcastingList2[int]) -> Tensor
    """Crop the Image Tensor and resize it to desired size.

    Args:
        img (Tensor): Image to be cropped. (0,0) denotes the top left corner of the image.
        output_size (sequence or int): (height, width) of the crop box. If int,
                it is used for both directions

    Returns:
            Tensor: Cropped image.
    """
    if not _is_tensor_a_torch_image(img):
        raise TypeError('tensor is not a torch image.')

    _, image_width, image_height = img.size()
    crop_height, crop_width = output_size
    crop_top = int(round((image_height - crop_height) / 2.))
    crop_left = int(round((image_width - crop_width) / 2.))

    return crop(img, crop_top, crop_left, crop_height, crop_width)


def five_crop(img, size):
    # type: (Tensor, BroadcastingList2[int]) -> List[Tensor]
    """Crop the given Image Tensor into four corners and the central crop.
    .. Note::
        This transform returns a List of Tensors and there may be a
        mismatch in the number of inputs and targets your ``Dataset`` returns.

    Args:
       size (sequence or int): Desired output size of the crop. If size is an
           int instead of sequence like (h, w), a square crop (size, size) is
           made.

    Returns:
       List: List (tl, tr, bl, br, center)
                Corresponding top left, top right, bottom left, bottom right and center crop.
    """
    if not _is_tensor_a_torch_image(img):
        raise TypeError('tensor is not a torch image.')

    assert len(size) == 2, "Please provide only two dimensions (h, w) for size."

    _, image_width, image_height = img.size()
    crop_height, crop_width = size
    if crop_width > image_width or crop_height > image_height:
        msg = "Requested crop size {} is bigger than input size {}"
        raise ValueError(msg.format(size, (image_height, image_width)))

    tl = crop(img, 0, 0, crop_width, crop_height)
    tr = crop(img, image_width - crop_width, 0, image_width, crop_height)
    bl = crop(img, 0, image_height - crop_height, crop_width, image_height)
    br = crop(img, image_width - crop_width, image_height - crop_height, image_width, image_height)
    center = center_crop(img, (crop_height, crop_width))

    return [tl, tr, bl, br, center]


def ten_crop(img, size, vertical_flip=False):
    # type: (Tensor, BroadcastingList2[int], bool) -> List[Tensor]
    """Crop the given Image Tensor into four corners and the central crop plus the
        flipped version of these (horizontal flipping is used by default).
    .. Note::
        This transform returns a List of images and there may be a
        mismatch in the number of inputs and targets your ``Dataset`` returns.

    Args:
       size (sequence or int): Desired output size of the crop. If size is an
            int instead of sequence like (h, w), a square crop (size, size) is
            made.
       vertical_flip (bool): Use vertical flipping instead of horizontal

    Returns:
       List: List (tl, tr, bl, br, center, tl_flip, tr_flip, bl_flip, br_flip, center_flip)
                Corresponding top left, top right, bottom left, bottom right and center crop
                and same for the flipped image's tensor.
    """
    if not _is_tensor_a_torch_image(img):
        raise TypeError('tensor is not a torch image.')

    assert len(size) == 2, "Please provide only two dimensions (h, w) for size."
    first_five = five_crop(img, size)

    if vertical_flip:
        img = vflip(img)
    else:
        img = hflip(img)

    second_five = five_crop(img, size)

    return first_five + second_five


def _blend(img1, img2, ratio):
    # type: (Tensor, Tensor, float) -> Tensor
    bound = 1 if img1.dtype in [torch.half, torch.float32, torch.float64] else 255
    return (ratio * img1 + (1 - ratio) * img2).clamp(0, bound).to(img1.dtype)


def _rgb2hsv(img):
    orig_dtype = img.dtype
    img = img.to(dtype=torch.float32)
    r, g, b = img.unbind(0)

    maxc, _ = torch.max(img, dim=0)
    minc, _ = torch.min(img, dim=0)
    uv = maxc.to(dtype=orig_dtype)

    cr = maxc - minc
    s = cr / maxc
    rc = (maxc-r) / cr
    gc = (maxc-g) / cr
    bc = (maxc-b) / cr

    s = (maxc != minc) * s
    hr = (maxc == r) * (bc - gc)
    hg = ((maxc == g) & (maxc != r)) * (2.0 + rc - bc)
    hb = ((maxc != g) & (maxc != r)) * (4.0 + gc - rc)
    h = (hr + hg + hb)

    #  torch.fmod and  math.fmod have different precision.
    h = torch.fmod((h / 6.0 + 1.0), 1.0)
    uh = torch.clamp(h * 255.0, 0.0, 255.0)
    us = torch.clamp(s * 255.0, 0.0, 255.0)

    if orig_dtype == torch.uint8:
<<<<<<< HEAD
        uh = uh.to(dtype=torch.uint8)
        us = us.to(dtype=torch.uint8)
=======
        uh = torch.clamp((h*255.0).to(dtype=torch.int32), 0, 255).to(dtype=torch.uint8)
        us = torch.clamp((s*255.0).to(dtype=torch.int32), 0, 255).to(dtype=torch.uint8)
    else:
        uh = torch.clamp(h * 255.0, 0.0, 255.0)
        us = torch.clamp(s * 255.0, 0.0, 255.0)
>>>>>>> cd634052

    return torch.stack((uh, us, uv))


def _hsv2rgb(img):
    h, s, v = img.unbind(0)
    tmp  = h.to(dtype=torch.float32) * 6.0 / 255.0
    i = torch.floor(tmp)
    f = tmp - i
    i = i.to(dtype=torch.int32)
    fs = s.to(dtype=torch.float32) / 255.0

    f_v = v.to(dtype=torch.float32)
    p = torch.clamp(torch.round(f_v * (1.0 - fs)), 0, 255).to(dtype=img.dtype)
    q = torch.clamp(torch.round(f_v * (1.0 - fs * f)), 0, 255).to(dtype=img.dtype)
    t = torch.clamp(torch.round(f_v * (1.0 - fs * (1.0 - f))), 0, 255).to(dtype=img.dtype)
    i = i % 6

    mask = i[..., None] == torch.arange(6)
    mask = mask.transpose(1, 2).transpose(0,1)

    a1=torch.stack((v, q, p, p, t,v))
    a2=torch.stack((t, v, v, q, p, p))
    a3=torch.stack((p, p, t, v, v, q))
    a4 = torch.stack((a1, a2, a3))

    return torch.einsum("ijk, xijk -> xjk", mask.to(dtype=img.dtype), a4)<|MERGE_RESOLUTION|>--- conflicted
+++ resolved
@@ -150,13 +150,20 @@
     if not _is_tensor_a_torch_image(img):
         raise TypeError('tensor is not a torch image.')
 
+    orig_dtype = img.dtype
+    if img.dtype == torch.uint8:
+        img = img.to(dtype=torch.float32) / 255.0
+
     img = _rgb2hsv(img)
-    h, s, v = img[0], img[1], img[2]
-    new_h = h + (hue_factor*255).to(dtype=img.dtype)
-    if img.dtype == torch.float:
-        new_h /= 255.0
-    img = torch.stack((new_h, s, v))
-    return  _hsv2rgb(img).transpose(0, 1).transpose(1, 2)
+    h, s, v = img.unbind(0)
+    h += hue_factor
+    img = torch.stack((h, s, v))
+    img_hue_adj = _hsv2rgb(img).transpose(0, 1).transpose(1, 2)
+    img_hue_adj_1 = _hsv2rgb_1((img*255.0).to(dtype=torch.uint8)).transpose(0, 1).transpose(1, 2)
+    img_hue_adj_2 = _hsv2rgb_2((img*255.0)).transpose(0, 1).transpose(1, 2).to(dtype=torch.uint8)
+
+
+    return (img_hue_adj * 255.0).to(dtype=orig_dtype), img_hue_adj_1, img_hue_adj_2
 
 
 def adjust_saturation(img, saturation_factor):
@@ -279,13 +286,10 @@
 
 
 def _rgb2hsv(img):
-    orig_dtype = img.dtype
-    img = img.to(dtype=torch.float32)
     r, g, b = img.unbind(0)
 
     maxc, _ = torch.max(img, dim=0)
     minc, _ = torch.min(img, dim=0)
-    uv = maxc.to(dtype=orig_dtype)
 
     cr = maxc - minc
     s = cr / maxc
@@ -299,27 +303,40 @@
     hb = ((maxc != g) & (maxc != r)) * (4.0 + gc - rc)
     h = (hr + hg + hb)
 
-    #  torch.fmod and  math.fmod have different precision.
     h = torch.fmod((h / 6.0 + 1.0), 1.0)
-    uh = torch.clamp(h * 255.0, 0.0, 255.0)
-    us = torch.clamp(s * 255.0, 0.0, 255.0)
-
-    if orig_dtype == torch.uint8:
-<<<<<<< HEAD
-        uh = uh.to(dtype=torch.uint8)
-        us = us.to(dtype=torch.uint8)
-=======
-        uh = torch.clamp((h*255.0).to(dtype=torch.int32), 0, 255).to(dtype=torch.uint8)
-        us = torch.clamp((s*255.0).to(dtype=torch.int32), 0, 255).to(dtype=torch.uint8)
-    else:
-        uh = torch.clamp(h * 255.0, 0.0, 255.0)
-        us = torch.clamp(s * 255.0, 0.0, 255.0)
->>>>>>> cd634052
-
-    return torch.stack((uh, us, uv))
-
-
-def _hsv2rgb(img):
+    uh = torch.clamp(h, 0.0, 1.0)
+    us = torch.clamp(s, 0.0, 1.0)
+
+    return torch.stack((uh, us, maxc))
+
+
+def _hsv2rgb_2(img):
+    h, s, v = img.unbind(0)
+    tmp  = h * 6.0 / 255.0
+    i = torch.floor(tmp)
+    f = tmp - i
+    i = i.to(dtype=torch.int32)
+    fs = s / 255.0
+
+    f_v = v
+    p = torch.clamp(torch.round(f_v * (1.0 - fs)), 0, 255).to(dtype=torch.uint8)
+    q = torch.clamp(torch.round(f_v * (1.0 - fs * f)), 0, 255).to(dtype=torch.uint8)
+    t = torch.clamp(torch.round(f_v * (1.0 - fs * (1.0 - f))), 0, 255).to(dtype=torch.uint8)
+    i = i % 6
+
+    mask = i[..., None] == torch.arange(6)
+    mask = mask.transpose(1, 2).transpose(0,1)
+
+    v = v.to(dtype=torch.uint8)
+    a1=torch.stack((v, q, p, p, t, v))
+    a2=torch.stack((t, v, v, q, p, p))
+    a3=torch.stack((p, p, t, v, v, q))
+    a4 = torch.stack((a1, a2, a3))
+
+    return torch.einsum("ijk, xijk -> xjk", mask.to(dtype=img.dtype), a4)
+
+
+def _hsv2rgb_1(img):
     h, s, v = img.unbind(0)
     tmp  = h.to(dtype=torch.float32) * 6.0 / 255.0
     i = torch.floor(tmp)
@@ -341,4 +358,25 @@
     a3=torch.stack((p, p, t, v, v, q))
     a4 = torch.stack((a1, a2, a3))
 
-    return torch.einsum("ijk, xijk -> xjk", mask.to(dtype=img.dtype), a4)+    return torch.einsum("ijk, xijk -> xjk", mask.to(dtype=img.dtype), a4)
+
+def _hsv2rgb(img):
+    h, s, v = img.unbind(0)
+    i = torch.floor(h * 6.0)
+    f = (h * 6.0) - i
+    i = i.to(dtype=torch.int32)
+
+    p = torch.clamp((v * (1.0 - s)), 0.0, 1.0)
+    q = torch.clamp((v * (1.0 - s * f)), 0.0, 1.0)
+    t = torch.clamp((v * (1.0 - s * (1.0 - f))), 0.0, 1.0)
+    i = i % 6
+
+    mask = i[..., None] == torch.arange(6)
+    mask = mask.transpose(1, 2).transpose(0,1)
+
+    a1=torch.stack((v, q, p, p, t, v))
+    a2=torch.stack((t, v, v, q, p, p))
+    a3=torch.stack((p, p, t, v, v, q))
+    a4 = torch.stack((a1, a2, a3))
+
+    return torch.einsum("ijk, xijk -> xjk", mask.to(dtype=torch.float32), a4)