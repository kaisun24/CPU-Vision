--- conflicted
+++ resolved
@@ -97,31 +97,6 @@
     c = img.shape[-3]
     if c != 3:
         raise TypeError("Input image tensor should 3 channels, but found {}".format(c))
-<<<<<<< HEAD
-
-    if num_output_channels not in (1, 3):
-        raise ValueError('num_output_channels should be either 1 or 3')
-
-    r = img[..., 0, :, :].float()
-    g = img[..., 1, :, :].float()
-    b = img[..., 2, :, :].float()
-    if not img.is_floating_point():
-        # According to PIL docs: PIL grayscale L mode is L = R * 299/1000 + G * 587/1000 + B * 114/1000
-        # but implementation is slightly different:
-        # https://github.com/python-pillow/Pillow/blob/4634eafe3c695a014267eefdce830b4a825beed7/
-        # src/libImaging/Convert.c#L47
-        # ((rgb)[0]*19595 + (rgb)[1]*38470 + (rgb)[2]*7471 + 0x8000) >> 16
-        # l_img = ((19595 * r + 38470 * g + 7471 * b + 2 ** 15) / 2 ** 16).to(img.dtype)
-        l_img = torch.floor((19595 * r + 38470 * g + 7471 * b + 2 ** 15) / 2 ** 16).to(img.dtype)
-    else:
-        l_img = (0.299 * r + 0.587 * g + 0.114 * b).to(img.dtype)
-
-    if num_output_channels == 3:
-        l_img = torch.stack([l_img, l_img, l_img], dim=-3)
-    else:
-        l_img = l_img.unsqueeze(dim=-3)
-
-=======
 
     if num_output_channels not in (1, 3):
         raise ValueError('num_output_channels should be either 1 or 3')
@@ -135,7 +110,6 @@
     if num_output_channels == 3:
         return l_img.expand(img.shape)
 
->>>>>>> 10d5a55c
     return l_img
 
 
