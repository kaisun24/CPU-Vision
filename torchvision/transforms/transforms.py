--- conflicted
+++ resolved
@@ -351,8 +351,6 @@
     def __repr__(self) -> str:
         detail = f"(size={self.size}, interpolation={self.interpolation.value}, max_size={self.max_size}, antialias={self.antialias})"
         return f"{self.__class__.__name__}{detail}"
-<<<<<<< HEAD
-=======
 
 
 class Scale(Resize):
@@ -364,7 +362,6 @@
         warnings.warn("The use of the transforms.Scale transform is deprecated, please use transforms.Resize instead.")
         super().__init__(*args, **kwargs)
         _log_api_usage_once(self)
->>>>>>> 0d3b4b45
 
 
 class CenterCrop(torch.nn.Module):
