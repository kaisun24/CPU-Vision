from __future__ import division
import torch
import math
import random
from PIL import Image, ImageOps, ImageEnhance
try:
    import accimage
except ImportError:
    accimage = None
import numpy as np
import numbers
import types
import collections
import warnings

from . import functional as F

__all__ = ["Compose", "ToTensor", "ToPILImage", "Normalize", "Resize", "Scale", "CenterCrop", "Pad",
<<<<<<< HEAD
           "Lambda", "RandomCrop", "RandomHorizontalFlip", "RandomVerticalFlip", "RandomResizedCrop",
           "RandomSizedCrop", "FiveCrop", "TenCrop", "LinearTransformation", "ColorJitter",
           "RandomRotation", "RandomAffine", "Grayscale", "RandomGrayscale"]
=======
           "Lambda", "RandomApply", "RandomChoice", "RandomOrder", "RandomCrop", "RandomHorizontalFlip",
           "RandomVerticalFlip", "RandomResizedCrop", "RandomSizedCrop", "FiveCrop", "TenCrop", "LinearTransformation",
           "ColorJitter", "RandomRotation", "Grayscale", "RandomGrayscale"]

_pil_interpolation_to_str = {
    Image.NEAREST: 'PIL.Image.NEAREST',
    Image.BILINEAR: 'PIL.Image.BILINEAR',
    Image.BICUBIC: 'PIL.Image.BICUBIC',
    Image.LANCZOS: 'PIL.Image.LANCZOS',
}
>>>>>>> f1b79d90


class Compose(object):
    """Composes several transforms together.

    Args:
        transforms (list of ``Transform`` objects): list of transforms to compose.

    Example:
        >>> transforms.Compose([
        >>>     transforms.CenterCrop(10),
        >>>     transforms.ToTensor(),
        >>> ])
    """

    def __init__(self, transforms):
        self.transforms = transforms

    def __call__(self, img):
        for t in self.transforms:
            img = t(img)
        return img

    def __repr__(self):
        format_string = self.__class__.__name__ + '('
        for t in self.transforms:
            format_string += '\n'
            format_string += '    {0}'.format(t)
        format_string += '\n)'
        return format_string


class ToTensor(object):
    """Convert a ``PIL Image`` or ``numpy.ndarray`` to tensor.

    Converts a PIL Image or numpy.ndarray (H x W x C) in the range
    [0, 255] to a torch.FloatTensor of shape (C x H x W) in the range [0.0, 1.0].
    """

    def __call__(self, pic):
        """
        Args:
            pic (PIL Image or numpy.ndarray): Image to be converted to tensor.

        Returns:
            Tensor: Converted image.
        """
        return F.to_tensor(pic)

    def __repr__(self):
        return self.__class__.__name__ + '()'


class ToPILImage(object):
    """Convert a tensor or an ndarray to PIL Image.

    Converts a torch.*Tensor of shape C x H x W or a numpy ndarray of shape
    H x W x C to a PIL Image while preserving the value range.

    Args:
        mode (`PIL.Image mode`_): color space and pixel depth of input data (optional).
            If ``mode`` is ``None`` (default) there are some assumptions made about the input data:
            1. If the input has 3 channels, the ``mode`` is assumed to be ``RGB``.
            2. If the input has 4 channels, the ``mode`` is assumed to be ``RGBA``.
            3. If the input has 1 channel, the ``mode`` is determined by the data type (i,e,
            ``int``, ``float``, ``short``).

    .. _PIL.Image mode: http://pillow.readthedocs.io/en/3.4.x/handbook/concepts.html#modes
    """
    def __init__(self, mode=None):
        self.mode = mode

    def __call__(self, pic):
        """
        Args:
            pic (Tensor or numpy.ndarray): Image to be converted to PIL Image.

        Returns:
            PIL Image: Image converted to PIL Image.

        """
        return F.to_pil_image(pic, self.mode)

    def __repr__(self):
        format_string = self.__class__.__name__ + '('
        if self.mode is not None:
            format_string += 'mode={0}'.format(self.mode)
        format_string += ')'
        return format_string


class Normalize(object):
    """Normalize a tensor image with mean and standard deviation.
    Given mean: ``(M1,...,Mn)`` and std: ``(S1,..,Sn)`` for ``n`` channels, this transform
    will normalize each channel of the input ``torch.*Tensor`` i.e.
    ``input[channel] = (input[channel] - mean[channel]) / std[channel]``

    Args:
        mean (sequence): Sequence of means for each channel.
        std (sequence): Sequence of standard deviations for each channel.
    """

    def __init__(self, mean, std):
        self.mean = mean
        self.std = std

    def __call__(self, tensor):
        """
        Args:
            tensor (Tensor): Tensor image of size (C, H, W) to be normalized.

        Returns:
            Tensor: Normalized Tensor image.
        """
        return F.normalize(tensor, self.mean, self.std)

    def __repr__(self):
        return self.__class__.__name__ + '(mean={0}, std={1})'.format(self.mean, self.std)


class Resize(object):
    """Resize the input PIL Image to the given size.

    Args:
        size (sequence or int): Desired output size. If size is a sequence like
            (h, w), output size will be matched to this. If size is an int,
            smaller edge of the image will be matched to this number.
            i.e, if height > width, then image will be rescaled to
            (size * height / width, size)
        interpolation (int, optional): Desired interpolation. Default is
            ``PIL.Image.BILINEAR``
    """

    def __init__(self, size, interpolation=Image.BILINEAR):
        assert isinstance(size, int) or (isinstance(size, collections.Iterable) and len(size) == 2)
        self.size = size
        self.interpolation = interpolation

    def __call__(self, img):
        """
        Args:
            img (PIL Image): Image to be scaled.

        Returns:
            PIL Image: Rescaled image.
        """
        return F.resize(img, self.size, self.interpolation)

    def __repr__(self):
        interpolate_str = _pil_interpolation_to_str[self.interpolation]
        return self.__class__.__name__ + '(size={0}, interpolation={1})'.format(self.size, interpolate_str)


class Scale(Resize):
    """
    Note: This transform is deprecated in favor of Resize.
    """
    def __init__(self, *args, **kwargs):
        warnings.warn("The use of the transforms.Scale transform is deprecated, " +
                      "please use transforms.Resize instead.")
        super(Scale, self).__init__(*args, **kwargs)


class CenterCrop(object):
    """Crops the given PIL Image at the center.

    Args:
        size (sequence or int): Desired output size of the crop. If size is an
            int instead of sequence like (h, w), a square crop (size, size) is
            made.
    """

    def __init__(self, size):
        if isinstance(size, numbers.Number):
            self.size = (int(size), int(size))
        else:
            self.size = size

    def __call__(self, img):
        """
        Args:
            img (PIL Image): Image to be cropped.

        Returns:
            PIL Image: Cropped image.
        """
        return F.center_crop(img, self.size)

    def __repr__(self):
        return self.__class__.__name__ + '(size={0})'.format(self.size)


class Pad(object):
    """Pad the given PIL Image on all sides with the given "pad" value.

    Args:
        padding (int or tuple): Padding on each border. If a single int is provided this
            is used to pad all borders. If tuple of length 2 is provided this is the padding
            on left/right and top/bottom respectively. If a tuple of length 4 is provided
            this is the padding for the left, top, right and bottom borders
            respectively.
        fill: Pixel fill value. Default is 0. If a tuple of
            length 3, it is used to fill R, G, B channels respectively.
    """

    def __init__(self, padding, fill=0):
        assert isinstance(padding, (numbers.Number, tuple))
        assert isinstance(fill, (numbers.Number, str, tuple))
        if isinstance(padding, collections.Sequence) and len(padding) not in [2, 4]:
            raise ValueError("Padding must be an int or a 2, or 4 element tuple, not a " +
                             "{} element tuple".format(len(padding)))

        self.padding = padding
        self.fill = fill

    def __call__(self, img):
        """
        Args:
            img (PIL Image): Image to be padded.

        Returns:
            PIL Image: Padded image.
        """
        return F.pad(img, self.padding, self.fill)

    def __repr__(self):
        return self.__class__.__name__ + '(padding={0}, fill={1})'.format(self.padding, self.fill)


class Lambda(object):
    """Apply a user-defined lambda as a transform.

    Args:
        lambd (function): Lambda/function to be used for transform.
    """

    def __init__(self, lambd):
        assert isinstance(lambd, types.LambdaType)
        self.lambd = lambd

    def __call__(self, img):
        return self.lambd(img)

    def __repr__(self):
        return self.__class__.__name__ + '()'


class RandomTransforms(object):
    """Base class for a list of transformations with randomness

    Args:
        transforms (list or tuple): list of transformations
    """

    def __init__(self, transforms):
        assert isinstance(transforms, (list, tuple))
        self.transforms = transforms

    def __call__(self, *args, **kwargs):
        raise NotImplementedError()

    def __repr__(self):
        format_string = self.__class__.__name__ + '('
        for t in self.transforms:
            format_string += '\n'
            format_string += '    {0}'.format(t)
        format_string += '\n)'
        return format_string


class RandomApply(RandomTransforms):
    """Apply randomly a list of transformations with a given probability

    Args:
        transforms (list or tuple): list of transformations
        p (float): probability
    """

    def __init__(self, transforms, p=0.5):
        super(RandomApply, self).__init__(transforms)
        self.p = p

    def __call__(self, img):
        if self.p < random.random():
            return img
        for t in self.transforms:
            img = t(img)
        return img

    def __repr__(self):
        format_string = self.__class__.__name__ + '('
        format_string += '\n    p={}'.format(self.p)
        for t in self.transforms:
            format_string += '\n'
            format_string += '    {0}'.format(t)
        format_string += '\n)'
        return format_string


class RandomOrder(RandomTransforms):
    """Apply a list of transformations in a random order
    """
    def __call__(self, img):
        order = list(range(len(self.transforms)))
        random.shuffle(order)
        for i in order:
            img = self.transforms[i](img)
        return img


class RandomChoice(RandomTransforms):
    """Apply single transformation randomly picked from a list
    """
    def __call__(self, img):
        t = random.choice(self.transforms)
        return t(img)


class RandomCrop(object):
    """Crop the given PIL Image at a random location.

    Args:
        size (sequence or int): Desired output size of the crop. If size is an
            int instead of sequence like (h, w), a square crop (size, size) is
            made.
        padding (int or sequence, optional): Optional padding on each border
            of the image. Default is 0, i.e no padding. If a sequence of length
            4 is provided, it is used to pad left, top, right, bottom borders
            respectively.
    """

    def __init__(self, size, padding=0):
        if isinstance(size, numbers.Number):
            self.size = (int(size), int(size))
        else:
            self.size = size
        self.padding = padding

    @staticmethod
    def get_params(img, output_size):
        """Get parameters for ``crop`` for a random crop.

        Args:
            img (PIL Image): Image to be cropped.
            output_size (tuple): Expected output size of the crop.

        Returns:
            tuple: params (i, j, h, w) to be passed to ``crop`` for random crop.
        """
        w, h = img.size
        th, tw = output_size
        if w == tw and h == th:
            return 0, 0, h, w

        i = random.randint(0, h - th)
        j = random.randint(0, w - tw)
        return i, j, th, tw

    def __call__(self, img):
        """
        Args:
            img (PIL Image): Image to be cropped.

        Returns:
            PIL Image: Cropped image.
        """
        if self.padding > 0:
            img = F.pad(img, self.padding)

        i, j, h, w = self.get_params(img, self.size)

        return F.crop(img, i, j, h, w)

    def __repr__(self):
        return self.__class__.__name__ + '(size={0}, padding={1})'.format(self.size, self.padding)


class RandomHorizontalFlip(object):
    """Horizontally flip the given PIL Image randomly with a given probability.

    Args:
        p (float): probability of the image being flipped. Default value is 0.5
    """

    def __init__(self, p=0.5):
        self.p = p

    def __call__(self, img):
        """
        Args:
            img (PIL Image): Image to be flipped.

        Returns:
            PIL Image: Randomly flipped image.
        """
        if random.random() < self.p:
            return F.hflip(img)
        return img

    def __repr__(self):
        return self.__class__.__name__ + '(p={})'.format(self.p)


class RandomVerticalFlip(object):
    """Vertically flip the given PIL Image randomly with a given probability.

    Args:
        p (float): probability of the image being flipped. Default value is 0.5
    """

    def __init__(self, p=0.5):
        self.p = p

    def __call__(self, img):
        """
        Args:
            img (PIL Image): Image to be flipped.

        Returns:
            PIL Image: Randomly flipped image.
        """
        if random.random() < self.p:
            return F.vflip(img)
        return img

    def __repr__(self):
        return self.__class__.__name__ + '(p={})'.format(self.p)


class RandomResizedCrop(object):
    """Crop the given PIL Image to random size and aspect ratio.

    A crop of random size (default: of 0.08 to 1.0) of the original size and a random
    aspect ratio (default: of 3/4 to 4/3) of the original aspect ratio is made. This crop
    is finally resized to given size.
    This is popularly used to train the Inception networks.

    Args:
        size: expected output size of each edge
        scale: range of size of the origin size cropped
        ratio: range of aspect ratio of the origin aspect ratio cropped
        interpolation: Default: PIL.Image.BILINEAR
    """

    def __init__(self, size, scale=(0.08, 1.0), ratio=(3. / 4., 4. / 3.), interpolation=Image.BILINEAR):
        self.size = (size, size)
        self.interpolation = interpolation
        self.scale = scale
        self.ratio = ratio

    @staticmethod
    def get_params(img, scale, ratio):
        """Get parameters for ``crop`` for a random sized crop.

        Args:
            img (PIL Image): Image to be cropped.
            scale (tuple): range of size of the origin size cropped
            ratio (tuple): range of aspect ratio of the origin aspect ratio cropped

        Returns:
            tuple: params (i, j, h, w) to be passed to ``crop`` for a random
                sized crop.
        """
        for attempt in range(10):
            area = img.size[0] * img.size[1]
            target_area = random.uniform(*scale) * area
            aspect_ratio = random.uniform(*ratio)

            w = int(round(math.sqrt(target_area * aspect_ratio)))
            h = int(round(math.sqrt(target_area / aspect_ratio)))

            if random.random() < 0.5:
                w, h = h, w

            if w <= img.size[0] and h <= img.size[1]:
                i = random.randint(0, img.size[1] - h)
                j = random.randint(0, img.size[0] - w)
                return i, j, h, w

        # Fallback
        w = min(img.size[0], img.size[1])
        i = (img.size[1] - w) // 2
        j = (img.size[0] - w) // 2
        return i, j, w, w

    def __call__(self, img):
        """
        Args:
            img (PIL Image): Image to be cropped and resized.

        Returns:
            PIL Image: Randomly cropped and resized image.
        """
        i, j, h, w = self.get_params(img, self.scale, self.ratio)
        return F.resized_crop(img, i, j, h, w, self.size, self.interpolation)

    def __repr__(self):
        interpolate_str = _pil_interpolation_to_str[self.interpolation]
        format_string = self.__class__.__name__ + '(size={0}'.format(self.size)
        format_string += ', scale={0}'.format(round(self.scale, 4))
        format_string += ', ratio={0}'.format(round(self.ratio, 4))
        format_string += ', interpolation={0})'.format(interpolate_str)
        return format_string


class RandomSizedCrop(RandomResizedCrop):
    """
    Note: This transform is deprecated in favor of RandomResizedCrop.
    """
    def __init__(self, *args, **kwargs):
        warnings.warn("The use of the transforms.RandomSizedCrop transform is deprecated, " +
                      "please use transforms.RandomResizedCrop instead.")
        super(RandomSizedCrop, self).__init__(*args, **kwargs)


class FiveCrop(object):
    """Crop the given PIL Image into four corners and the central crop

    .. Note::
         This transform returns a tuple of images and there may be a mismatch in the number of
         inputs and targets your Dataset returns. See below for an example of how to deal with
         this.

    Args:
         size (sequence or int): Desired output size of the crop. If size is an ``int``
            instead of sequence like (h, w), a square crop of size (size, size) is made.

    Example:
         >>> transform = Compose([
         >>>    FiveCrop(size), # this is a list of PIL Images
         >>>    Lambda(lambda crops: torch.stack([ToTensor()(crop) for crop in crops])) # returns a 4D tensor
         >>> ])
         >>> #In your test loop you can do the following:
         >>> input, target = batch # input is a 5d tensor, target is 2d
         >>> bs, ncrops, c, h, w = input.size()
         >>> result = model(input.view(-1, c, h, w)) # fuse batch size and ncrops
         >>> result_avg = result.view(bs, ncrops, -1).mean(1) # avg over crops
    """

    def __init__(self, size):
        self.size = size
        if isinstance(size, numbers.Number):
            self.size = (int(size), int(size))
        else:
            assert len(size) == 2, "Please provide only two dimensions (h, w) for size."
            self.size = size

    def __call__(self, img):
        return F.five_crop(img, self.size)

    def __repr__(self):
        return self.__class__.__name__ + '(size={0})'.format(self.size)


class TenCrop(object):
    """Crop the given PIL Image into four corners and the central crop plus the flipped version of
    these (horizontal flipping is used by default)

    .. Note::
         This transform returns a tuple of images and there may be a mismatch in the number of
         inputs and targets your Dataset returns. See below for an example of how to deal with
         this.

    Args:
        size (sequence or int): Desired output size of the crop. If size is an
            int instead of sequence like (h, w), a square crop (size, size) is
            made.
        vertical_flip(bool): Use vertical flipping instead of horizontal

    Example:
         >>> transform = Compose([
         >>>    TenCrop(size), # this is a list of PIL Images
         >>>    Lambda(lambda crops: torch.stack([ToTensor()(crop) for crop in crops])) # returns a 4D tensor
         >>> ])
         >>> #In your test loop you can do the following:
         >>> input, target = batch # input is a 5d tensor, target is 2d
         >>> bs, ncrops, c, h, w = input.size()
         >>> result = model(input.view(-1, c, h, w)) # fuse batch size and ncrops
         >>> result_avg = result.view(bs, ncrops, -1).mean(1) # avg over crops
    """

    def __init__(self, size, vertical_flip=False):
        self.size = size
        if isinstance(size, numbers.Number):
            self.size = (int(size), int(size))
        else:
            assert len(size) == 2, "Please provide only two dimensions (h, w) for size."
            self.size = size
        self.vertical_flip = vertical_flip

    def __call__(self, img):
        return F.ten_crop(img, self.size, self.vertical_flip)

    def __repr__(self):
        return self.__class__.__name__ + '(size={0}, vertical_flip={1})'.format(self.size, self.vertical_flip)


class LinearTransformation(object):
    """Transform a tensor image with a square transformation matrix computed
    offline.

    Given transformation_matrix, will flatten the torch.*Tensor, compute the dot
    product with the transformation matrix and reshape the tensor to its
    original shape.

    Applications:
    - whitening: zero-center the data, compute the data covariance matrix
                 [D x D] with np.dot(X.T, X), perform SVD on this matrix and
                 pass it as transformation_matrix.

    Args:
        transformation_matrix (Tensor): tensor [D x D], D = C x H x W
    """

    def __init__(self, transformation_matrix):
        if transformation_matrix.size(0) != transformation_matrix.size(1):
            raise ValueError("transformation_matrix should be square. Got " +
                             "[{} x {}] rectangular matrix.".format(*transformation_matrix.size()))
        self.transformation_matrix = transformation_matrix

    def __call__(self, tensor):
        """
        Args:
            tensor (Tensor): Tensor image of size (C, H, W) to be whitened.

        Returns:
            Tensor: Transformed image.
        """
        if tensor.size(0) * tensor.size(1) * tensor.size(2) != self.transformation_matrix.size(0):
            raise ValueError("tensor and transformation matrix have incompatible shape." +
                             "[{} x {} x {}] != ".format(*tensor.size()) +
                             "{}".format(self.transformation_matrix.size(0)))
        flat_tensor = tensor.view(1, -1)
        transformed_tensor = torch.mm(flat_tensor, self.transformation_matrix)
        tensor = transformed_tensor.view(tensor.size())
        return tensor

    def __repr__(self):
        format_string = self.__class__.__name__ + '('
        format_string += (str(self.transformation_matrix.numpy().tolist()) + ')')
        return format_string


class ColorJitter(object):
    """Randomly change the brightness, contrast and saturation of an image.

    Args:
        brightness (float): How much to jitter brightness. brightness_factor
            is chosen uniformly from [max(0, 1 - brightness), 1 + brightness].
        contrast (float): How much to jitter contrast. contrast_factor
            is chosen uniformly from [max(0, 1 - contrast), 1 + contrast].
        saturation (float): How much to jitter saturation. saturation_factor
            is chosen uniformly from [max(0, 1 - saturation), 1 + saturation].
        hue(float): How much to jitter hue. hue_factor is chosen uniformly from
            [-hue, hue]. Should be >=0 and <= 0.5.
    """
    def __init__(self, brightness=0, contrast=0, saturation=0, hue=0):
        self.brightness = brightness
        self.contrast = contrast
        self.saturation = saturation
        self.hue = hue

    @staticmethod
    def get_params(brightness, contrast, saturation, hue):
        """Get a randomized transform to be applied on image.

        Arguments are same as that of __init__.

        Returns:
            Transform which randomly adjusts brightness, contrast and
            saturation in a random order.
        """
        transforms = []
        if brightness > 0:
            brightness_factor = np.random.uniform(max(0, 1 - brightness), 1 + brightness)
            transforms.append(Lambda(lambda img: F.adjust_brightness(img, brightness_factor)))

        if contrast > 0:
            contrast_factor = np.random.uniform(max(0, 1 - contrast), 1 + contrast)
            transforms.append(Lambda(lambda img: F.adjust_contrast(img, contrast_factor)))

        if saturation > 0:
            saturation_factor = np.random.uniform(max(0, 1 - saturation), 1 + saturation)
            transforms.append(Lambda(lambda img: F.adjust_saturation(img, saturation_factor)))

        if hue > 0:
            hue_factor = np.random.uniform(-hue, hue)
            transforms.append(Lambda(lambda img: F.adjust_hue(img, hue_factor)))

        np.random.shuffle(transforms)
        transform = Compose(transforms)

        return transform

    def __call__(self, img):
        """
        Args:
            img (PIL Image): Input image.

        Returns:
            PIL Image: Color jittered image.
        """
        transform = self.get_params(self.brightness, self.contrast,
                                    self.saturation, self.hue)
        return transform(img)

    def __repr__(self):
        format_string = self.__class__.__name__ + '('
        format_string += 'brightness={0}'.format(self.brightness)
        format_string += ', contrast={0}'.format(self.contrast)
        format_string += ', saturation={0}'.format(self.saturation)
        format_string += ', hue={0})'.format(self.hue)
        return format_string


class RandomRotation(object):
    """Rotate the image by angle.

    Args:
        degrees (sequence or float or int): Range of degrees to select from.
            If degrees is a number instead of sequence like (min, max), the range of degrees
            will be (-degrees, +degrees).
        resample ({PIL.Image.NEAREST, PIL.Image.BILINEAR, PIL.Image.BICUBIC}, optional):
            An optional resampling filter.
            See http://pillow.readthedocs.io/en/3.4.x/handbook/concepts.html#filters
            If omitted, or if the image has mode "1" or "P", it is set to PIL.Image.NEAREST.
        expand (bool, optional): Optional expansion flag.
            If true, expands the output to make it large enough to hold the entire rotated image.
            If false or omitted, make the output image the same size as the input image.
            Note that the expand flag assumes rotation around the center and no translation.
        center (2-tuple, optional): Optional center of rotation.
            Origin is the upper left corner.
            Default is the center of the image.
    """

    def __init__(self, degrees, resample=False, expand=False, center=None):
        if isinstance(degrees, numbers.Number):
            if degrees < 0:
                raise ValueError("If degrees is a single number, it must be positive.")
            self.degrees = (-degrees, degrees)
        else:
            if len(degrees) != 2:
                raise ValueError("If degrees is a sequence, it must be of len 2.")
            self.degrees = degrees

        self.resample = resample
        self.expand = expand
        self.center = center

    @staticmethod
    def get_params(degrees):
        """Get parameters for ``rotate`` for a random rotation.

        Returns:
            sequence: params to be passed to ``rotate`` for random rotation.
        """
        angle = np.random.uniform(degrees[0], degrees[1])

        return angle

    def __call__(self, img):
        """
            img (PIL Image): Image to be rotated.

        Returns:
            PIL Image: Rotated image.
        """

        angle = self.get_params(self.degrees)

        return F.rotate(img, angle, self.resample, self.expand, self.center)

    def __repr__(self):
        format_string = self.__class__.__name__ + '(degrees={0}'.format(self.degrees)
        format_string += ', resample={0}'.format(self.resample)
        format_string += ', expand={0}'.format(self.expand)
        if self.center is not None:
            format_string += ', center={0}'.format(self.center)
        format_string += ')'
        return format_string


class RandomAffine(object):
    """Random affine transformation of the image keeping center invariant

    Args:
        degrees (sequence or float or int): Range of degrees to select from.
            If degrees is a number instead of sequence like (min, max), the range of degrees
            will be (-degrees, +degrees). Set to 0 to desactivate rotations.
        translate (tuple, optional): tuple of maximum absolute fraction for horizontal
            and vertical translations. For example translate=(a, b), then horizontal shift
            is randomly sampled in the range -img_width * a < dx < img_width * a and vertical shift is
            randomly sampled in the range -img_height * b < dy < img_height * b. Will not translate by default.
        scale (tuple, optional): scaling factor interval, e.g (a, b), then scale is
            randomly sampled from the range a <= scale <= b. Will keep original scale by default.
        shear (sequence or float or int, optional): Range of degrees to select from.
            If degrees is a number instead of sequence like (min, max), the range of degrees
            will be (-degrees, +degrees). Will not apply shear by default
        resample ({PIL.Image.NEAREST, PIL.Image.BILINEAR, PIL.Image.BICUBIC}, optional):
            An optional resampling filter.
            See http://pillow.readthedocs.io/en/3.4.x/handbook/concepts.html#filters
            If omitted, or if the image has mode "1" or "P", it is set to PIL.Image.NEAREST.
        fillcolor (int): Optional fill color for the area outside the transform in the output image.
    """

    def __init__(self, degrees, translate=None, scale=None, shear=None, resample=False, fillcolor=0):
        if isinstance(degrees, numbers.Number):
            if degrees < 0:
                raise ValueError("If degrees is a single number, it must be positive.")
            self.degrees = (-degrees, degrees)
        else:
            assert isinstance(degrees, (tuple, list)) and len(degrees) == 2, \
                "degrees should be a list or tuple and it must be of length 2."
            self.degrees = degrees

        if translate is not None:
            assert isinstance(translate, (tuple, list)) and len(translate) == 2, \
                "translate should be a list or tuple and it must be of length 2."
            for t in translate:
                if not (0.0 <= t <= 1.0):
                    raise ValueError("translation values should be between 0 and 1")
        self.translate = translate

        if scale is not None:
            assert isinstance(scale, (tuple, list)) and len(scale) == 2, \
                "scale should be a list or tuple and it must be of length 2."
            for s in scale:
                if s <= 0:
                    raise ValueError("scale values should be positive")
        self.scale = scale

        if shear is not None:
            if isinstance(shear, numbers.Number):
                if shear < 0:
                    raise ValueError("If shear is a single number, it must be positive.")
                self.shear = (-shear, shear)
            else:
                assert isinstance(shear, (tuple, list)) and len(shear) == 2, \
                    "shear should be a list or tuple and it must be of length 2."
                self.shear = shear
        else:
            self.shear = shear

        self.resample = resample
        self.fillcolor = fillcolor

    @staticmethod
    def get_params(degrees, translate, scale_ranges, shears, img_size):
        """Get parameters for affine transformation

        Returns:
            sequence: params to be passed to the affine transformation
        """
        angle = random.uniform(degrees[0], degrees[1])
        if translate is not None:
            max_dx = translate[0] * img_size[0]
            max_dy = translate[1] * img_size[1]
            translations = (np.round(random.uniform(-max_dx, max_dx)),
                            np.round(random.uniform(-max_dy, max_dy)))
        else:
            translations = (0, 0)

        if scale_ranges is not None:
            scale = random.uniform(scale_ranges[0], scale_ranges[1])
        else:
            scale = 1.0

        if shears is not None:
            shear = random.uniform(shears[0], shears[1])
        else:
            shear = 0.0

        return angle, translations, scale, shear

    def __call__(self, img):
        """
            img (PIL Image): Image to be transformed.

        Returns:
            PIL Image: Affine transformed image.
        """
        ret = self.get_params(self.degrees, self.translate, self.scale, self.shear, img.size)
        return F.affine(img, *ret, resample=self.resample, fillcolor=self.fillcolor)

    def __repr__(self):
        s = '{name}(degrees={degrees}'
        if self.translate is not None:
            s += ', translate={translate}'
        if self.scale is not None:
            s += ', scale={scale}'
        if self.shear is not None:
            s += ', shear={shear}'
        if self.resample > 0:
            s += ', resample={resample}'
        if self.fillcolor != 0:
            s += ', fillcolor={fillcolor}'
        s += ')'
        return s.format(name=self.__class__.__name__, **self.__dict__)


class Grayscale(object):
    """Convert image to grayscale.

    Args:
        num_output_channels (int): (1 or 3) number of channels desired for output image

    Returns:
        PIL Image: Grayscale version of the input.
        - If num_output_channels == 1 : returned image is single channel
        - If num_output_channels == 3 : returned image is 3 channel with r == g == b

    """

    def __init__(self, num_output_channels=1):
        self.num_output_channels = num_output_channels

    def __call__(self, img):
        """
        Args:
            img (PIL Image): Image to be converted to grayscale.

        Returns:
            PIL Image: Randomly grayscaled image.
        """
        return F.to_grayscale(img, num_output_channels=self.num_output_channels)

    def __repr__(self):
        return self.__class__.__name__ + '(num_output_channels={0})'.format(self.num_output_channels)


class RandomGrayscale(object):
    """Randomly convert image to grayscale with a probability of p (default 0.1).

    Args:
        p (float): probability that image should be converted to grayscale.

    Returns:
        PIL Image: Grayscale version of the input image with probability p and unchanged
        with probability (1-p).
        - If input image is 1 channel: grayscale version is 1 channel
        - If input image is 3 channel: grayscale version is 3 channel with r == g == b

    """

    def __init__(self, p=0.1):
        self.p = p

    def __call__(self, img):
        """
        Args:
            img (PIL Image): Image to be converted to grayscale.

        Returns:
            PIL Image: Randomly grayscaled image.
        """
        num_output_channels = 1 if img.mode == 'L' else 3
        if random.random() < self.p:
            return F.to_grayscale(img, num_output_channels=num_output_channels)
        return img

    def __repr__(self):
        return self.__class__.__name__ + '(p={0})'.format(self.p)<|MERGE_RESOLUTION|>--- conflicted
+++ resolved
@@ -16,14 +16,9 @@
 from . import functional as F
 
 __all__ = ["Compose", "ToTensor", "ToPILImage", "Normalize", "Resize", "Scale", "CenterCrop", "Pad",
-<<<<<<< HEAD
-           "Lambda", "RandomCrop", "RandomHorizontalFlip", "RandomVerticalFlip", "RandomResizedCrop",
-           "RandomSizedCrop", "FiveCrop", "TenCrop", "LinearTransformation", "ColorJitter",
-           "RandomRotation", "RandomAffine", "Grayscale", "RandomGrayscale"]
-=======
            "Lambda", "RandomApply", "RandomChoice", "RandomOrder", "RandomCrop", "RandomHorizontalFlip",
            "RandomVerticalFlip", "RandomResizedCrop", "RandomSizedCrop", "FiveCrop", "TenCrop", "LinearTransformation",
-           "ColorJitter", "RandomRotation", "Grayscale", "RandomGrayscale"]
+           "ColorJitter", "RandomRotation", "RandomAffine", "Grayscale", "RandomGrayscale"]
 
 _pil_interpolation_to_str = {
     Image.NEAREST: 'PIL.Image.NEAREST',
@@ -31,7 +26,6 @@
     Image.BICUBIC: 'PIL.Image.BICUBIC',
     Image.LANCZOS: 'PIL.Image.LANCZOS',
 }
->>>>>>> f1b79d90
 
 
 class Compose(object):
@@ -929,7 +923,9 @@
         if self.fillcolor != 0:
             s += ', fillcolor={fillcolor}'
         s += ')'
-        return s.format(name=self.__class__.__name__, **self.__dict__)
+        d = dict(self.__dict__)
+        d['resample'] = _pil_interpolation_to_str[d['resample']]
+        return s.format(name=self.__class__.__name__, **d)
 
 
 class Grayscale(object):
