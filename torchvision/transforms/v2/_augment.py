--- conflicted
+++ resolved
@@ -140,13 +140,8 @@
         return inpt
 
 
-<<<<<<< HEAD
 class _BaseMixUpCutMix(Transform):
-    def __init__(self, *, alpha: float = 1, num_classes: int, labels_getter="default") -> None:
-=======
-class _BaseMixupCutmix(Transform):
     def __init__(self, *, alpha: float = 1.0, num_classes: int, labels_getter="default") -> None:
->>>>>>> 312c3d32
         super().__init__()
         self.alpha = float(alpha)
         self._dist = torch.distributions.Beta(torch.tensor([alpha]), torch.tensor([alpha]))
@@ -208,11 +203,7 @@
         return label.roll(1, 0).mul_(1.0 - lam).add_(label.mul(lam))
 
 
-<<<<<<< HEAD
 class MixUp(_BaseMixUpCutMix):
-=======
-class Mixup(_BaseMixupCutmix):
->>>>>>> 312c3d32
     """[BETA] Apply MixUp to the provided batch of images and labels.
 
     .. v2betastatus:: MixUp transform
@@ -261,11 +252,7 @@
             return inpt
 
 
-<<<<<<< HEAD
 class CutMix(_BaseMixUpCutMix):
-=======
-class Cutmix(_BaseMixupCutmix):
->>>>>>> 312c3d32
     """[BETA] Apply CutMix to the provided batch of images and labels.
 
     .. v2betastatus:: CutMix transform
