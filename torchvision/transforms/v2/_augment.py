--- conflicted
+++ resolved
@@ -163,15 +163,9 @@
         labels = self._labels_getter(inputs)
         if not isinstance(labels, torch.Tensor):
             raise ValueError(f"The labels must be a tensor, but got {type(labels)} instead.")
-<<<<<<< HEAD
         elif not 0 < labels.ndim <= 2 or (labels.ndim == 2 and labels.shape[1] != self.num_classes):
             raise ValueError(
                 f"labels tensor should be of shape (batch_size,) or (batch_size,num_classes) " f"but got shape {labels.shape} instead."
-=======
-        elif (not self._labels_encoded and labels.ndim != 1) or (self._labels_encoded and labels.ndim != 2):
-            raise ValueError(
-                f"labels tensor should be of shape (batch_size,{self.num_classes if self._labels_encoded else ''}) " f"but got shape {labels.shape} instead."
->>>>>>> a304c723
             )
 
         params = {
@@ -205,11 +199,7 @@
             )
 
     def _mixup_label(self, label: torch.Tensor, *, lam: float) -> torch.Tensor:
-<<<<<<< HEAD
         if label.ndim == 1:
-=======
-        if not self._labels_encoded:
->>>>>>> a304c723
             label = one_hot(label, num_classes=self.num_classes)
         if not label.dtype.is_floating_point:
             label = label.float()
