--- conflicted
+++ resolved
@@ -228,20 +228,10 @@
 
     def _get_params(self, flat_inputs: List[Any], *, generator: torch.Generator) -> Dict[str, Any]:
         num_channels, *_ = query_chw(flat_inputs)
-<<<<<<< HEAD
-        return dict(
-            zip(
-                ["brightness", "contrast1", "saturation", "hue", "contrast2"],
-                (torch.rand(5, generator=generator) < self.p).tolist(),
-            ),
-            contrast_before=bool(torch.rand(1, generator=generator) < 0.5),
-            channel_permutation=torch.randperm(num_channels, generator=generator)
+        params: Dict[str, Any] = {
+            key: ColorJitter._generate_value(range[0], range[1], generator=generator)
             if torch.rand(1, generator=generator) < self.p
-            else None,
-        )
-=======
-        params: Dict[str, Any] = {
-            key: ColorJitter._generate_value(range[0], range[1]) if torch.rand(1) < self.p else None
+            else None
             for key, range in [
                 ("brightness_factor", self.brightness),
                 ("contrast_factor", self.contrast),
@@ -249,10 +239,11 @@
                 ("hue_factor", self.hue),
             ]
         }
-        params["contrast_before"] = bool(torch.rand(()) < 0.5)
-        params["channel_permutation"] = torch.randperm(num_channels) if torch.rand(1) < self.p else None
+        params["contrast_before"] = bool(torch.rand(1, generator=generator) < 0.5)
+        params["channel_permutation"] = (
+            torch.randperm(num_channels, generator=generator) if torch.rand(1, generator=generator) < self.p else None
+        )
         return params
->>>>>>> 18a2e8eb
 
     def _permute_channels(
         self, inpt: Union[datapoints._ImageType, datapoints._VideoType], permutation: torch.Tensor
